# Owner(s): ["module: nestedtensor"]

import io
import itertools
import math
import sys
import unittest
from functools import partial
from typing import Optional, Tuple

import numpy as np

import torch
import torch._dynamo
import torch._dynamo.testing
import torch.nn
import torch.nn.functional as F

from torch.nested._internal.nested_tensor import (
    buffer_from_jagged,
    jagged_from_list,
    nested_view_from_values_offsets,
    NestedTensor,
    ViewNestedFromBuffer,
)
from torch.testing._internal.common_cuda import (
    PLATFORM_SUPPORTS_FUSED_ATTENTION,
    SM70OrLater,
    SM80OrLater,
)
from torch.testing._internal.common_device_type import (
    dtypes,
    dtypesIfCUDA,
    instantiate_device_type_tests,
    onlyCPU,
    onlyCUDA,
    PYTORCH_CUDA_MEMCHECK,
    skipCUDAIf,
    skipCUDAIfRocm,
    skipMeta,
)
from torch.testing._internal.common_dtype import floating_types_and_half
from torch.testing._internal.common_utils import (
    decorateIf,
    freeze_rng_state,
    gradcheck,
    instantiate_parametrized_tests,
    IS_FBCODE,
    IS_WINDOWS,
    markDynamoStrictTest,
    parametrize,
    run_tests,
    skipIfSlowGradcheckEnv,
    skipIfTorchDynamo,
    subtest,
    TEST_WITH_ROCM,
    TestCase,
    xfailIfTorchDynamo,
)

# Tests are ported from pytorch/nestedtensor.
# This makes porting as_nested_tensor easier in the future.


def _iter_constructors():
    # yield as_nested_tensor
    yield torch.nested.nested_tensor


# Returns True if the function recompiles between inputs1 and inputs2 with the
# specified dynamic setting.
def _recompiles_for_inputs(fn, inputs1, inputs2, dynamic=True):
    compile_count = [0]

    def counter(gm, example_inputs):
        compile_count[0] += 1
        return gm

    compiled_f = torch.compile(fn, fullgraph=True, backend=counter, dynamic=dynamic)
    compiled_f(*inputs1)
    compiled_f(*inputs2)
    return compile_count[0] > 1


# Helper function to generate a pair of random nested tensors
# one is contiguous, the other is not, but they appear to have same entries
# an output nested tensor consists of
# * `len(ragged_sizes)` matrices
# * matrices[i].shape == (20, ragged_sizes[i])


def random_nt_noncontiguous_pair(ragged_sizes, device="cpu", dtype=torch.float16):
    xs = []
    for size in ragged_sizes:
        xs.append(torch.randn((size, 20), device=device, dtype=dtype))
    # contiguous nested tensor
    ys = []
    for x in xs:
        ys.append(x.transpose(-1, -2))
    nt_contiguous = torch.nested.nested_tensor(ys)
    # noncontiguous nested tensor
    n = len(ragged_sizes)
    nt_noncontiguous = torch.nested.nested_tensor(xs).transpose(-1, -2)
    return nt_contiguous, nt_noncontiguous


# Helper functions to pad a noncontiguous nested tensor
# can be replaced once to_padded_tensor supports noncontiguous memory


def noncontiguous_to_padded_tensor(input, shape=None):
    tensors = input.unbind()
    ntensors = len(tensors)
    assert ntensors > 0
    if shape is None:
        shape = []
        for size in tensors[0].shape:
            shape.append(size)
        for i in range(1, ntensors):
            new_shape = tensors[i].shape
            for j in range(len(shape)):
                shape[j] = max(shape[j], new_shape[j])
        shape = [ntensors] + shape
    result = tensors[0].new_zeros(shape)
    for itensor in range(ntensors):
        tensor = tensors[itensor]
        view = result[itensor]
        for idim in range(tensor.dim()):
            view = view.narrow(idim, 0, tensor.size(idim))
        view.copy_(tensor)
    return result


# Helper function to generate a random nested tensor


def random_nt(
    device,
    dtype,
    num_tensors,
    max_dims,
    min_dims=None,
    layout=torch.strided,
    require_non_empty=True,
):
    if min_dims is None:
        min_dims = tuple([0] * len(max_dims))

    assert len(max_dims) == len(min_dims)
    for min_dim, max_dim in zip(min_dims, max_dims):
        assert max_dim > min_dim, "random_nt: max_dim must be greater than min_dim"
        assert min_dim >= 0, "random_nt: min_dim must be non-negative"
        if require_non_empty:
            assert not (
                min_dim == 0 and max_dim == 1
            ), "random_nt: zero cannot be the only possible value if require_non_empty is True"

    if require_non_empty:
        # Select a random idx that will be required to be non-empty
        non_zero_idx = torch.randint(low=0, high=num_tensors, size=(1,)).item()

    ts1 = []
    for i, _ in enumerate(range(num_tensors)):
        tensor_dims = []
        for min_dim, max_dim in zip(min_dims, max_dims):
            new_min_dim = min_dim
            if require_non_empty and i == non_zero_idx and min_dim == 0:
                new_min_dim = 1
            tensor_dims.append(
                torch.randint(low=new_min_dim, high=max_dim, size=(1,)).item()
            )
        t1 = torch.randn(tensor_dims, device=device, dtype=dtype)
        ts1.append(t1)

    return torch.nested.nested_tensor(ts1, device=device, dtype=dtype, layout=layout)


# Alternate approach to generating a random NT.
# dims should be something like [5, None, 10], with None indicating that a
# random ragged structure should be used
def random_nt_from_dims(
    dims, device=None, dtype=None, layout=torch.strided, requires_grad=False
):
    sizes = [
        [
            d if d is not None else torch.randint(2, 10, size=(1,)).item()
            for d in dims[1:]
        ]
        for d in range(dims[0])
    ]
    return torch.nested.nested_tensor(
        [torch.randn(*size) for size in sizes],
        device=device,
        dtype=dtype,
        layout=layout,
        requires_grad=requires_grad,
    )


# Creates an NT matching another NT's number of components and
# shape / ragged structure for all dims specified to be -1.
def random_nt_from_similar(other, dims=None):
    if dims is None:
        return torch.randn_like(other)
    assert len(dims) == other.dim()
    assert dims[0] == -1 or dims[0] == other.size(0)

    ret_sizes = []
    for t in other.unbind():
        other_size = t.shape
        ret_size = []
        for i, d in enumerate(dims[1:]):
            if d == -1:
                ret_size.append(other_size[i])
            else:
                ret_size.append(d)
        ret_sizes.append(ret_size)

    return torch.nested.nested_tensor(
        [torch.randn(*size) for size in ret_sizes], device=other.device
    )


# makes naming nice for tests that parametrize over layout.
def layout_name(layout):
    # e.g. "torch.jagged" -> "jagged"
    return layout.__repr__().split(".")[-1]


# Helper function for test_dummy_mha_with_nt
@torch.fx.wrap
def convert_dense_to_nested_tensor(values):
    offsets = torch.arange(
        0, values.shape[0] * values.shape[1] + 1, values.shape[1], device=values.device
    )
    metadata_cache = {"max_seqlen": values.shape[1], "min_seqlen": 1}
    nt = ViewNestedFromBuffer.apply(
        values.view(-1, values.shape[-1]), offsets, metadata_cache
    )
    return nt


# Helper function for test_dummy_mha_with_nt
@torch.fx.wrap
def convert_jagged_to_nested_tensor(
    values: torch.Tensor, offsets: torch.Tensor, max_length: int
) -> torch.Tensor:
    metadata_cache = {"max_seqlen": max_length, "min_seqlen": 1}
    nt = ViewNestedFromBuffer.apply(values, offsets, metadata_cache)
    return nt


# Helper function for test_dummy_mha_with_nt
@torch.fx.wrap
def convert_nt_to_jagged(nt):
    return buffer_from_jagged(nt)


@markDynamoStrictTest
class TestNestedTensor(TestCase):
    @parametrize("batch_size", [2, 4])
    @parametrize("max_seq_len", [3, 5])
    @parametrize("vocab_size", [10, 20])
    def test_2d_nested_tensor(self, batch_size, max_seq_len, vocab_size):
        data = []
        nested_tensor_ref_list = []
        for _ in range(batch_size):
            if max_seq_len == 0:
                length = 0
            else:
                length = np.random.randint(low=1, high=max_seq_len)
            row = list(np.random.randint(low=0, high=vocab_size, size=(length,)))
            data.append(row)
            nested_tensor_ref_list.append(torch.Tensor(row))
        nested_tensor = torch.nested.nested_tensor(data, dtype=torch.int64)
        nested_tensor_list = nested_tensor.unbind()
        for id in range(batch_size):
            self.assertEqual(
                nested_tensor_list[id], nested_tensor_ref_list[id].type(torch.int64)
            )

    @parametrize("batch_size", [2, 4])
    @parametrize("max_seq_len", [3, 5])
    @parametrize("vocab_size", [10, 20])
    def test_3d_nested_tensor(self, batch_size, max_seq_len, vocab_size):
        data = []
        nested_tensor_ref_list = []
        for _ in range(batch_size):
            if max_seq_len == 0:
                length = 0
            else:
                length = np.random.randint(low=1, high=max_seq_len)
            row = list(np.random.randint(low=0, high=vocab_size, size=(length,)))
            row = [list(item * np.arange(max_seq_len)) for item in row]
            data.append(row)
            nested_tensor_ref_list.append(torch.Tensor(row))
        nested_tensor = torch.nested.nested_tensor(data, dtype=torch.int64)
        nested_tensor_list = nested_tensor.unbind()
        for id in range(batch_size):
            self.assertEqual(
                nested_tensor_list[id], nested_tensor_ref_list[id].type(torch.int64)
            )

    @parametrize("batch_size", [2, 4])
    @parametrize("max_seq_len", [3, 5])
    @parametrize("vocab_size", [10, 20])
    def test_3d_nested_tensor_float(self, batch_size, max_seq_len, vocab_size):
        data = []
        nested_tensor_ref_list = []
        for _ in range(batch_size):
            if max_seq_len == 0:
                length = 0
            else:
                length = np.random.randint(low=1, high=max_seq_len)
            row = list(
                np.random.randint(low=0, high=vocab_size, size=(length,)).astype(float)
            )
            row = [list(item * np.arange(max_seq_len)) for item in row]
            data.append(row)
            nested_tensor_ref_list.append(torch.Tensor(row))
        nested_tensor = torch.nested.nested_tensor(data, dtype=torch.float)
        nested_tensor_list = nested_tensor.unbind()
        for id in range(batch_size):
            self.assertEqual(
                nested_tensor_list[id], nested_tensor_ref_list[id].type(torch.float)
            )

    @torch.inference_mode()
    def _test_unbind_case(self, a, b):
        nt = torch.nested.nested_tensor([a, b])
        a1, b1 = nt.unbind()
        self.assertTrue(a is not a1)
        self.assertTrue(b is not b1)

        nt = torch.nested.nested_tensor([a, b], dtype=a.dtype)
        a1, b1 = nt.unbind(0)
        self.assertEqual(a, a1)
        self.assertEqual(b, b1)

        a = torch.randn((2, 3)).add_(1)
        nt = torch.nested.nested_tensor([a])
        self.assertEqual(a, nt.unbind(0)[0])

    @torch.inference_mode()
    def test_unbind_0(self):
        self._test_unbind_case(
            torch.tensor([1, 2]),
            torch.tensor([7, 8]),
        )

    @torch.inference_mode()
    def test_unbind_1(self):
        self._test_unbind_case(
            torch.tensor([1]),
            torch.tensor([7]),
        )

    @torch.inference_mode()
    def test_unbind_3(self):
        self._test_unbind_case(
            torch.tensor([1.0]),
            torch.tensor([]),
        )

    @torch.inference_mode()
    def test_unbind_4(self):
        self._test_unbind_case(
            torch.tensor([]),
            torch.tensor([]),
        )

    @torch.inference_mode()
    def test_unbind_dim(self):
        def _test_fn(unbind_fn):
            a = torch.rand(3, 2)
            b = torch.rand(2, 3)
            nt = torch.nested.nested_tensor([a, b])
            self.assertRaises(RuntimeError, lambda: unbind_fn(nt, 1))

        # Both of these tests are necessary, because we're using
        # torch_function.
        _test_fn(lambda x, dim: x.unbind(dim))
        # TODO: Re-enable this once using torch_dispatch
        # _test_fn(lambda x, dim: torch.unbind(x, dim))

    @torch.inference_mode()
    def test_nested_tensor(self):
        self.assertRaises(
            TypeError, lambda: torch.nested.nested_tensor(torch.tensor([3.0]))
        )
        self.assertRaises(TypeError, lambda: torch.nested.nested_tensor(4.0))

    @torch.inference_mode()
    def test_nested_tensor_matching_dim(self):
        self.assertRaisesRegex(
            RuntimeError,
            "Found dimension 1 for Tensor at index 1 and dimension 0 for Tensor at index 0.",
            lambda: torch.nested.nested_tensor([torch.tensor(1.0), torch.tensor([])]),
        )
        self.assertRaisesRegex(
            RuntimeError,
            "Found dimension 1 for Tensor at index 2 and dimension 0 for Tensor at index 1.",
            lambda: torch.nested.nested_tensor(
                [torch.tensor(1.0), torch.tensor(2.0), torch.tensor([])]
            ),
        )

    @torch.inference_mode()
    def test_default_nested_tensor(self):
        self.assertRaises(TypeError, lambda: torch.nested.nested_tensor())
        default_nested_tensor = torch.nested.nested_tensor([])
        default_tensor = torch.tensor([])
        # self.assertEqual(default_nested_tensor.nested_dim(), 1)
        # self.assertEqual(default_nested_tensor.nested_size(), ())
        self.assertEqual(default_nested_tensor.dim(), default_tensor.dim())
        self.assertEqual(default_nested_tensor.layout, default_tensor.layout)
        self.assertEqual(default_nested_tensor.device, default_tensor.device)
        self.assertEqual(default_nested_tensor.dtype, default_tensor.dtype)
        self.assertEqual(
            default_nested_tensor.requires_grad, default_tensor.requires_grad
        )
        self.assertIsNone(default_tensor.grad)
        # TODO: Re-enable once we have a performance driven
        # use case and implementation.
        # self.assertEqual(default_nested_tensor.is_pinned(),
        #                  default_tensor.is_pinned())

    @torch.inference_mode()
    def test_dim(self):
        for constructor in _iter_constructors():
            a1 = constructor([])
            self.assertEqual(a1.dim(), 1)
            a1 = constructor([torch.tensor(3.0)])
            self.assertEqual(a1.dim(), 1)
            a1 = constructor([torch.tensor([1, 2, 3, 4])])
            self.assertEqual(a1.dim(), 2)

    @unittest.skipIf(IS_FBCODE, "numel is not virtual in fbcode.")
    @torch.inference_mode()
    def test_numel(self):
        for constructor in _iter_constructors():
            a1 = constructor([])
            self.assertEqual(a1.numel(), 0)
            a1 = constructor([torch.tensor(3.0), torch.tensor(4.0)])
            self.assertEqual(a1.numel(), 2)
            a1 = constructor([torch.randn(2, 2, 2)])
            self.assertEqual(a1.numel(), 8)
            a1 = constructor([torch.randn([1, 2, 3]), torch.randn(3, 2, 1)])
            self.assertEqual(a1.numel(), 12)
            a1 = constructor([torch.randn([1, 1, 3]), torch.randn(3, 2, 4)])
            self.assertEqual(a1.numel(), 27)
            a1 = constructor([torch.randn([5, 5, 5]), torch.randn(6, 6, 6)])
            self.assertEqual(a1.numel(), 341)

            # Interesting edge case
            a1 = constructor([torch.randn([1, 2, 3]), torch.randn(1, 2, 0)])
            self.assertEqual(a1.numel(), 6)

    @torch.inference_mode()
    def test_size(self):
        for constructor in _iter_constructors():
            a1 = constructor([])
            self.assertRaisesRegex(
                RuntimeError,
                "NestedTensorImpl doesn't support sizes",
                lambda: a1.size(),
            )

    def test_size_dim(self):
        a = torch.nested.nested_tensor([])
        self.assertEqual(a.size(0), 0)

        a = torch.nested.nested_tensor([torch.tensor(1)])
        self.assertEqual(a.size(0), 1)

        a = torch.nested.nested_tensor([torch.tensor(1), torch.tensor(2)])
        self.assertEqual(a.size(0), 2)

        a = torch.nested.nested_tensor([torch.rand(1, 2), torch.rand(1, 8)])
        self.assertEqual(a.size(0), 2)
        self.assertEqual(a.size(1), 1)
        self.assertRaisesRegex(
            RuntimeError,
            "Given dimension 2 is irregular and does not have a size",
            lambda: a.size(2),
        )

        a = torch.nested.nested_tensor([torch.rand(3, 4), torch.rand(5, 4)])
        self.assertEqual(a.size(0), 2)
        self.assertRaisesRegex(
            RuntimeError,
            "Given dimension 1 is irregular and does not have a size",
            lambda: a.size(1),
        )
        self.assertEqual(a.size(2), 4)

    @unittest.skipIf(IS_FBCODE, "stride is not virtual in fbcode.")
    @torch.inference_mode()
    def test_stride(self):
        for constructor in _iter_constructors():
            a1 = constructor([])
            self.assertRaisesRegex(
                RuntimeError,
                "NestedTensorImpl doesn't support strides",
                lambda: a1.stride(),
            )

    @unittest.skipIf(IS_FBCODE, "is_contiguous is not virtual in fbcode.")
    @torch.inference_mode()
    def test_is_contiguous(self):
        # Test empty case
        nt_empty = torch.nested.nested_tensor([])
        assert nt_empty.is_contiguous()
        self.assertEqual(nt_empty, nt_empty.contiguous())

        nt_contiguous, nt_noncontiguous = random_nt_noncontiguous_pair((2, 3, 6, 7))

        # Test contiguous case
        assert nt_contiguous.is_contiguous()
        self.assertEqual(nt_contiguous, nt_contiguous.contiguous())

        # Test non_contiguous case
        assert not nt_noncontiguous.is_contiguous()
        self.assertEqual(nt_contiguous, nt_noncontiguous.contiguous())

        # Test querying by memory_format
        self.assertTrue(
            nt_contiguous.is_contiguous(memory_format=torch.contiguous_format)
        )
        self.assertTrue(
            not nt_noncontiguous.is_contiguous(memory_format=torch.contiguous_format)
        )

    @torch.inference_mode()
    def test_repr_string(self):
        a = torch.nested.nested_tensor([])
        expected = "nested_tensor([\n\n])"
        self.assertEqual(str(a), expected)
        self.assertEqual(repr(a), expected)

        a = torch.nested.nested_tensor([torch.tensor(1.0)])
        expected = "nested_tensor([\n  tensor(1.)\n])"
        self.assertEqual(str(a), expected)
        self.assertEqual(repr(a), expected)

        a = torch.nested.nested_tensor([torch.tensor([[1, 2]]), torch.tensor([[4, 5]])])
        expected = "nested_tensor([\n  tensor([[1, 2]]),\n  tensor([[4, 5]])\n])"
        self.assertEqual(str(a), expected)
        self.assertEqual(repr(a), expected)

    def test_to_padded_tensor_on_empty_tensor(self):
        nt = torch.nested.nested_tensor([])
        empty = torch.nested.to_padded_tensor(nt, 4)
        self.assertEqual(empty, torch.tensor([]))

    def test_nested_namespace(self):
        nt = torch.nested.nested_tensor([torch.randn(2, 3), torch.randn(4, 5)])
        result = nt.to_padded_tensor(4)
        nested_namespace_result = torch.nested.to_padded_tensor(nt, 4)
        self.assertEqual(result, nested_namespace_result)

    def test_to(self):
        ntensors = 4
        nt = random_nt(torch.device("cpu"), torch.float32, ntensors, (4, 4))

        def test_copy_behavior(t, non_blocking=False):
            self.assertIs(t, t.to(t, non_blocking=non_blocking))
            self.assertIs(t, t.to(t.dtype, non_blocking=non_blocking))
            self.assertIs(t, t.to(torch.empty_like(t), non_blocking=non_blocking))
            self.assertIsNot(t, t.to(t, non_blocking=non_blocking, copy=True))
            self.assertIsNot(t, t.to(t.dtype, non_blocking=non_blocking, copy=True))
            self.assertIsNot(
                t, t.to(torch.empty_like(t), non_blocking=non_blocking, copy=True)
            )

            devices = [t.device]
            if t.device.type == "cuda":
                if t.device.index == -1:
                    devices.append(f"cuda:{torch.cuda.current_device()}")
                elif t.device.index == torch.cuda.current_device():
                    devices.append("cuda")
            for device in devices:
                self.assertIs(t, t.to(device, non_blocking=non_blocking))
                self.assertIs(t, t.to(device, t.dtype, non_blocking=non_blocking))
                self.assertIsNot(t, t.to(device, non_blocking=non_blocking, copy=True))
                self.assertIsNot(
                    t, t.to(device, t.dtype, non_blocking=non_blocking, copy=True)
                )

        test_copy_behavior(nt)
        self.assertEqual(nt.device, nt.to("cpu").device)
        self.assertEqual(nt.device, nt.to("cpu", dtype=torch.float32).device)
        self.assertIs(torch.float32, nt.to("cpu", dtype=torch.float32).dtype)
        self.assertEqual(nt.device, nt.to(torch.float32).device)
        self.assertIs(torch.float32, nt.to(dtype=torch.float32).dtype)

        def test_data_ptr(getter):
            self.assertEqual(getter(nt), getter(nt.to("cpu")))
            self.assertEqual(
                getter(nt), getter(nt.to(dtype=nt.dtype, device=nt.device, copy=False))
            )
            self.assertEqual(getter(nt), getter(nt.to("cpu", copy=False)))
            self.assertNotEqual(getter(nt), getter(nt.to("cpu", copy=True)))

        test_data_ptr(lambda nt: nt.data_ptr())

        if torch.cuda.is_available():
            for non_blocking in [True, False]:
                for cuda in [
                    "cuda",
                    "cuda:0" if torch.cuda.device_count() == 1 else "cuda:1",
                ]:
                    nt2 = random_nt(cuda, torch.float32, ntensors, (4, 4))
                    test_copy_behavior(nt2, non_blocking)
                    self.assertEqual(
                        nt2.device, nt2.to(cuda, non_blocking=non_blocking).device
                    )
                    self.assertEqual(
                        nt.device, nt2.to("cpu", non_blocking=non_blocking).device
                    )
                    self.assertEqual(
                        nt2.device, nt.to(cuda, non_blocking=non_blocking).device
                    )
                    self.assertIs(
                        torch.int32,
                        nt2.to(
                            "cpu", dtype=torch.int32, non_blocking=non_blocking
                        ).dtype,
                    )
                    self.assertEqual(
                        nt.device,
                        nt2.to(
                            "cpu", dtype=torch.int32, non_blocking=non_blocking
                        ).device,
                    )
                    self.assertIs(torch.int32, nt2.to(dtype=torch.int32).dtype)
                    self.assertEqual(nt2.device, nt2.to(dtype=torch.int32).device)

    def test_copy_(self):
        ntensors = 4
        nt = random_nt(torch.device("cpu"), torch.float32, ntensors, (4, 4))
        nt_copy = torch.empty_like(nt)
        nt_copy.copy_(nt)

        for nt_ub, nt_copy_ub in zip(nt.unbind(), nt_copy):
            self.assertEqual(nt_ub, nt_copy_ub)

        nt_error = torch.nested.nested_tensor([torch.tensor([0, 0])])
        self.assertRaisesRegex(
            RuntimeError,
            "copy_ only supports tensors that are the same size for Nested implementations",
            lambda: nt_error.copy_(nt),
        )

        if torch.cuda.is_available():
            nt = random_nt(torch.device("cuda"), torch.float32, ntensors, (4, 4))
            nt_copy = torch.empty_like(nt, device=torch.device("cpu"))
            nt_copy.copy_(nt, non_blocking=True)
            torch.cuda.current_stream(torch.cuda.current_device()).synchronize()
            for nt_ub, nt_copy_ub in zip(nt.unbind(), nt_copy):
                self.assertEqual(nt_ub, nt_copy_ub)

            nt_copy = torch.empty_like(nt, device=torch.device("cpu"))
            nt_copy.copy_(nt, non_blocking=False)
            for nt_ub, nt_copy_ub in zip(nt.unbind(), nt_copy):
                self.assertEqual(nt_ub, nt_copy_ub)

    def test_fill_(self):
        ntensors = 4
        nt = random_nt(torch.device("cpu"), torch.float32, ntensors, (4, 4))
        nt.fill_(10.0)
        for nt_ub in nt.unbind():
            t = torch.empty_like(nt_ub)
            t.fill_(10.0)
            self.assertEqual(nt_ub, t)

        fill_tensor = torch.tensor([11.0])
        self.assertRaisesRegex(
            RuntimeError,
            "fill_ only supports 0-dimension value tensor",
            lambda: nt.fill_(fill_tensor),
        )

        nt.fill_(fill_tensor[0])
        for nt_ub in nt.unbind():
            t = torch.empty_like(nt_ub)
            t.fill_(11.0)
            self.assertEqual(nt_ub, t)

    def test_zero_(self):
        ntensors = 4
        nt = random_nt(torch.device("cpu"), torch.float32, ntensors, (4, 4))
        nt.zero_()
        for nt_ub in nt.unbind():
            t = torch.empty_like(nt_ub)
            t.fill_(0.0)
            self.assertEqual(nt_ub, t)

    @parametrize(
        "func",
        [torch.ones_like, torch.zeros_like, torch.randn_like],
        name_fn=lambda f: f.__name__,
    )
    def test_like_functions(self, func):
        ntensors = 4
        nt = random_nt(torch.device("cpu"), torch.float32, ntensors, (4, 4))
        torch.manual_seed(1)
        nt_like = func(nt)

        torch.manual_seed(1)
        for nt_ub in nt_like.unbind():
            t_like = func(nt_ub)
            self.assertEqual(nt_ub, t_like)

    def test_cat(self):
        # dim=0 success case
        # No constraints on ragged structures matching.
        x = random_nt_from_dims([5, None, 10])
        y = random_nt_from_dims([3, 4, None])
        output = torch.cat([x, y], dim=0)
        for out_component, xy_component in zip(
            output.unbind(), itertools.chain(x.unbind(), y.unbind())
        ):
            self.assertEqual(out_component, xy_component)

        # dim=-1 success case
        # shape (B, *, D)
        x = random_nt_from_dims([5, None, 10])
        # shape (B, *, D'); same structure as x but dim=-1 differs
        y = random_nt_from_similar(x, dims=[-1, -1, 8])
        # should be shape (B, *, D + D') when supported
        output = torch.cat([x, y], dim=-1)
        for out_component, x_component, y_component in zip(
            output.unbind(), x.unbind(), y.unbind()
        ):
            self.assertEqual(
                out_component, torch.cat([x_component, y_component], dim=-1)
            )

        # dim between 0 and -1 success case
        x = random_nt_from_dims([5, None, 2, 3])
        # same structure as x but dim=2 differs
        y = random_nt_from_similar(x, dims=[-1, -1, 4, -1])
        output = torch.cat([x, y], dim=2)
        for out_component, x_component, y_component in zip(
            output.unbind(), x.unbind(), y.unbind()
        ):
            self.assertEqual(
                out_component, torch.cat([x_component, y_component], dim=1)
            )

        # error case: mixed NT / dense inputs
        x = random_nt_from_dims([5, None, 2])
        y = torch.randn(5, 3, 2)
        with self.assertRaisesRegex(
            RuntimeError, "expected each tensor in given list to be nested"
        ):
            torch.cat([x, y], dim=-1)

        # error case: NTs with different dims
        x = random_nt_from_dims([5, None, 2])
        y = random_nt_from_dims([5, None, 2, 3])
        with self.assertRaisesRegex(
            RuntimeError,
            "expected all nested tensors to have matching ragged structures outside of the concatenated dim",
        ):
            torch.cat([x, y], dim=-1)

        # error case: non-contiguous NT
        x, y = random_nt_noncontiguous_pair((2, 3, 4), dtype=torch.float32)
        # transpose to put ragged dim next to batch dim
        x, y = x.transpose(-2, -1), y.transpose(-2, -1)
        with self.assertRaisesRegex(
            RuntimeError, "only contiguous nested tensors are supported"
        ):
            torch.cat([x, y], dim=-1)

        # error case: multiple ragged dims in inputs
        x = random_nt_from_dims([5, None, None, 2])
        y = random_nt_from_similar(x)
        with self.assertRaisesRegex(
            RuntimeError,
            "only nested tensors with a single ragged dim next to the batch dim are supported",
        ):
            torch.cat([x, y], dim=-1)

        # error case: ragged dim not next to batch dim
        x = random_nt_from_dims([5, 2, None])
        y = random_nt_from_similar(x)
        with self.assertRaisesRegex(
            RuntimeError,
            "only nested tensors with a single ragged dim next to the batch dim are supported",
        ):
            torch.cat([x, y], dim=1)

        # error case: NTs with different batch sizes
        x = random_nt_from_dims([5, None, 2])
        y = random_nt_from_dims([3, None, 2])
        with self.assertRaisesRegex(
            RuntimeError,
            "expected all nested tensors to have matching ragged structures outside of the concatenated dim",
        ):
            torch.cat([x, y], dim=-1)

        # error case: NTs with different ragged structures
        x = torch.nested.nested_tensor(
            [
                torch.randn(2, 6),
                torch.randn(4, 6),
                torch.randn(5, 6),
            ]
        )
        y = torch.nested.nested_tensor(
            [
                torch.randn(5, 6),
                torch.randn(4, 6),
                torch.randn(2, 6),
            ]
        )
        with self.assertRaisesRegex(
            RuntimeError,
            "expected all nested tensors to have matching ragged structures outside of the concatenated dim",
        ):
            torch.cat([x, y], dim=-1)


@markDynamoStrictTest
class TestNestedTensorDeviceType(TestCase):
    # Helper function to generate a pair of random nested tensors
    # the 2 nested tensors have same shapes
    def random_nt_pair(self, device, dtype, num_tensors, max_dims):
        ts1 = []
        ts2 = []
        for _ in range(num_tensors):
            tensor_dims = tuple(
                [
                    torch.randint(low=0, high=max_dim, size=(1,)).item()
                    for max_dim in max_dims
                ]
            )
            t1 = torch.randn(tensor_dims, device=device, dtype=dtype)
            t2 = torch.randn(tensor_dims, device=device, dtype=dtype)
            ts1.append(t1)
            ts2.append(t2)
        return (
            torch.nested.nested_tensor(ts1, device=device, dtype=dtype),
            torch.nested.nested_tensor(ts2, device=device, dtype=dtype),
        )

    @dtypes(*floating_types_and_half())
    def test_detach(self, device, dtype):
        a = torch.randn(2, 4, device=device, dtype=dtype, requires_grad=False)
        b = torch.randn(5, 4, device=device, dtype=dtype, requires_grad=False)
        x = torch.nested.nested_tensor([a, b], requires_grad=True)

        x_detach = x.detach()

        z = x_detach * 4
        self.assertFalse(x_detach.requires_grad)
        self.assertFalse(z.requires_grad)

        a = torch.randn(2, 4, device=device, dtype=dtype, requires_grad=True)
        b = torch.randn(5, 4, device=device, dtype=dtype, requires_grad=True)
        x = torch.nested.as_nested_tensor([a, b])

        y = x * 2
        y = y.detach()
        self.assertFalse(y.requires_grad)
        self.assertIsNone(y.grad_fn)

        z = x + y
        torch.nested.to_padded_tensor(z, 0).sum().backward()
        # This is an incorrect gradient, but we assume that's what the user
        # wanted. detach() is an advanced option.
        self.assertEqual(a.grad, torch.ones(2, 4, device=device, dtype=dtype))
        self.assertEqual(b.grad, torch.ones(5, 4, device=device, dtype=dtype))

    @dtypes(torch.float, torch.float16, torch.double)
    def test_unbind_noncontiguous(self, device, dtype):
        nt_contiguous, nt_noncontiguous = random_nt_noncontiguous_pair(
            (2, 3, 6, 7), device, dtype
        )
        ub_contiguous = nt_contiguous.unbind()
        ub_noncontiguous = nt_noncontiguous.unbind()
        self.assertEqual(len(ub_contiguous), len(ub_noncontiguous))
        n = len(ub_contiguous)
        for i in range(n):
            self.assertEqual(ub_contiguous[i], ub_noncontiguous[i])

    @dtypes(torch.float)
    @skipMeta
    def test_to_then_from_padded_tensor_no_transform0213(self, device, dtype):
        t = torch.randn(4, 4, 4, device=device, dtype=dtype)
        ts = list(torch.unbind(t))
        ts[0] = ts[0][:-1]
        nt = torch.nested.nested_tensor(ts, device=device, dtype=dtype)
        padded = torch.nested.to_padded_tensor(nt, 0)

        nt_to = torch._nested_from_padded_and_nested_example(padded, nt)

        for t1, t2 in zip(nt.unbind(), nt_to.unbind()):
            self.assertEqual(t1, t2)
        self.assertEqual(nt.device, nt_to.device)

    @dtypes(torch.float)
    @dtypesIfCUDA(torch.float, torch.half)
    @skipMeta
    @torch.inference_mode()
    def test_layer_norm(self, device, dtype):
        def _test(size):
            # Simple shapes test
            t0 = torch.randn(2, size, device=device, dtype=dtype, requires_grad=False)
            t1 = torch.randn(2, size, device=device, dtype=dtype, requires_grad=False)
            ts = [t0, t1, t0, t1]
            nt = torch.nested.nested_tensor(ts, device=device, dtype=dtype)
            layer_norm = torch.nn.LayerNorm(size, device=device, dtype=dtype)
            nt_result = layer_norm(nt)
            for nt_subresult, t in zip(nt_result.unbind(), ts):
                t_result = layer_norm(t.reshape(1, -1, size).squeeze(0))
                self.assertEqual(nt_subresult, t_result)

            # More complex nt test with different lengths for each tensor
            t0 = torch.randn(4, size, device=device, dtype=dtype, requires_grad=False)
            t1 = torch.randn(10, size, device=device, dtype=dtype, requires_grad=False)
            t2 = torch.randn(7, size, device=device, dtype=dtype, requires_grad=False)
            ts = [t0, t1, t2, t0, t2]
            nt = torch.nested.nested_tensor(ts, device=device, dtype=dtype)
            layer_norm = torch.nn.LayerNorm(size, device=device, dtype=dtype)
            nt_result = layer_norm(nt)
            for nt_subresult, t in zip(nt_result.unbind(), ts):
                t_result = layer_norm(t.reshape(1, -1, size).squeeze(0))
                self.assertEqual(nt_subresult, t_result)

            if size <= 128:
                # Test with multidimensional tensors after irregular dim
                # (run only with smaller dimensions to ensure fast execution)
                t0 = torch.randn(
                    4, size, size, 4, device=device, dtype=dtype, requires_grad=False
                )
                t1 = torch.randn(
                    10, size, size, 4, device=device, dtype=dtype, requires_grad=False
                )
                t2 = torch.randn(
                    7, size, size, 4, device=device, dtype=dtype, requires_grad=False
                )
                ts = [t0, t1, t2, t0, t2]
                nt = torch.nested.nested_tensor(ts, device=device, dtype=dtype)
                layer_norm = torch.nn.LayerNorm(
                    (size, size, 4), device=device, dtype=dtype
                )
                nt_result = layer_norm(nt)
                for nt_subresult, t in zip(nt_result.unbind(), ts):
                    t_result = layer_norm(t.reshape(1, -1, size, size, 4).squeeze(0))
                    self.assertEqual(nt_subresult, t_result)

                # Test where the normalizing dimensions are not all
                layer_norm = torch.nn.LayerNorm((size, 4), device=device, dtype=dtype)
                nt_result = layer_norm(nt)
                for nt_subresult, t in zip(nt_result.unbind(), ts):
                    t_result = layer_norm(t.reshape(1, -1, size, size, 4).squeeze(0))
                    self.assertEqual(nt_subresult, t_result)

        for size in (1024, 1023, 513, 512, 256, 128, 2, 4, 32):
            _test(size)

    @dtypes(torch.float)
    @dtypesIfCUDA(torch.float, torch.half)
    @skipMeta
    @torch.inference_mode()
    def test_layer_norm_breaking(self, device, dtype):
        size = 128
        t0 = torch.randn(
            4, size, size, 4, device=device, dtype=dtype, requires_grad=False
        )
        t1 = torch.randn(
            10, size, size, 4, device=device, dtype=dtype, requires_grad=False
        )
        t2 = torch.randn(
            7, size, size, 4, device=device, dtype=dtype, requires_grad=False
        )
        ts = [t0, t1, t2, t0, t2]
        nt = torch.nested.nested_tensor(ts, device=device, dtype=dtype)
        layer_norm = torch.nn.LayerNorm((4, size, size, 4), device=device, dtype=dtype)
        self.assertRaisesRegex(
            RuntimeError,
            "normalized_shape extends into irregular dimensions for the nested tensor",
            lambda: layer_norm(nt),
        )
        layer_norm = torch.nn.LayerNorm((size + 1, size, 4), device=device, dtype=dtype)
        self.assertRaisesRegex(
            RuntimeError,
            "The shape at dimension 0",
            lambda: layer_norm(nt),
        )

    @decorateIf(
        xfailIfTorchDynamo,
        # only fails in python 3.11. TODO: Ensure this is fixed once views work!
        lambda params: params["layout"] == torch.jagged and sys.version_info >= (3, 11),
    )
    @parametrize("layout", [torch.strided, torch.jagged], name_fn=layout_name)
    def test_embedding(self, device, layout):
        inputs = [
            torch.randint(100, (L,), device=device, dtype=torch.int64)
            for L in torch.randint(5, 50, (8,))
        ]
        x = torch.nested.nested_tensor(
            inputs, device=device, dtype=torch.int64, layout=layout
        )
        emb = torch.nn.Embedding(100, 8, device=device)
        y = emb(x)
        ys = y.unbind()
        for i, inp in enumerate(inputs):
            self.assertEqual(emb(inp), ys[i])

    @skipMeta
    @torch.inference_mode()
    @dtypes(*floating_types_and_half())
    def test_masked_fill(self, device, dtype):
        # nested tensor * nested tensor
        (nt, mask) = self.random_nt_pair(device, dtype, 4, (4, 4))
        mask = torch.nested.nested_tensor([m < 0 for m in mask.unbind()])
        ref = torch.nested.nested_tensor(
            [t.masked_fill(m, 0) for (t, m) in zip(nt.unbind(), mask.unbind())]
        )
        out = nt.masked_fill(mask, 0)
        self.assertEqual(ref, out)

    @dtypes(torch.float, torch.float16)
    def test_to_padded_tensor_simple(self, device, dtype):
        t = torch.randn(4, 4, 4, device=device, dtype=dtype)
        ts = list(torch.unbind(t))
        ts[0] = ts[0][:-1]
        nt = torch.nested.nested_tensor(ts, device=device, dtype=dtype)
        for padding_value in (0, 1):
            padded = torch.nested.to_padded_tensor(nt, padding_value)

            correct_output = t.clone()
            if padding_value == 0:
                correct_output[0][-1] = torch.zeros_like(correct_output[0][-1])
            else:
                correct_output[0][-1] = torch.ones_like(correct_output[0][-1])

            self.assertEqual(padded, correct_output)
            self.assertEqual(padded.device, torch.device(device))
            self.assertEqual(padded.dtype, dtype)

    @dtypes(torch.float, torch.float16)
    def test_to_padded_tensor_output_size(self, device, dtype):
        t = torch.randn(4, 4, 4, device=device, dtype=dtype)
        output_size = (4, 6, 5)
        ts = list(torch.unbind(t))
        ts[0] = ts[0][:-1]
        nt = torch.nested.nested_tensor(ts, device=device, dtype=dtype)
        for padding_value in (0, 1):
            padded = torch.nested.to_padded_tensor(
                nt, padding_value, output_size=output_size
            )
            correct_output = (
                torch.ones(output_size, device=device, dtype=dtype) * padding_value
            )
            correct_output[:4:, :4, :4] = t.clone()
            if padding_value == 0:
                correct_output[0][3] = torch.zeros_like(correct_output[0][3])
            else:
                correct_output[0][3] = torch.ones_like(correct_output[0][3])

            self.assertEqual(padded, correct_output)
            self.assertEqual(padded.device, torch.device(device))
            self.assertEqual(padded.dtype, dtype)

    @dtypes(torch.float, torch.float16, torch.double)
    def test_to_padded_tensor_dim2(self, device, dtype):
        ts = [
            torch.randn(160, device=device, dtype=dtype),
            torch.randn(1240, device=device, dtype=dtype),
            torch.randn(2400, device=device, dtype=dtype),
        ]
        nt = torch.nested.nested_tensor(ts, device=device, dtype=dtype)
        pad = 42
        correct_output = []
        for t in ts:
            next_output = torch.ones_like(ts[2]) * pad
            correct_output.append(next_output)
            next_output[: t.size(0)].copy_(t)
        correct_output = torch.stack(correct_output)
        padded = torch.nested.to_padded_tensor(nt, pad)
        self.assertEqual(padded, correct_output)

    @dtypes(torch.float, torch.float16, torch.double)
    def test_to_padded_tensor_dim3(self, device, dtype):
        ts = [
            torch.randn(16, 21, device=device, dtype=dtype),
            torch.randn(24, 32, device=device, dtype=dtype),
            torch.randn(40, 53, device=device, dtype=dtype),
        ]
        nt = torch.nested.nested_tensor(ts, device=device, dtype=dtype)
        pad = 42
        correct_output = []
        for t in ts:
            next_output = torch.ones_like(ts[2]) * pad
            correct_output.append(next_output)
            next_output[: t.size(0), : t.size(1)].copy_(t)
        correct_output = torch.stack(correct_output)
        padded = torch.nested.to_padded_tensor(nt, pad)
        self.assertEqual(padded, correct_output)

    @dtypes(torch.float, torch.float16, torch.double)
    def test_to_padded_tensor_dim4(self, device, dtype):
        ts = [
            torch.randn(16, 21, 13, device=device, dtype=dtype),
            torch.randn(24, 32, 14, device=device, dtype=dtype),
            torch.randn(40, 53, 16, device=device, dtype=dtype),
        ]
        nt = torch.nested.nested_tensor(ts, device=device, dtype=dtype)
        pad = 42
        correct_output = []
        for t in ts:
            next_output = torch.ones_like(ts[2]) * pad
            correct_output.append(next_output)
            next_output[: t.size(0), : t.size(1), : t.size(2)].copy_(t)
        correct_output = torch.stack(correct_output)
        padded = torch.nested.to_padded_tensor(nt, pad)
        self.assertEqual(padded, correct_output)

    # TODO: test noncontiguous to_padded_tensor
    # For now this tests the functionality of noncontiguous_to_padded_tensor
    # and the error message of to_padded_tensor
    # since to_padded_tensor does not support noncontiguous buffer yet
    @dtypes(torch.float, torch.float16, torch.double)
    @torch.inference_mode()
    def test_to_padded_tensor_noncontiguous(self, device, dtype):
        nt_contiguous, nt_noncontiguous = random_nt_noncontiguous_pair(
            (2, 3, 6, 7), device, dtype
        )
        # test noncontiguous_to_padded_tensor functionality
        self.assertEqual(
            torch.nested.to_padded_tensor(nt_contiguous, 0.0),
            noncontiguous_to_padded_tensor(nt_noncontiguous),
        )
        # test to_padded_tensor error message
        self.assertRaisesRegex(
            RuntimeError,
            r"for now to_padded_tensor only supports contiguous nested tensor",
            lambda: torch.nested.to_padded_tensor(nt_noncontiguous, 0.0),
        )

    @skipMeta
    def test_device_checks(self, device):
        nt = torch.nested.nested_tensor([], device=device)
        is_cuda = "cuda" in str(device)
        self.assertEqual(nt.is_cuda, is_cuda)

    @dtypes(torch.float, torch.float16, torch.double)
    def test_nested_tensor_indexing(self, device, dtype):
        # edge case: empty nested tensor
        nt0 = torch.nested.nested_tensor([])
        self.assertRaises(IndexError, lambda: nt0[0])
        # normal case
        x0 = torch.randn((2, 5), device=device, dtype=dtype)
        x1 = torch.randn((3, 4), device=device, dtype=dtype)
        nt = torch.nested.nested_tensor([x0, x1])
        # single index: only support integer in the batch dimension
        self.assertEqual(nt[0], x0)
        self.assertEqual(nt[-1], x1)
        self.assertRaises(IndexError, lambda: nt[2])
        self.assertRaises(IndexError, lambda: nt[-3])
        self.assertRaises(NotImplementedError, lambda: nt[:])
        self.assertEqual(nt[...], nt)
        # tuple of indices: only support integer in the batch dimension
        #                 + all possible indexing in the original tensor dimensions
        self.assertEqual(nt[0, 0, 0], x0[0, 0])
        self.assertEqual(nt[0, 1, :], x0[1, :])
        self.assertEqual(nt[1, ...], x1)
        self.assertRaises(IndexError, lambda: nt[1, 4, 2])
        self.assertRaises(NotImplementedError, lambda: nt[:, 1, 1])
        # test select on non-batch dimensions
        self.assertEqual(nt.select(1, 0)[0], x0.select(0, 0))
        self.assertEqual(nt.select(1, 0)[1], x1.select(0, 0))
        self.assertRaises(IndexError, lambda: nt.select(1, 3))
        self.assertEqual(nt.select(2, 0)[0], x0.select(1, 0))
        self.assertEqual(nt.select(2, 0)[1], x1.select(1, 0))
        self.assertRaises(IndexError, lambda: nt.select(2, 5))
        # make sure indexing returns a view
        nt[0].fill_(100.0)
        answer = torch.tensor(100.0, device=device, dtype=dtype).expand((2, 5))
        self.assertEqual(nt[0], answer)
        nt[1, 1, :].fill_(200.0)
        answer = torch.tensor(200.0, device=device, dtype=dtype).expand(4)
        self.assertEqual(nt[1, 1, :], answer)

        # Test that indexing works when requires_grad_(True)
        # previously this was failing because the backward kernel for select.int uses .sizes()
        nt = torch.nested.nested_tensor([x0, x1]).requires_grad_(True)
        self.assertEqual(nt[0], x0)
        self.assertEqual(nt[-1], x1)
        grad_x0 = torch.randn((2, 5), device=device, dtype=dtype)
        nt[0].backward(grad_x0)
        expected_grad = torch.nested.nested_tensor(
            [grad_x0, torch.zeros((3, 4), device=device, dtype=dtype)]
        )
        self.assertEqual(nt.grad, expected_grad)

    @parametrize(
        "func",
        [
            subtest(torch.nn.functional.relu, name="relu"),
            subtest(torch.nn.functional.relu_, name="relu_"),
            subtest(torch.nn.functional.gelu, name="gelu"),
            subtest(torch._C._nn.gelu_, name="gelu_"),
            subtest(torch.tanh, name="tanh"),
            subtest(torch.tanh_, name="tanh_"),
            subtest(torch.neg, name="neg"),
            subtest(torch.nn.functional.silu, name="silu"),
            subtest(partial(torch.nn.functional.silu, inplace=True), name="silu_"),
            subtest(torch.abs, name="abs"),
            subtest(torch.abs_, name="abs_"),
            subtest(torch.sgn, name="sgn"),
            subtest(torch.logical_not, name="logical_not"),
            subtest(torch.sin, name="sin"),
            subtest(torch.cos, name="cos"),
        ],
    )
    def test_activations(self, device, func):
        nt, nt_noncontiguous = random_nt_noncontiguous_pair(
            (2, 3, 6, 7), device=device, dtype=torch.float32
        )
        nested_result = func(nt)
        self.assertTrue(nested_result.is_nested)
        for t, t_res in zip(nt.unbind(), nested_result.unbind()):
            self.assertEqual(func(t), t_res)
        self.assertRaisesRegex(
            RuntimeError,
            "NestedTensor must be contiguous to get buffer.",
            lambda: func(nt_noncontiguous),
        )

    @parametrize("func", [subtest(torch.ge, name="ge"), subtest(torch.eq, name="eq")])
    def test_binary_ops_with_scalar(self, device, func):
        nt_contiguous, nt_noncontiguous = random_nt_noncontiguous_pair(
            (2, 3, 6, 7), device=device, dtype=torch.float32
        )
        scalar = 0.0

        # should work regardless of contiguity
        for nt in (nt_contiguous, nt_noncontiguous):
            nested_result = func(nt, scalar)
            self.assertTrue(nested_result.is_nested)
            for t, t_res in zip(nt.unbind(), nested_result.unbind()):
                self.assertEqual(func(t, scalar), t_res)

    @dtypes(*floating_types_and_half())
    def test_nested_tensor_chunk(self, device, dtype):
        # Transformer use case
        a = torch.randn(3, 3 * 4, device=device, dtype=dtype)
        b = torch.randn(2, 3 * 4, device=device, dtype=dtype)
        c = torch.randn(1, 3 * 4, device=device, dtype=dtype)
        a_chunks = a.chunk(3, dim=-1)
        b_chunks = b.chunk(3, dim=-1)
        c_chunks = c.chunk(3, dim=-1)

        a_nt = [a_chunks[0], b_chunks[0], c_chunks[0]]
        b_nt = [a_chunks[1], b_chunks[1], c_chunks[1]]
        c_nt = [a_chunks[2], b_chunks[2], c_chunks[2]]

        nt = torch.nested.nested_tensor([a, b, c])
        chunked = nt.chunk(3, dim=-1)

        self.assertEqual(chunked[0], torch.nested.nested_tensor(a_nt))
        self.assertEqual(chunked[1], torch.nested.nested_tensor(b_nt))
        self.assertEqual(chunked[2], torch.nested.nested_tensor(c_nt))

        for chunk in chunked:
            self.assertFalse(chunk.is_contiguous())

        # Failure chunking on ragged dimensions
        self.assertRaisesRegex(
            RuntimeError,
            "Chunk for nested tensors is currently only supported for the last dimension.",
            lambda: torch.chunk(nt, 5, dim=1),
        )
        self.assertRaisesRegex(
            RuntimeError,
            "Chunk for nested tensors is currently only supported for the last dimension.",
            lambda: torch.chunk(nt, 5, dim=0),
        )

        # Failure on non-contiguous nt
        _, nt_noncontiguous = random_nt_noncontiguous_pair((2, 3), device, dtype)
        self.assertRaisesRegex(
            RuntimeError,
            "chunk expects `self` to be contiguous.",
            lambda: torch.chunk(nt_noncontiguous, 5, dim=-1),
        )

        # Failure when calling non divisible n_chunks
        self.assertRaisesRegex(
            RuntimeError,
            "Chunk for nested tensors is only supported for "
            "nested tensors with trailing dimension divisible by chunks.",
            lambda: torch.chunk(nt, 5, dim=-1),
        )

        # Failure when calling backward on a chunk
        a = torch.randn(3, 3 * 4, device=device, dtype=dtype, requires_grad=True)
        b = torch.randn(2, 3 * 4, device=device, dtype=dtype, requires_grad=True)
        nt_grad = torch.nested.as_nested_tensor([a, b])
        chunked = torch.chunk(nt_grad, 2, dim=-1)
        self.assertRaisesRegex(
            RuntimeError,
            "derivative for aten::chunk is not implemented",
            lambda: chunked[0].backward(chunked[0].clone()),
        )

    @dtypes(*floating_types_and_half())
    def test_nested_tensor_split_with_sizes(self, device, dtype):
        a = torch.randn(3, 20, device=device, dtype=dtype)
        b = torch.randn(2, 20, device=device, dtype=dtype)
        c = torch.randn(1, 20, device=device, dtype=dtype)

        split_sizes = [4, 6, 10]
        a_splits = a.split_with_sizes(split_sizes, dim=-1)
        b_splits = b.split_with_sizes(split_sizes, dim=-1)
        c_splits = c.split_with_sizes(split_sizes, dim=-1)

        nt = torch.nested.nested_tensor([a, b, c])
        nt_splits = nt.split_with_sizes(split_sizes, dim=-1)

        for i, nt_split in enumerate(nt_splits):
            self.assertEqual(
                nt_split,
                torch.nested.nested_tensor([a_splits[i], b_splits[i], c_splits[i]]),
            )
            dense_strides = torch.stack(
                [
                    torch.tensor(a_splits[i].stride()),
                    torch.tensor(b_splits[i].stride()),
                    torch.tensor(c_splits[i].stride()),
                ]
            )
            self.assertEqual(nt_split._nested_tensor_strides(), dense_strides)
            self.assertFalse(nt_split.is_contiguous())

        # Failure calling on ragged dimensions
        self.assertRaisesRegex(
            RuntimeError,
            "split_with_sizes for nested tensors is currently only supported for the last dimension.",
            lambda: torch.split_with_sizes(nt, split_sizes, dim=1),
        )

        # Failure calling on non-last dimension
        self.assertRaisesRegex(
            RuntimeError,
            "split_with_sizes for nested tensors is currently only supported for the last dimension.",
            lambda: torch.split_with_sizes(nt, split_sizes, dim=0),
        )

        # Failure on non-contiguous nt
        _, nt_noncontiguous = random_nt_noncontiguous_pair((2, 3), device, dtype)
        self.assertRaisesRegex(
            RuntimeError,
            "split_with_sizes expects `self` to be contiguous.",
            lambda: torch.split_with_sizes(nt_noncontiguous, split_sizes, dim=-1),
        )

        # Failure when calling with split_sizes that don't cover the full dim size
        bad_split_sizes = [4, 6, 9]  # don't add up to 20
        self.assertRaisesRegex(
            RuntimeError,
            "split_with_sizes expects split_sizes to sum exactly to 20",
            lambda: torch.split_with_sizes(nt, bad_split_sizes, dim=-1),
        )

    @dtypes(torch.float, torch.float16, torch.double)
    @torch.inference_mode()
    def test_nested_tensor_indexing_noncontiguous(self, device, dtype):
        nt_contiguous, nt_noncontiguous = random_nt_noncontiguous_pair(
            (2, 3, 6, 7), device, dtype
        )
        self.assertEqual(nt_contiguous.size(0), nt_noncontiguous.size(0))
        n = nt_contiguous.size(0)
        for i in range(n):
            self.assertEqual(nt_contiguous[i], nt_noncontiguous[i])

    @dtypes(torch.float, torch.float16)
    @skipMeta
    @torch.inference_mode()
    @parametrize("transpose", [True, False])
    def test_nested_tensor_add(self, device, dtype, transpose):
        if transpose:
            a = torch.randn(2, 2, 2, device=device, dtype=dtype)
            b = torch.rand(2, 2, 2, device=device, dtype=dtype)
            c = a.transpose(-1, -2).contiguous()
            d = b.transpose(-1, -2).contiguous()
            nt1 = torch.nested.nested_tensor([a, b, a, b])
            nt2 = torch.nested.nested_tensor([c, d, c, d]).transpose(-1, -2)
        else:
            (nt1, nt2) = self.random_nt_pair(device, dtype, 4, (4, 4))
        ref = torch.nested.nested_tensor(
            [t1 + t2 for (t1, t2) in zip(nt1.unbind(), nt2.unbind())]
        )
        out = nt1 + nt2
        self.assertEqual(ref, out)

    @dtypes(torch.float, torch.float16)
    @skipMeta
    @torch.inference_mode()
    @parametrize("transpose", [True, False])
    def test_nested_tensor_sub(self, device, dtype, transpose):
        if transpose:
            a = torch.randn(2, 2, 2, device=device, dtype=dtype)
            b = torch.rand(2, 2, 2, device=device, dtype=dtype)
            c = a.transpose(-1, -2).contiguous()
            d = b.transpose(-1, -2).contiguous()
            nt1 = torch.nested.nested_tensor([a, b, a, b])
            nt2 = torch.nested.nested_tensor([c, d, c, d]).transpose(-1, -2)
        else:
            (nt1, nt2) = self.random_nt_pair(device, dtype, 4, (4, 4))
        ref = torch.nested.nested_tensor(
            [t1 - t2 for (t1, t2) in zip(nt1.unbind(), nt2.unbind())]
        )
        out = nt1 - nt2
        self.assertEqual(ref, out)

    @onlyCUDA
    @dtypes(torch.float, torch.float16)
    @torch.inference_mode()
    @parametrize("embedding_dim", [8, 128, 256, 384])
    def test_nested_tensor_dense_elementwise(self, device, dtype, embedding_dim):
        def _test_add_mul(nt, t):
            ref_add = torch.nested.nested_tensor(
                [t1 + t2 for (t1, t2) in zip(nt.unbind(), t.unbind())]
            )
            ref_mul = torch.nested.nested_tensor(
                [t1 * t2 for (t1, t2) in zip(nt.unbind(), t.unbind())]
            )
            self.assertEqual(nt.add(t), ref_add)
            self.assertEqual(nt.mul(t), ref_mul)

        batch_size = 32
        seq_lens = torch.randint(low=0, high=10, size=(batch_size,))

        # [B, *, D], [B, 1, D] case
        ts = [torch.randn((seq_len, embedding_dim)) for seq_len in seq_lens]
        nt = torch.nested.nested_tensor(ts, device=device, dtype=dtype)
        t = torch.randn((batch_size, 1, embedding_dim), device=device, dtype=dtype)
        _test_add_mul(nt, t)

        # [B, *], [B, 1] case
        ts = [torch.randn(seq_len) for seq_len in seq_lens]
        nt = torch.nested.nested_tensor(ts, device=device, dtype=dtype)
        t = torch.randn((batch_size, 1), device=device, dtype=dtype)
        _test_add_mul(nt, t)

    @dtypes(torch.float, torch.float16)
    @skipMeta
    @torch.inference_mode()
    def test_nested_tensor_mul(self, device, dtype):
        # nested tensor * nested tensor
        (nt1, nt2) = self.random_nt_pair(device, dtype, 4, (4, 4))
        ref = torch.nested.nested_tensor(
            [t1 * t2 for (t1, t2) in zip(nt1.unbind(), nt2.unbind())]
        )
        out = nt1 * nt2
        self.assertEqual(ref, out)
        # nested tensor * scalar
        number = 10.0
        scalar = torch.tensor(number).to(dtype).to(device)
        ref = torch.nested.nested_tensor([t * number for t in nt1.unbind()])
        out_number0 = nt1 * number
        out_number1 = number * nt1
        out_scalar0 = nt1 * scalar
        out_scalar1 = scalar * nt1
        self.assertEqual(out_number0, ref)
        self.assertEqual(out_number1, ref)
        self.assertEqual(out_scalar0, ref)
        self.assertEqual(out_scalar1, ref)
        # error case: numel == 1 but dim > 0
        vector = torch.tensor([number]).to(dtype).to(device)
        self.assertRaisesRegex(
            RuntimeError,
            "Expected both self and other to be nested, but got a nested self and non-nested other",
            lambda: nt1.mul(vector),
        )
        self.assertRaisesRegex(
            RuntimeError,
            "Expected both self and other to be nested, but got a non-nested self and nested other",
            lambda: vector.mul(nt1),
        )

    @dtypes(torch.float, torch.float16)
    @skipMeta
    @torch.inference_mode()
    def test_nested_tensor_div(self, device, dtype):
        nt, nt2 = self.random_nt_pair(device, dtype, 4, (4, 4))
        scale = 4.0
        ref = torch.nested.nested_tensor([t / scale for t in nt.unbind()])
        out = nt / 4.0
        self.assertEqual(ref, out)
        ref_transposed = ref.transpose(1, 2)
        out = nt.transpose(1, 2) / 4.0
        self.assertEqual(ref_transposed, out)

        ref = torch.nested.nested_tensor(
            [t / t2 for (t, t2) in zip(nt.unbind(), nt2.unbind())]
        )
        out = nt / nt2
        self.assertEqual(ref, out)

        out = nt.transpose(1, 2) / nt2.transpose(1, 2)
        self.assertEqual(ref.transpose(1, 2), out)

        nt_transpose_copy = torch.nested.nested_tensor(
            [t.transpose(0, 1) for t in nt.unbind()]
        )

        self.assertRaisesRegex(
            RuntimeError,
            "div requires strides to match when given NestedTensors",
            lambda: nt_transpose_copy.transpose(1, 2) / nt2,
        )

        nt = torch.nested.nested_tensor(
            [torch.randn(i, 4) for i in [3, 4, 5]], device=device, dtype=dtype
        )
        nt_chunks = nt.chunk(2, -1)
        self.assertRaisesRegex(
            RuntimeError,
            "div requires offsets to match when given NestedTensors",
            lambda: nt_chunks[0] / nt_chunks[1],
        )

    @dtypes(torch.float, torch.float16)
    @skipMeta
    @torch.inference_mode()
    def test_nested_tensor_add_in_place(self, device, dtype):
        (nt1, nt2) = self.random_nt_pair(device, dtype, 4, (4, 4))
        ref = torch.nested.nested_tensor(
            [t1 + t2 for (t1, t2) in zip(nt1.unbind(), nt2.unbind())]
        )
        nt1 += nt2
        self.assertEqual(ref, nt1)

    @dtypes(torch.float, torch.float16)
    @skipMeta
    @torch.inference_mode()
    def test_nested_tensor_mul_in_place(self, device, dtype):
        # nested tensor * nested tensor
        (nt1, nt2) = self.random_nt_pair(device, dtype, 4, (4, 4))
        ref = torch.nested.nested_tensor(
            [t1 * t2 for (t1, t2) in zip(nt1.unbind(), nt2.unbind())]
        )
        nt1 *= nt2
        self.assertEqual(ref, nt1)
        # nested tensor * scalar
        number = 10.0
        scalar = torch.tensor(number).to(dtype).to(device)
        ref = torch.nested.nested_tensor([t * number for t in nt1.unbind()])
        out_number = nt1.clone()
        out_number *= number
        out_scalar = nt1.clone()
        out_scalar *= scalar
        self.assertEqual(out_number, ref)
        self.assertEqual(out_scalar, ref)
        self.assertRaisesRegex(
            RuntimeError,
            r"output with shape \[.*\] doesn't match the broadcast shape \[.*\]",
            lambda: scalar.mul_(nt1),
        )
        # error case: numel == 1 but dim > 0
        vector = torch.tensor([number]).to(dtype).to(device)
        self.assertRaisesRegex(
            RuntimeError,
            "Expected both self and other to be nested, but got a nested self and non-nested other",
            lambda: nt1.mul_(vector),
        )
        self.assertRaisesRegex(
            RuntimeError,
            "Expected both self and other to be nested, but got a non-nested self and nested other",
            lambda: vector.mul_(nt1),
        )

    @onlyCPU
    @skipMeta
    @dtypes(torch.float)
    def test_nested_tensor_sum_dim(self, device, dtype):
        params = ((2, (1, 1)), ((4), (4, 4)), (10, (3, 5, 7)))

        def test_sum(device, dtype, ntensors, max_sizes, dim, keepdim=True):
            nt = random_nt(device, dtype, ntensors, max_sizes, require_non_empty=False)
            nt2 = nt.clone()
            ub2 = nt2.unbind()
            nt.requires_grad_(True)
            [t.requires_grad_(True) for t in ub2]
            nt_sum = nt.sum(dim=dim, keepdim=keepdim)
            ub2_sum = [t.sum(-1, keepdim=keepdim) for t in ub2]
            self.assertEqual(nt_sum, torch.nested.nested_tensor(ub2_sum))

            # test backward
            # generate gradient tensor that has the same size as the output
            size = nt_sum._nested_tensor_size()
            gt2 = []
            for i in range(ntensors):
                gt2.append(torch.randn(size[i].tolist(), device=device, dtype=dtype))
            gt = torch.nested.nested_tensor(gt2).clone()
            nt_sum.backward(gt)
            for t2, g2 in zip(ub2_sum, gt2):
                t2.backward(g2)
            self.assertEqual(nt.grad, torch.nested.nested_tensor([t.grad for t in ub2]))
            return

        for ntensors, max_sizes in params:
            test_sum(device, dtype, ntensors, max_sizes, len(max_sizes))

        # Test error inputs
        with self.assertRaisesRegex(
            RuntimeError, "NestedTensor can only be reduced across the last"
        ):
            torch.nested.nested_tensor(
                [torch.tensor([3, 4, 5]), torch.tensor([1, 2])]
            ).sum(0, keepdim=True)

        with self.assertRaisesRegex(
            RuntimeError, "NestedTensor only allows reduction of a single"
        ):
            torch.nested.nested_tensor(
                [torch.tensor([[3, 4, 5]]), torch.tensor([[1, 2]])]
            ).sum([0, 1], keepdim=True)

        with self.assertRaisesRegex(
            RuntimeError, "NestedTensor always requires keepdim=True for now."
        ):
            torch.nested.nested_tensor(
                [torch.tensor([3, 4, 5]), torch.tensor([1, 2])]
            ).sum(-1)

    @dtypes(torch.float, torch.float16)
    def test_contiguous(self, device, dtype):
        # Since we don't have access to the buffer in python this is harder to show what
        # we are testing for. When we call chunk on a consistent dim of a NT
        # for chunk_size > 1 the resulting tensors are views of the original NT
        # whose numels is now less than the size of the buffer. Clone was
        # previously creating a new NT with a buffer that was the same size as the
        # original.
        nt_contiguous = torch.nested.nested_tensor(
            [
                torch.randn(2, 20, device=device, dtype=dtype),
                torch.randn(4, 20, device=device, dtype=dtype),
            ]
        )
        # Split up the last dimension which has a consistent size of 20 into 5 chunks
        chunks = nt_contiguous.chunk(5, dim=-1)

        # # Check chunks are contiguous after calling contiguous
        for chunk in chunks:
            self.assertFalse(chunk.is_contiguous())
            self.assertTrue(chunk.contiguous().is_contiguous())

    @dtypes(torch.float, torch.float16)
    @skipMeta
    def test_clone(self, device, dtype):
        nt1 = random_nt(device, dtype, 4, (4, 4), (1, 1))
        nt2 = nt1.clone()
        # Verify the values match
        self.assertEqual(nt1, nt2)
        # Verify modifying nt2 doesn't affect nt1
        nt2.mul_(nt1)
        ub1 = nt1.unbind()
        ub2 = nt2.unbind()
        for i in range(len(ub1)):
            self.assertNotEqual(ub1[i], ub2[i])

        nt1.clone(memory_format=torch.preserve_format)
        msg = "Nested tensor clone supports Preserve and Contiguous memory formats, called clone with memory format: ChannelsLast"
        with self.assertRaisesRegex(RuntimeError, msg):
            nt1.clone(memory_format=torch.channels_last)

    # cannot test torch.float16 because: RuntimeError: "bernoulli_scalar_cpu_" not implemented for 'Half'
    @decorateIf(xfailIfTorchDynamo, lambda params: params["layout"] == torch.jagged)
    @dtypes(torch.float, torch.double)
    @parametrize("layout", [torch.strided, torch.jagged], name_fn=layout_name)
    def test_dropout(self, device, dtype, layout):
        # edge case: empty nested tensor
        # TODO: support empty NT in jagged layout
        if layout == torch.strided:
            nt0 = torch.nested.nested_tensor([], layout=layout)
            y = torch.nn.functional.dropout(nt0, 0.5)
            self.assertEqual(nt0, y)
        # normal nested tensor
        ntensors = 4
        if layout == torch.jagged:
            nt = random_nt(device, dtype, ntensors, (4, 4), (0, 3), layout=layout)
        else:
            nt = random_nt(device, dtype, ntensors, (4, 4), layout=layout)
        # edge case: invalid dropout
        self.assertRaises(ValueError, lambda: torch.nn.Dropout(-0.1))
        self.assertRaises(ValueError, lambda: torch.nn.Dropout(1.1))
        self.assertRaises(ValueError, lambda: torch.nn.functional.dropout(nt, -0.1))
        self.assertRaises(ValueError, lambda: torch.nn.functional.dropout(nt, 1.1))
        # edge case: no dropout
        dropouter = torch.nn.Dropout(0.0)
        y0 = dropouter(nt)
        y1 = torch.nn.functional.dropout(nt, 0.0)
        self.assertEqual(nt, y0)
        self.assertEqual(nt, y1)
        # edge case: all dropout
        dropouter = torch.nn.Dropout(1.0)
        y0 = dropouter(nt)
        y1 = torch.nn.functional.dropout(nt, 1.0)
        nt0 = torch.zeros_like(nt)
        self.assertEqual(nt0, y0)
        self.assertEqual(nt0, y1)
        # normal case: normal dropout
        p = 0.2
        y = torch.nn.functional.dropout(nt, p)
        expect = nt.clone()
        if layout == torch.jagged:
            expect = torch.where(y == 0.0, y, nt)
            expect /= 1.0 - p
            self.assertEqual(y, expect)
        else:
            expect = nt.clone()
            for i in range(ntensors):
                actual_tensor = y[i].view(-1)
                expect_tensor = expect[i].view(-1)
                for j in range(actual_tensor.shape[0]):
                    if actual_tensor[j].item() == 0.0:
                        expect_tensor[j] = 0.0
                    else:
                        expect_tensor[j] /= 1.0 - p
            self.assertEqual(y, expect)
        with freeze_rng_state():
            dropouter = torch.nn.Dropout(p)
            y0 = dropouter(nt)
        with freeze_rng_state():
            y1 = torch.nn.functional.dropout(nt, p)
        self.assertEqual(y0, y1)

    @dtypes(torch.float, torch.double)
    def test_dropout_noncontiguous(self, device, dtype):
        ntensors = 4
        nt0 = random_nt(device, dtype, ntensors, (4, 4))
        nt1 = nt0.transpose(-1, -2)
        p = 0.3
        with freeze_rng_state():
            dropouter = torch.nn.Dropout(p)
            y0 = dropouter(nt0)
        with freeze_rng_state():
            y1 = torch.nn.functional.dropout(nt1, p).transpose(-1, -2)
        self.assertEqual(y0, y1)

    # cannot test torch.float16 because: RuntimeError: "softmax_kernel_impl" not implemented for 'Half'
    @dtypes(torch.float, torch.double)
    def test_softmax(self, device, dtype):
        # normal nested tensor
        ntensors = 4
        nt = random_nt(device, dtype, ntensors, (4, 4))
        # error case: softmax across nested dimension
        self.assertRaisesRegex(
            RuntimeError,
            "Cannot apply softmax across nested dimension 0",
            lambda: torch.nn.functional.softmax(nt, 0),
        )
        self.assertRaisesRegex(
            RuntimeError,
            "Cannot apply softmax across nested dimension 0",
            lambda: torch.nn.functional.softmax(nt, -3),
        )
        # error case: dimension out of range
        self.assertRaises(IndexError, lambda: torch.nn.functional.softmax(nt, 3))
        self.assertRaises(IndexError, lambda: torch.nn.functional.softmax(nt, -4))
        # normal case: should equal to padding -inf
        softmaxer = torch.nn.Softmax(1)
        y0 = softmaxer(nt)
        y1 = torch.nn.functional.softmax(nt, 1)
        self.assertEqual(y0, y1)
        pt = torch.nested.to_padded_tensor(nt, float("-inf"))
        # if an entire slice is padded, then softmax will return 0.0 / 0.0 = nan
        # however, physically speaking that should be 0.0
        expect = torch.nn.functional.softmax(pt, 1).nan_to_num_(0.0)
        self.assertEqual(torch.nested.to_padded_tensor(y0, 0.0), expect)
        # edge case: empty nested tensor
        nt0 = torch.nested.nested_tensor([])
        y = torch.nn.functional.softmax(nt0, 1)
        self.assertEqual(nt0, y)
        # edge case: nesting scalars
        nt1 = torch.nested.nested_tensor([torch.tensor(0.0), torch.tensor(1.0)])
        self.assertRaises(RuntimeError, lambda: torch.nn.functional.softmax(nt1, 0))
        self.assertRaises(IndexError, lambda: torch.nn.functional.softmax(nt1, 1))

    @dtypes(torch.float, torch.double)
    @torch.inference_mode()
    def test_softmax_noncontiguous(self, device, dtype):
        nt_contiguous, nt_noncontiguous = random_nt_noncontiguous_pair(
            (2, 3, 6, 7), device, dtype
        )
        self.assertEqual(
            torch.nn.functional.softmax(nt_contiguous, -1),
            torch.nn.functional.softmax(nt_noncontiguous, -1),
        )

    def _test_bmm(self, device, dtype):
        # error case: not 3D tensors
        nt0 = torch.nested.nested_tensor([], device=device, dtype=dtype)
        nt1 = torch.nested.nested_tensor(
            [torch.randn(2), torch.randn(3)], device=device, dtype=dtype
        )
        nt2 = torch.nested.nested_tensor(
            [torch.randn((2, 4)), torch.randn((3, 4))], device=device, dtype=dtype
        )
        self.assertRaisesRegex(
            RuntimeError, "batch1 must be a 3D tensor", lambda: nt0.bmm(nt0)
        )
        self.assertRaisesRegex(
            RuntimeError, "batch1 must be a 3D tensor", lambda: nt0.bmm(nt1)
        )
        self.assertRaisesRegex(
            RuntimeError, "batch1 must be a 3D tensor", lambda: nt0.bmm(nt2)
        )
        self.assertRaisesRegex(
            RuntimeError, "batch1 must be a 3D tensor", lambda: nt1.bmm(nt0)
        )
        self.assertRaisesRegex(
            RuntimeError, "batch1 must be a 3D tensor", lambda: nt1.bmm(nt1)
        )
        self.assertRaisesRegex(
            RuntimeError, "batch1 must be a 3D tensor", lambda: nt1.bmm(nt2)
        )
        self.assertRaisesRegex(
            RuntimeError, "batch2 must be a 3D tensor", lambda: nt2.bmm(nt0)
        )
        self.assertRaisesRegex(
            RuntimeError, "batch2 must be a 3D tensor", lambda: nt2.bmm(nt1)
        )
        # error case: incompatible batch size
        nt0 = torch.nested.nested_tensor(
            [torch.randn((2, 4)), torch.randn((3, 4))], device=device, dtype=dtype
        )
        nt1 = torch.nested.nested_tensor(
            [torch.randn((4, 6)), torch.randn((4, 5)), torch.randn((4, 7))],
            device=device,
            dtype=dtype,
        )
        self.assertRaisesRegex(
            RuntimeError,
            "Expected size for the 1st dimension of batch2 tensor to be: 2 but got: 3.",
            lambda: nt0.bmm(nt1),
        )
        self.assertRaisesRegex(
            RuntimeError,
            "Expected size for the 1st dimension of batch2 tensor to be: 3 but got: 2.",
            lambda: nt1.bmm(nt0),
        )
        # error case: underlying matrices cannot be multiplied
        nt0 = torch.nested.nested_tensor(
            [torch.randn((2, 4)), torch.randn((3, 4))], device=device, dtype=dtype
        )
        self.assertRaisesRegex(
            RuntimeError,
            r"0-th nested matrices in batch cannot be multiplied \(2x4 and 2x4\)",
            lambda: nt0.bmm(nt0),
        )
        # normal nested tensor
        nt0 = torch.nested.nested_tensor(
            [torch.randn((2, 4)), torch.randn((3, 7))], device=device, dtype=dtype
        )
        nt1 = torch.nested.nested_tensor(
            [torch.randn((4, 6)), torch.randn((7, 5))], device=device, dtype=dtype
        )
        actual = torch.nested.to_padded_tensor(nt0.bmm(nt1), 0.0)
        expect = torch.nested.to_padded_tensor(nt0, 0.0).bmm(
            torch.nested.to_padded_tensor(nt1, 0.0)
        )
        if dtype == torch.float16:
            self.assertEqual(actual, expect, rtol=1e-3, atol=1e-3)
        else:
            self.assertEqual(actual, expect)

        # nested tensor bmm normal tensor
        nt0 = torch.nested.nested_tensor(
            [torch.randn((2, 7)), torch.randn((3, 7))], device=device, dtype=dtype
        )
        nt1 = torch.rand(2, 7, 5, dtype=dtype, device=device)
        actual = torch.nested.to_padded_tensor(nt0.bmm(nt1), 0.0)
        expect = torch.nested.to_padded_tensor(nt0, 0.0).bmm(nt1)
        if dtype == torch.float16:
            self.assertEqual(actual, expect, rtol=1e-3, atol=1e-3)
        else:
            self.assertEqual(actual, expect)

        # nested tensor bmm normal tensor with non-contiguous view
        nt1 = torch.rand(2, 5, 7, dtype=dtype, device=device)
        nt1 = nt1.transpose(1, 2)
        actual = torch.nested.to_padded_tensor(nt0.bmm(nt1), 0.0)
        expect = torch.nested.to_padded_tensor(nt0, 0.0).bmm(nt1)
        if dtype == torch.float16:
            self.assertEqual(actual, expect, rtol=1e-3, atol=1e-3)
        else:
            self.assertEqual(actual, expect)

        # normal tensor bmm nested tensor
        nt0 = torch.rand(2, 5, 7, dtype=dtype, device=device)
        nt1 = torch.nested.nested_tensor(
            [torch.randn((7, 6)), torch.randn((7, 5))], device=device, dtype=dtype
        )
        actual = torch.nested.to_padded_tensor(nt0.bmm(nt1), 0.0)
        expect = nt0.bmm(torch.nested.to_padded_tensor(nt1, 0.0))
        if dtype == torch.float16:
            self.assertEqual(actual, expect, rtol=1e-3, atol=1e-3)
        else:
            self.assertEqual(actual, expect)

        # test tensorcore path
        nt0 = torch.nested.nested_tensor(
            [torch.randn((2, 8)), torch.randn((3, 16))], device=device, dtype=dtype
        )
        nt1 = torch.nested.nested_tensor(
            [torch.randn((8, 8)), torch.randn((16, 8))], device=device, dtype=dtype
        )
        actual = torch.nested.to_padded_tensor(nt0.bmm(nt1), 0.0)
        expect = torch.nested.to_padded_tensor(nt0, 0.0).bmm(
            torch.nested.to_padded_tensor(nt1, 0.0)
        )
        if dtype == torch.float16:
            self.assertEqual(actual, expect, rtol=1e-3, atol=1e-3)
        else:
            self.assertEqual(actual, expect)

    @onlyCUDA
    @dtypes(torch.float, torch.double, torch.float16)
    def test_bmm_cuda(self, device, dtype):
        self._test_bmm(device, dtype)

    @onlyCPU
    # cannot test torch.float16 because: RuntimeError: "addmm_impl_cpu_" not implemented for 'Half'
    @dtypes(torch.float, torch.double)
    def test_bmm_cpu(self, device, dtype):
        self._test_bmm(device, dtype)

    # cannot test torch.float16 because: RuntimeError: "addmm_impl_cpu_" not implemented for 'Half'
    @dtypes(torch.float, torch.double)
    def test_bmm_noncontiguous(self, device, dtype):
        nt0_contiguous, nt0_noncontiguous = random_nt_noncontiguous_pair(
            (2, 3), device, dtype
        )
        nt1_contiguous, nt1_noncontiguous = random_nt_noncontiguous_pair(
            (6, 7), device, dtype
        )
        self.assertEqual(
            nt0_contiguous.transpose(-1, -2).bmm(nt1_contiguous),
            nt0_noncontiguous.transpose(-1, -2).bmm(nt1_noncontiguous),
        )

    @dtypes(torch.float, torch.double)
    def test_matmul_with_bmm_path(self, device, dtype):
        def unbind_rebind_matmul(nt1, nt2):
            t1s = nt1.unbind()
            t2s = nt2.unbind()
            out_ts = [t1.matmul(t2) for t1, t2 in zip(t1s, t2s)]
            return torch.nested.nested_tensor(out_ts)

        # [N, n_head, *, head_dim], [N, n_head, head_dim, *]
        Ns = [1, 2, 5]
        n_heads = np.random.randint(2, 5)
        head_dim = 3
        t1s = []
        t2s = []
        for N in Ns:
            for _ in range(N):
                seq_len1 = np.random.randint(2, 5)
                seq_len2 = np.random.randint(2, 5)
                t1s.append(torch.randn(n_heads, seq_len1, head_dim))
                t2s.append(torch.randn(n_heads, head_dim, seq_len2))
            nt1 = torch.nested.nested_tensor(t1s, device=device, dtype=dtype)
            nt2 = torch.nested.nested_tensor(t2s, device=device, dtype=dtype)
            self.assertEqual(torch.matmul(nt1, nt2), unbind_rebind_matmul(nt1, nt2))

        # test with noncontiguous
        t3s = []
        t4s = []
        for _ in range(N):
            seq_len = np.random.randint(2, 5)
            t3s.append(torch.randn(seq_len, n_heads, head_dim))
            t4s.append(torch.randn(seq_len, n_heads, head_dim))
        nt3 = torch.nested.nested_tensor(t3s, device=device, dtype=dtype).transpose(
            1, 2
        )
        nt4 = (
            torch.nested.nested_tensor(t4s, device=device, dtype=dtype)
            .transpose(1, 2)
            .transpose(2, 3)
        )
        self.assertEqual(torch.matmul(nt3, nt4), unbind_rebind_matmul(nt3, nt4))

    # cannot test torch.float16 because: RuntimeError: "bmm" not implemented for 'Half'
    @dtypes(torch.float, torch.double)
    def test_matmul(self, device, dtype):
        # error case: one is nested but the other is not
        nt = torch.nested.nested_tensor(
            [torch.randn(2), torch.randn(3)], device=device, dtype=dtype
        )
        t = torch.randn(4, device=device, dtype=dtype)
        self.assertRaisesRegex(
            RuntimeError,
            "Expected both to be nested, but got a nested self and non-nested other",
            lambda: torch.matmul(nt, t),
        )
        self.assertRaisesRegex(
            RuntimeError,
            "Expected both to be nested, but got a non-nested self and nested other",
            lambda: torch.matmul(t, nt),
        )
        # error case: not 3+D tensors
        nt0 = torch.nested.nested_tensor([], device=device, dtype=dtype)
        nt1 = torch.nested.nested_tensor(
            [torch.randn(2), torch.randn(3)], device=device, dtype=dtype
        )
        nt2 = torch.nested.nested_tensor(
            [torch.randn((2, 4)), torch.randn((3, 4))], device=device, dtype=dtype
        )
        self.assertRaisesRegex(
            RuntimeError,
            r"matmul: For nested tensors, only inputs with >= 3 dims are currently supported. 1st input has rank: [0-9]+",
            lambda: torch.matmul(nt0, nt0),
        )
        self.assertRaisesRegex(
            RuntimeError,
            r"matmul: For nested tensors, only inputs with >= 3 dims are currently supported. 1st input has rank: [0-9]+",
            lambda: torch.matmul(nt0, nt1),
        )
        self.assertRaisesRegex(
            RuntimeError,
            r"matmul: For nested tensors, only inputs with >= 3 dims are currently supported. 1st input has rank: [0-9]+",
            lambda: torch.matmul(nt0, nt2),
        )
        self.assertRaisesRegex(
            RuntimeError,
            r"matmul: For nested tensors, only inputs with >= 3 dims are currently supported. 1st input has rank: [0-9]+",
            lambda: torch.matmul(nt1, nt0),
        )
        self.assertRaisesRegex(
            RuntimeError,
            r"matmul: For nested tensors, only inputs with >= 3 dims are currently supported. 1st input has rank: [0-9]+",
            lambda: torch.matmul(nt1, nt1),
        )
        self.assertRaisesRegex(
            RuntimeError,
            r"matmul: For nested tensors, only inputs with >= 3 dims are currently supported. 1st input has rank: [0-9]+",
            lambda: torch.matmul(nt1, nt2),
        )
        self.assertRaisesRegex(
            RuntimeError,
            r"matmul: For nested tensors, only inputs with >= 3 dims are currently supported. 2nd input has rank: [0-9]+",
            lambda: torch.matmul(nt2, nt0),
        )
        self.assertRaisesRegex(
            RuntimeError,
            r"matmul: For nested tensors, only inputs with >= 3 dims are currently supported. 2nd input has rank: [0-9]+",
            lambda: torch.matmul(nt2, nt1),
        )
        # error case: incompatible batch size
        nt0 = torch.nested.nested_tensor(
            [torch.randn((2, 4)), torch.randn((3, 4))], device=device, dtype=dtype
        )
        nt1 = torch.nested.nested_tensor(
            [torch.randn((4, 6)), torch.randn((4, 5)), torch.randn((4, 7))],
            device=device,
            dtype=dtype,
        )
        self.assertRaisesRegex(
            RuntimeError,
            r"matmul: Expected size for the 1st dimension of 2nd input tensor to be: [0-9]+ but got: [0-9]+.",
            lambda: torch.matmul(nt0, nt1),
        )
        self.assertRaisesRegex(
            RuntimeError,
            r"matmul: Expected size for the 1st dimension of 2nd input tensor to be: [0-9]+ but got: [0-9]+.",
            lambda: torch.matmul(nt1, nt0),
        )
        # error case: incompatible (wrong) batch sizes that shouldn't even broadcast?
        nt0 = torch.nested.nested_tensor(
            [torch.randn((2, 2, 4)), torch.randn((2, 3, 4))], device=device, dtype=dtype
        )
        nt1 = torch.nested.nested_tensor(
            [torch.randn((3, 4, 6)), torch.randn((3, 4, 5))], device=device, dtype=dtype
        )
        self.assertRaisesRegex(
            RuntimeError,
            "matmul(): For nested tensors, batch dimensions must have the same sizes,",
            lambda: torch.matmul(nt0, nt1),
        )
        # error case: incompatible batch sizes that should technically broadcast
        nt0 = torch.nested.nested_tensor(
            [torch.randn((2, 2, 4)), torch.randn((1, 3, 4))], device=device, dtype=dtype
        )
        nt1 = torch.nested.nested_tensor(
            [torch.randn((1, 4, 6)), torch.randn((3, 4, 5))], device=device, dtype=dtype
        )
        self.assertRaisesRegex(
            RuntimeError,
            "matmul(): For nested tensors, batch dimensions must have the same sizes,",
            lambda: torch.matmul(nt0, nt1),
        )
        # error case: underlying matrices cannot be multiplied
        nt0 = torch.nested.nested_tensor(
            [torch.randn((2, 4)), torch.randn((3, 4))], device=device, dtype=dtype
        )
        self.assertRaisesRegex(
            RuntimeError,
            "matmul(): Nested tensors cannot be matrix multiplied",
            lambda: torch.matmul(nt0, nt0),
        )
        # normal nested tensor: 3D
        nt0 = torch.nested.nested_tensor(
            [torch.randn((2, 4)), torch.randn((3, 7))], device=device, dtype=dtype
        )
        nt1 = torch.nested.nested_tensor(
            [torch.randn((4, 6)), torch.randn((7, 5))], device=device, dtype=dtype
        )
        actual = torch.nested.to_padded_tensor(torch.matmul(nt0, nt1), 0.0)
        expect = torch.matmul(
            torch.nested.to_padded_tensor(nt0, 0.0),
            torch.nested.to_padded_tensor(nt1, 0.0),
        )
        self.assertEqual(actual, expect)
        # normal nested tensor: 4D (with testing for batch_size=1)
        nt0 = torch.nested.nested_tensor(
            [torch.randn((1, 2, 4)), torch.randn((8, 3, 7))], device=device, dtype=dtype
        )
        nt1 = torch.nested.nested_tensor(
            [torch.randn((1, 4, 6)), torch.randn((8, 7, 5))], device=device, dtype=dtype
        )
        actual = torch.nested.to_padded_tensor(torch.matmul(nt0, nt1), 0.0)
        expect = torch.matmul(
            torch.nested.to_padded_tensor(nt0, 0.0),
            torch.nested.to_padded_tensor(nt1, 0.0),
        )
        self.assertEqual(actual, expect)
        # normal nested tensor: 5D
        nt0 = torch.nested.nested_tensor(
            [torch.randn((8, 9, 2, 4)), torch.randn((8, 9, 3, 7))],
            device=device,
            dtype=dtype,
        )
        nt1 = torch.nested.nested_tensor(
            [torch.randn((8, 9, 4, 6)), torch.randn((8, 9, 7, 5))],
            device=device,
            dtype=dtype,
        )
        actual = torch.nested.to_padded_tensor(torch.matmul(nt0, nt1), 0.0)
        expect = torch.matmul(
            torch.nested.to_padded_tensor(nt0, 0.0),
            torch.nested.to_padded_tensor(nt1, 0.0),
        )
        self.assertEqual(actual, expect)

    # only supported on CUDA for now
    @dtypes(torch.float, torch.double)
    def test_matmul_nt_with_broadcasted_t(self, device, dtype):
        # NT (B, *, C, D) with T (D, E) broadcasting case
        nt = random_nt_from_dims([3, None, 4, 5], device=device, dtype=dtype)
        t = torch.randn(5, 6, device=device, dtype=dtype)
        output = torch.matmul(nt, t)

        # should be equivalent to matmul-ing each component with the dense tensor
        self.assertEqual(nt.size(0), output.size(0))
        for component, out_component in zip(nt, output):
            self.assertEqual(out_component, torch.matmul(component, t))

    # cannot test torch.float16 because: RuntimeError: "bmm" not implemented for 'Half'
    @dtypes(torch.float, torch.double)
    def test_matmul_noncontiguous(self, device, dtype):
        nt0_contiguous, nt0_noncontiguous = random_nt_noncontiguous_pair(
            (2, 3), device, dtype
        )
        nt1_contiguous, nt1_noncontiguous = random_nt_noncontiguous_pair(
            (6, 7), device, dtype
        )
        self.assertEqual(
            torch.matmul(nt0_contiguous.transpose(-1, -2), nt1_contiguous),
            torch.matmul(nt0_noncontiguous.transpose(-1, -2), nt1_noncontiguous),
        )

    @dtypes(torch.float, torch.double)
    def test_linear(self, device, dtype):
        a = torch.randn(1, 2, device=device, dtype=dtype)
        b = torch.randn(2, 2, device=device, dtype=dtype)
        c = torch.randn(3, 2, device=device, dtype=dtype)
        nt = torch.nested.nested_tensor([a, b, c])

        weight = torch.randn(2, 2, device=device, dtype=dtype)
        bias = torch.randn(2, device=device, dtype=dtype)
        # success case
        torch.functional.F.linear(nt, weight, bias)

        # invalid nested tensor dimension
        msg = r"Linear requires nested_tensor.dim == 3 and dense_matrix.dim == 2. Nested tensor dim: 2. Dense tensor dim: 2"
        nt1 = torch.nested.nested_tensor(
            [
                torch.randn(1, device=device, dtype=dtype),
                torch.randn(2, device=device, dtype=dtype),
            ]
        )
        with self.assertRaisesRegex(RuntimeError, msg):
            torch.functional.F.linear(nt1, weight, bias)

        # invalid weight shape
        msg = r"Linear requires nested_tensor.dim == 3 and dense_matrix.dim == 2. Nested tensor dim: 3. Dense tensor dim: 3"
        weight1 = torch.randn(2, 2, 3, device=device, dtype=dtype)
        with self.assertRaisesRegex(RuntimeError, msg):
            torch.functional.F.linear(nt, weight1, bias)

        # inconsistent last dim of nested tensor
        msg = r"Expected all tensors in nested tensor to have the same trailing dimension, instead last dimension equals:"
        nt2 = torch.nested.nested_tensor(
            [
                torch.randn(1, 2, device=device, dtype=dtype),
                torch.randn(2, 3, device=device, dtype=dtype),
            ]
        )
        with self.assertRaisesRegex(RuntimeError, msg):
            torch.functional.F.linear(nt2, weight, bias)

        # Mismatch of nested tensor last dim and weight dimension
        weight2 = torch.randn(2, 4, device=device, dtype=dtype)
        msg = (
            r"Shape mismatch for NestedTensor Linear: Expected input's \(a nested tensor\) 'last_dim'"
            r" to equal 'weight.size\(1\), but got: last_dim = 2, and weight.size\(1\) = 4"
        )
        with self.assertRaisesRegex(RuntimeError, msg):
            torch.functional.F.linear(nt, weight2, bias)

        # Nested tensor input and nested weight
        nt_weight = nt.clone()
        msg = r"Linear does not support nested weight when input is a nested tensor."
        with self.assertRaisesRegex(RuntimeError, msg):
            torch.functional.F.linear(nt, nt_weight, bias)

    # TODO: test noncontiguous linear
    # For now this tests the error message of linear
    # since linear does not support noncontiguous buffer yet
    @dtypes(torch.float, torch.double)
    def test_linear_noncontiguous(self, device, dtype):
        nt_contiguous, nt_noncontiguous = random_nt_noncontiguous_pair(
            (2, 3, 6, 7), device, dtype
        )
        weight = torch.randn((8, 5), device=device, dtype=dtype)
        self.assertRaisesRegex(
            RuntimeError,
            r"for now linear only supports contiguous nested tensor",
            lambda: torch.nn.functional.linear(nt_noncontiguous, weight),
        )

    @dtypes(torch.float, torch.float16, torch.double)
    def test_to_padded_tensor_zero_numel_errors(self, device, dtype):
        ts = [torch.ones(1, 0), torch.ones(0, 0)]
        nt = torch.nested.nested_tensor(
            ts, device=device, dtype=dtype, layout=torch.strided
        )
        self.assertRaisesRegex(
            RuntimeError,
            r"at least one constituent tensor should have non-zero numel",
            lambda: torch.nested.to_padded_tensor(nt, 0.0),
        )

    @dtypes(torch.float, torch.float16, torch.double)
    def test_transpose(self, device, dtype):
        nt = random_nt(device, dtype, 4, (4, 4))
        # error case: transpose nested dimension
        self.assertRaisesRegex(
            RuntimeError,
            "Nested tensor dimension 0 cannot be transposed",
            lambda: nt.transpose(0, 1),
        )
        self.assertRaisesRegex(
            RuntimeError,
            "Nested tensor dimension 0 cannot be transposed",
            lambda: nt.transpose(1, -3),
        )
        # error case: dimension out of range
        self.assertRaises(IndexError, lambda: nt.transpose(1, 3))
        self.assertRaises(IndexError, lambda: nt.transpose(-4, -1))
        # normal case
        ntT = nt.transpose(-1, -2)
        ptT_from_ntT = noncontiguous_to_padded_tensor(ntT)
        pt = torch.nested.to_padded_tensor(nt, 0.0)
        ptT = pt.transpose(-1, -2)
        self.assertEqual(ptT, ptT_from_ntT)

    @dtypes(torch.float, torch.float16, torch.double)
    def test_squeeze_unsqueeze(self, device, dtype):
        a = torch.arange(6).reshape(2, 3)
        b = torch.arange(15).reshape(5, 3)
        nt = torch.nested.nested_tensor([a, b], device=device, dtype=dtype)
        # error case: squeeze no dimension
        self.assertRaisesRegex(
            RuntimeError,
            "For nested tensors, squeeze without the dim argument",
            lambda: nt.squeeze(),
        )
        # error case: squeeze nested dimension
        self.assertRaisesRegex(
            RuntimeError,
            "For nested tensors, squeezing dimension 0",
            lambda: nt.squeeze(0),
        )
        # error case: dimension out of range
        self.assertRaises(IndexError, lambda: nt.squeeze(3))
        # error case: squeeze nested tensor of singleton tensors
        c = torch.ones(1)
        nt_singleton = torch.nested.nested_tensor([c, c], device=device, dtype=dtype)
        self.assertRaisesRegex(
            RuntimeError,
            "For nested tensors, squeezing a nested tensor of singleton",
            lambda: nt_singleton.squeeze(1),
        )

        # squeezing a dim which does not have size 1 should be a no-op
        nt2 = nt.squeeze(-1)
        self.assertEqual(nt, nt2)

        # test cases that should work
        nt_sizes = nt._nested_tensor_size()
        nt_strides = nt._nested_tensor_strides()
        for i in range(-2, 4):
            if i == 0:
                # cannot unsqueeze batch dim
                continue
            nt_unsqueezed = nt.unsqueeze(i)
            # negative dim will correspond to unsqueeze() applied at dim = dim + nt.dim() + 1
            wrapped_i = i + nt.dim() + 1 if i < 0 else i
            # col_index into nt size tensor is requires subtraction of 1 to ignore batch dim
            size_idx = wrapped_i - 1
            self.assertEqual(
                nt_unsqueezed._nested_tensor_size()[:, size_idx],
                torch.ones(2, dtype=torch.long),
            )
            unsqueezed_stride = nt_unsqueezed._nested_tensor_strides()[:, size_idx]
            if i == nt.ndim or i == -1:
                self.assertEqual(unsqueezed_stride, torch.ones(2, dtype=torch.long))
            else:
                stride_col_after = nt_strides[:, size_idx]
                size_col_after = nt_sizes[:, size_idx]
                self.assertEqual(unsqueezed_stride, stride_col_after * size_col_after)
            nt_squeezed = nt_unsqueezed.squeeze(i)
            self.assertEqual(nt_squeezed, nt)
            self.assertEqual(nt_squeezed._nested_tensor_size(), nt_sizes)
            self.assertEqual(nt_squeezed._nested_tensor_strides(), nt_strides)

    @dtypes(torch.float, torch.float16, torch.double)
    def test_transpose_inference_mode_interaction(self, device, dtype):
        nt = random_nt(device, dtype, 4, (4, 4))
        # Construct in default mode and transpose while in inference mode
        with torch.inference_mode():
            ntT = nt.transpose(-1, -2)
            ptT_from_ntT = noncontiguous_to_padded_tensor(ntT)
            pt = torch.nested.to_padded_tensor(nt, 0.0)
            ptT = pt.transpose(-1, -2)
            self.assertEqual(ptT, ptT_from_ntT)

        # Construct and transpose while in inference mode
        with torch.inference_mode():
            nt = random_nt(device, dtype, 4, (4, 4))
            ntT = nt.transpose(-1, -2)
            ptT_from_ntT = noncontiguous_to_padded_tensor(ntT)
            pt = torch.nested.to_padded_tensor(nt, 0.0)
            ptT = pt.transpose(-1, -2)
            self.assertEqual(ptT, ptT_from_ntT)

    @dtypes(torch.float, torch.float16, torch.double)
    def test_view(self, device, dtype):
        nt = random_nt(device, dtype, 4, (4, 4))
        # error case: empty shape
        self.assertRaisesRegex(
            RuntimeError,
            r"shape '\[\]' is invalid for a nested tensor",
            lambda: nt.view(()),
        )
        # error case: empty nested tensor
        nt_empty = torch.nested.nested_tensor([])
        self.assertRaisesRegex(
            RuntimeError,
            "empty nested tensor cannot be reshaped",
            lambda: nt_empty.view(-1),
        )
        # error case: -1 for batch size
        self.assertRaisesRegex(
            RuntimeError,
            r"view: For now nested view cannot change or infer the implicit batch dimension",
            lambda: nt.view(-1, 2, 3),
        )
        self.assertRaisesRegex(
            RuntimeError,
            r"shape '\[.*\]' is invalid for input of size [0-9]+",
            lambda: nt.view(4, 2, 3),
        )
        # normal case
        x0 = torch.randn((2, 20), device=device, dtype=dtype)
        x1 = torch.randn((3, 20), device=device, dtype=dtype)
        nt = torch.nested.nested_tensor([x0, x1])
        pt = torch.nested.to_padded_tensor(nt, 0.0)
        # error case, trying to reshape batch dim to a legit shape
        self.assertRaisesRegex(
            RuntimeError,
            r"For now nested view cannot change or infer the implicit batch dimension",
            lambda: nt.transpose(-1, -2).view(40, -1),
        )
        # inherit only the ragged dimension
        # (2, 20) -> (2, 5, 4)
        # (3, 20) -> (3, 5, 4)
        nt1 = nt.view(2, -1, 5, 4)
        # (2, 3, 20) -> (2, 3, 5, 4) -> (2, 4, 5, 4)
        pt1 = pt.view(2, -1, 5, 4)
        self.assertEqual(noncontiguous_to_padded_tensor(nt1), pt1)

        # more than one -1 (even for "old" dims), should fail
        # this attempts to do # (2, (2, 3), 5, 4) -> (2, (2, 3), 5, 2, 2)
        # but we ban "inherit old behavior" for >1 dimension
        self.assertRaisesRegex(
            RuntimeError,
            r"only one dimension can be inferred",
            lambda: nt1.view(2, -1, -1, 2, 2),
        )

    @dtypes(torch.float, torch.float16, torch.double)
    def test_view_inference_mode_interaction(self, device, dtype):
        # Construct in default mode and view while in inference mode
        nt = torch.nested.nested_tensor(
            [torch.randn((2, 20)), torch.randn((3, 20))], device=device, dtype=dtype
        )
        with torch.inference_mode():
            ntT = nt.view(2, -1, 4, 5)
            ptT_from_ntT = noncontiguous_to_padded_tensor(ntT)
            pt = torch.nested.to_padded_tensor(nt, 0.0)
            ptT = pt.view(2, -1, 4, 5)
            self.assertEqual(ptT, ptT_from_ntT)
        # Construct and view while in inference mode
        with torch.inference_mode():
            nt = torch.nested.nested_tensor(
                [torch.randn((2, 20)), torch.randn((3, 20))], device=device, dtype=dtype
            )
            ntT = nt.view(2, -1, 4, 5)
            ptT_from_ntT = noncontiguous_to_padded_tensor(ntT)
            pt = torch.nested.to_padded_tensor(nt, 0.0)
            ptT = pt.view(2, -1, 4, 5)
            self.assertEqual(ptT, ptT_from_ntT)

    @dtypes(torch.float, torch.float16, torch.double)
    def test_reshape(self, device, dtype):
        nt = random_nt(device, dtype, 4, (4, 4))
        # error case: empty shape
        self.assertRaisesRegex(
            RuntimeError,
            r"shape '\[\]' is invalid for a nested tensor",
            lambda: nt.reshape(()),
        )
        # error case: empty nested tensor
        nt_empty = torch.nested.nested_tensor([])
        self.assertRaisesRegex(
            RuntimeError,
            "empty nested tensor cannot be reshaped",
            lambda: nt_empty.reshape(-1),
        )
        # error case: -1 for batch size
        self.assertRaisesRegex(
            RuntimeError,
            r"reshape: For now nested reshape cannot change or infer the implicit batch dimension",
            lambda: nt.reshape(-1, 2, 3),
        )
        self.assertRaisesRegex(
            RuntimeError,
            r"shape '\[.*\]' is invalid for input of size [0-9]+",
            lambda: nt.reshape(4, 2, 3),
        )
        # normal case
        x0 = torch.randn((2, 20), device=device, dtype=dtype)
        x1 = torch.randn((3, 20), device=device, dtype=dtype)
        nt = torch.nested.nested_tensor([x0, x1])  # (2, (2, 3), 20)
        pt = torch.nested.to_padded_tensor(nt, 0.0)
        # error case, trying to reshape batch dim to a legit shape
        self.assertRaisesRegex(
            RuntimeError,
            r"reshape: For now nested reshape cannot change or infer the implicit batch dimension",
            lambda: nt.transpose(-1, -2).reshape(40, -1),
        )
        # inherit only the ragged dimension
        # (2, 20) -> (2, 5, 4)
        # (3, 20) -> (3, 5, 4)
        nt1 = nt.reshape(2, -1, 5, 4)
        # (2, 3, 20) -> (2, 3, 5, 4) -> (2, 4, 5, 4)
        pt1 = pt.reshape(2, -1, 5, 4)
        self.assertEqual(noncontiguous_to_padded_tensor(nt1), pt1)

        # more than one -1 (even for "old" dims), should fail
        # this attempts to do # (2, (2, 3), 5, 4) -> (2, (2, 3), 5, 2, 2)
        # but we ban "inherit old behavior" for >1 dimension
        self.assertRaisesRegex(
            RuntimeError,
            r"only one dimension can be inferred",
            lambda: nt1.reshape(2, -1, -1, 2, 2),
        )

    @dtypes(torch.float, torch.float16, torch.double)
    def test_narrow(self, device, dtype):
        nt = random_nt_from_dims([5, None, None, None], device=device, dtype=dtype)

        # narrow on dim=0 from start to end
        bounds = [(0, 5), (0, 3), (1, 2), (1, 5), (2, 4)]
        for start, end in bounds:
            length = end - start
            narrowed = nt.narrow(dim=0, start=start, length=length)
            # ensure output is a view
            self.assertTrue(narrowed._base is nt)
            for nc, c in zip(narrowed.unbind(), nt.unbind()[start:end]):
                self.assertEqual(nc, c)

        # dim != 0 is not supported
        for dim in range(1, nt.dim()):
            with self.assertRaisesRegex(
                RuntimeError, "only dim=0 supported for nested tensors"
            ):
                nt.narrow(dim=dim, start=0, length=1)

        # error case: non-contiguous NT
        _, nt_noncont = random_nt_noncontiguous_pair((2, 3, 4))
        with self.assertRaisesRegex(
            RuntimeError, "only contiguous nested tensors supported"
        ):
            nt_noncont.narrow(dim=0, start=0, length=1)

    @parametrize("input_dim", [3, 4])
    def test_scaled_dot_product_attention(self, device, input_dim):
        def rand_tensor(*shape):
            return torch.randn(shape, device=device)

        E = 8
        if input_dim == 3:
            # Shape: (N, L, E); ragged L
            query = torch.nested.nested_tensor(
                [rand_tensor(2, E), rand_tensor(3, E), rand_tensor(4, E)]
            )

            # Shape: (N, S, E); ragged S
            key = torch.nested.nested_tensor(
                [rand_tensor(3, E), rand_tensor(4, E), rand_tensor(5, E)]
            )
            value = torch.nested.nested_tensor(
                [rand_tensor(3, E), rand_tensor(4, E), rand_tensor(5, E)]
            )
        elif input_dim == 4:
            # In the 4D case the L and S is ragged
            # Shape: (N, N', L, E); ragged N' and L
            query = torch.nested.nested_tensor(
                [rand_tensor(2, 2, E), rand_tensor(3, 3, E), rand_tensor(4, 4, E)]
            )
            # Shape: (N, N', S, E); ragged N' and S
            key = torch.nested.nested_tensor(
                [rand_tensor(2, 3, E), rand_tensor(3, 4, E), rand_tensor(4, 5, E)]
            )
            value = torch.nested.nested_tensor(
                [rand_tensor(2, 3, E), rand_tensor(3, 4, E), rand_tensor(4, 5, E)]
            )
        else:
            self.fail(f"Invalid input_dim {input_dim} encountered in SDP test")

        def rand_mask(size):
            return torch.randint(0, 2, size=size, dtype=torch.bool, device=device)

        # Shape: (N, L, S); ragged L and S matching above
        attn_mask = torch.nested.nested_tensor(
            [rand_mask((2, 3)), rand_mask((3, 4)), rand_mask((4, 5))]
        )

        dropout_p = 0.0  # no dropout for reproducibility

        # Success case: no attn_mask set and is_causal=False.
        actual = torch.nn.functional.scaled_dot_product_attention(
            query, key, value, attn_mask=None, is_causal=False, dropout_p=dropout_p
        )

        expected_outputs = []
        for q, k, v in zip(query.unbind(), key.unbind(), value.unbind()):
            output = torch.nn.functional.scaled_dot_product_attention(
                q.unsqueeze(0),
                k.unsqueeze(0),
                v.unsqueeze(0),
                attn_mask=None,
                dropout_p=dropout_p,
            )
            expected_outputs.append(output.squeeze(0))
        expected_output_nested = torch.nested.nested_tensor(expected_outputs)
        self.assertEqual(actual, expected_output_nested)

        # Error case: explicit attn_mask set.
        with self.assertRaisesRegex(
            RuntimeError, "not supported when an explicit attn_mask is set"
        ):
            torch.nn.functional.scaled_dot_product_attention(
                query, key, value, attn_mask=attn_mask, dropout_p=dropout_p
            )

        # Error case: is_causal=True.
        with self.assertRaisesRegex(RuntimeError, "not supported when is_causal=True"):
            torch.nn.functional.scaled_dot_product_attention(
                query, key, value, dropout_p=dropout_p, is_causal=True
            )

    @dtypes(torch.float, torch.float16, torch.double)
    def test_empty_like(self, device, dtype):
        ntensors = 4
        nt = random_nt(device, dtype, ntensors, (4, 4))

        # Create empty on same device as original nested tensor
        nt_empty = torch.empty_like(nt)
        assert nt.is_same_size(nt_empty)
        self.assertEqual(nt.dtype, nt_empty.dtype)
        self.assertEqual(nt.device, nt_empty.device)
        self.assertEqual(nt.layout, nt_empty.layout)

        if torch.cuda.is_available():
            if device == "cpu":
                nt_cuda = torch.empty_like(nt, device="cuda")
                self.assertEqual(torch.device("cuda").type, nt_cuda.device.type)
            else:
                nt_cpu = torch.empty_like(nt, device="cpu")
                self.assertEqual(torch.device("cpu").type, nt_cpu.device.type)

        # Check changing dtype of empty_like nested tensor output
        dtype_set = {torch.float, torch.float16, torch.double}
        for other_dtype in dtype_set - {dtype}:
            nt_empty_other_dtype = torch.empty_like(nt, dtype=other_dtype)
            self.assertEqual(nt.dtype, dtype)
            self.assertEqual(nt_empty_other_dtype.dtype, other_dtype)
            self.assertEqual(nt.device, nt_empty.device)
            self.assertEqual(nt.layout, nt_empty.layout)

        # Create tensor for autograd
        nt_empty_req_grad = torch.empty_like(nt, requires_grad=True)
        self.assertEqual(nt_empty_req_grad.requires_grad, True)

        # Test noncontiguous tensor does not fail to copy
        nt_cont, nt_noncont = random_nt_noncontiguous_pair((2, 3, 6, 7))
        nt_empty = torch.empty_like(nt_cont)
        assert nt_cont.is_same_size(nt_empty)
        nt_empty_non_contig = torch.empty_like(nt_noncont)
        assert nt_noncont.is_same_size(nt_empty_non_contig)

        # Test the contiguous memory format option
        nt_empty_contig = torch.empty_like(
            nt_cont, memory_format=torch.contiguous_format
        )
        assert nt_cont.is_same_size(nt_empty_contig)
        assert nt_empty_contig.is_contiguous()

        nt_empty_non_contig = torch.empty_like(
            nt_noncont, memory_format=torch.contiguous_format
        )
        assert nt_noncont.is_same_size(nt_empty_non_contig)
        assert nt_empty_non_contig.is_contiguous()

        # Test other memory formats fail
        self.assertRaises(
            RuntimeError,
            lambda: torch.empty_like(nt_cont, memory_format=torch.channels_last),
        )
        self.assertRaises(
            RuntimeError,
            lambda: torch.empty_like(nt_noncont, memory_format=torch.channels_last),
        )
        self.assertRaises(
            RuntimeError,
            lambda: torch.empty_like(nt_cont, memory_format=torch.channels_last_3d),
        )
        self.assertRaises(
            RuntimeError,
            lambda: torch.empty_like(nt_noncont, memory_format=torch.channels_last_3d),
        )


@markDynamoStrictTest
class TestNestedTensorAutograd(TestCase):
    # Note [Gradcheck args check_batched_grad=False] the common_utils testing version of gradcheck
    # includes the default parameters used for testing ops with gradcheck. However nested tensor
    # does not support the stack op therefore we turn it off for these tests
    def _create_leaf_nested_tensor_from_list(self, tensor_device, requires_grad=False):
        return torch.nested.nested_tensor(
            [
                torch.randn(
                    1,
                    2,
                ),
                torch.randn(7, 8),
            ],
            requires_grad=requires_grad,
            device=tensor_device,
        )

    def _create_nested_tensor_from_list(self, tensor_device, requires_grad=False):
        return torch.nested.as_nested_tensor(
            [
                torch.randn(1, 2, requires_grad=requires_grad),
                torch.randn(7, 8, requires_grad=requires_grad),
            ],
            device=tensor_device,
        )

    def _create_nested_tensor_from_mask(self, tensor_device, requires_grad=False):
        data = torch.randn(2, 3, 4, requires_grad=requires_grad, device=tensor_device)
        mask = torch.ones_like(data[:, :, 0]).bool()
        return torch._nested_tensor_from_mask(data, mask)

    def test_as_nested_tensor_propagates_gradients(self, device):
        a = torch.arange(3, dtype=torch.float, device=device)
        b = torch.arange(5, dtype=torch.float, device=device)
        nt = torch.nested.as_nested_tensor([a, b])
        # tensors with requires_grad=False are leaves
        self.assertTrue(nt.is_leaf)
        self.assertTrue(not nt.requires_grad)

        a = torch.arange(3, dtype=torch.float, requires_grad=True, device=device)
        b = torch.arange(5, dtype=torch.float, requires_grad=True, device=device)
        nt2 = torch.nested.as_nested_tensor([a, b])
        fake_grad = torch.nested.nested_tensor(
            [torch.ones_like(a), torch.zeros_like(b)], device=device
        )
        nt2.backward(fake_grad)
        self.assertEqual(a.grad, fake_grad[0])
        self.assertEqual(b.grad, fake_grad[1])

    def test_nested_tensor_generates_leaf(self, device):
        a = torch.arange(3, dtype=torch.float, requires_grad=True, device=device)
        b = torch.arange(5, dtype=torch.float, requires_grad=True, device=device)

        nt = torch.nested.nested_tensor([a, b], requires_grad=False)
        self.assertTrue(nt.is_leaf)
        self.assertTrue(not nt.requires_grad)

        nt2 = torch.nested.nested_tensor([a, b], requires_grad=True)
        self.assertTrue(nt2.is_leaf)
        self.assertTrue(nt2.requires_grad)

        fake_grad = torch.nested.nested_tensor(
            [torch.ones_like(a), torch.zeros_like(b)], device=device
        )
        nt2.backward(fake_grad)
        self.assertEqual(nt2.grad, fake_grad)
        self.assertEqual(a.grad, None)
        self.assertEqual(b.grad, None)

    def test_set_requires_grad_from_list(self, device):
        nt = self._create_nested_tensor_from_list(device)
        nt.requires_grad_()
        assert nt.requires_grad

    def test_set_requires_grad_from_mask(self, device):
        nt = self._create_nested_tensor_from_mask(device)
        nt.requires_grad_()
        assert nt.requires_grad

    def test_backward_for_add_op(self, device):
        nt_1 = self._create_nested_tensor_from_mask(device)
        nt_2 = self._create_nested_tensor_from_mask(device)

        nt_1.requires_grad_()
        c = nt_1 + nt_2

        assert nt_1.requires_grad
        assert c.requires_grad
        grad_output = self._create_nested_tensor_from_mask(device)
        c.backward(grad_output)

        #  Grad check doesn't work with nested yet.
        # d/dnt_1 (nt + nt_1) = 1*grad_output
        self.assertEqual(nt_1.grad, grad_output)

    def test_backward_for_sub_op(self, device):
        nt_1 = self._create_nested_tensor_from_mask(device)
        nt_2 = self._create_nested_tensor_from_mask(device)

        nt_1.requires_grad_()
        nt_2.requires_grad_()
        c = nt_1 - nt_2

        assert nt_1.requires_grad
        assert nt_2.requires_grad
        assert c.requires_grad
        grad_output = self._create_nested_tensor_from_mask(device)
        c.backward(grad_output)

        self.assertEqual(nt_1.grad, grad_output)
        self.assertEqual(nt_2.grad, -1 * grad_output)

    def test_backward_sub_strided(self, device):
        a = torch.nested.nested_tensor(
            [torch.randn(9, 2, 4), torch.randn(12, 2, 4)],
            requires_grad=True,
            device=device,
        )
        b = torch.nested.nested_tensor(
            [torch.randn(9, 4, 2), torch.randn(12, 4, 2)],
            requires_grad=True,
            device=device,
        )
        c = a - b.transpose(-1, -2)
        grad_output = c.clone()
        c.backward(grad_output)
        self.assertEqual(a.grad, grad_output)
        self.assertEqual(b.grad, -1 * grad_output.transpose(-1, -2))

    def test_backward_add_strided(self, device):
        a = torch.nested.nested_tensor(
            [torch.randn(9, 2, 4), torch.randn(12, 2, 4)],
            requires_grad=True,
            device=device,
        )
        b = torch.nested.nested_tensor(
            [torch.randn(9, 4, 2), torch.randn(12, 4, 2)],
            requires_grad=True,
            device=device,
        )
        c = a + b.transpose(-1, -2)
        grad_output = c.clone()
        c.backward(grad_output)
        self.assertEqual(a.grad, grad_output)
        self.assertEqual(b.grad, grad_output.transpose(-1, -2))

    # Test Factory Functions
    def test_nested_tensor_to_padded_tensor(self, device):
        for padding_val in [0, 1]:
            nt = self._create_leaf_nested_tensor_from_list(
                tensor_device=device, requires_grad=True
            )

            out = torch.nested.to_padded_tensor(nt, padding_val)
            grad_output = torch.ones(out.shape, device=device)
            out.backward(grad_output)

            self.assertEqual(
                nt.grad,
                torch.nested.nested_tensor(
                    [torch.ones(1, 2), torch.ones(7, 8)], device=device
                ),
            )

    def test_nested_tensor_from_mask_and_to_padded(self, device):
        N, L, D = 2, 4, 4
        mask = torch.ones(N, L, device=device)
        for i in range(1, N):
            end = torch.randint(1, L - 1, (1,), device=device)
            mask[i, end:] = 0

        mask[0, :] = 1
        mask = mask.bool()

        data = torch.randn(
            N, L, D, requires_grad=True, dtype=torch.float64, device=device
        )

        def grad_test_func(inpt):
            nt = torch._nested_tensor_from_mask(inpt, mask)
            # This implicitly tests to_padded_tensor grads
            return torch.nested.to_padded_tensor(nt, 0)

        assert gradcheck(grad_test_func, inputs=data, check_batched_grad=False)

    def test_nested_tensor_from_padded(self, device):
        nested_size = torch.tensor([[1, 2], [2, 2]])
        padded_tensor = torch.randn(2, 2, 2, dtype=torch.float64, device=device)
        padded_tensor[0, 1, :] = 0
        padded_tensor.requires_grad_()

        def grad_test_func(tensor, nested_size):
            nt = torch._nested_from_padded(
                tensor, nested_size, fuse_transform_0213=False
            )
            # This implicitly tests to_padded_tensor grads
            return torch.nested.to_padded_tensor(nt, 0)

        data = (padded_tensor, nested_size)
        assert gradcheck(grad_test_func, inputs=data, check_batched_grad=False)

    def test_nested_tensor_from_padded_fused(self, device):
        nested_size = torch.tensor([[1, 8], [2, 8]])
        padded_tensor = torch.randn(2, 2, 2, 4, dtype=torch.float64, device=device)
        padded_tensor[0, 1, :] = 0
        padded_tensor.requires_grad_()

        def grad_test_func(tensor, nested_size):
            nt = torch._nested_from_padded(
                tensor, nested_size, fuse_transform_0213=True
            )
            # This implicitly tests to_padded_tensor grads
            return torch.nested.to_padded_tensor(nt, 0)

        data = (padded_tensor, nested_size)
        assert gradcheck(grad_test_func, inputs=data, check_batched_grad=False)

    def test_nested_tensor_from_list(self, device):
        a = torch.randn(1, 2, requires_grad=True, dtype=torch.float64, device=device)
        b = torch.randn(2, 2, requires_grad=True, dtype=torch.float64, device=device)
        c = torch.randn(10, 2, requires_grad=True, dtype=torch.float64, device=device)

        def grad_test_func(a, b, c):
            c = torch.nested.as_nested_tensor([a, b, c])
            # This implictily tests to_padded_tensor grads
            return torch.nested.to_padded_tensor(c, 0)

        data = (a, b, c)
        assert gradcheck(grad_test_func, inputs=data, check_batched_grad=False)

    @decorateIf(
        xfailIfTorchDynamo,
        # only fails in python 3.11. TODO: Debug this!
        lambda params: params["layout"] == torch.jagged and sys.version_info >= (3, 11),
    )
    @parametrize("layout", [torch.strided, torch.jagged], name_fn=layout_name)
    def test_dropout_backward(self, layout):
        if layout == torch.jagged:
            nt = torch.nested.nested_tensor(
                [torch.randn((2, 5)), torch.randn((3, 5))],
                requires_grad=True,
                layout=layout,
            )
        else:
            nt = torch.nested.nested_tensor(
                [torch.randn((2, 5)), torch.randn((3, 4))],
                requires_grad=True,
                layout=layout,
            )
        p = 0.2
        y = torch.nn.functional.dropout(nt, p)
        y.backward(nt.clone().detach())
        self.assertEqual(nt.grad, y)

    def test_nested_tensor_bmm_gradcheck(self, device):
        a = torch.randn(2, 6, requires_grad=True, dtype=torch.float64, device=device)
        b = torch.randn(3, 6, requires_grad=True, dtype=torch.float64, device=device)
        c = torch.randn(6, 4, requires_grad=True, dtype=torch.float64, device=device)
        d = torch.randn(6, 5, requires_grad=True, dtype=torch.float64, device=device)

        def grad_test_func(a, b, c, d):
            nt0 = torch.nested.as_nested_tensor([a, b])
            nt1 = torch.nested.as_nested_tensor([c, d])
            result = nt0.bmm(nt1)
            return torch.nested.to_padded_tensor(result, 0.0)

        data = (a, b, c, d)
        assert torch.autograd.gradcheck(grad_test_func, inputs=data)

    def test_nested_tensor_bmm_backward(self, device):
        nt0 = torch.nested.nested_tensor(
            [torch.randn((2, 6)), torch.randn((3, 6))],
            requires_grad=True,
            device=device,
        )
        nt1 = torch.nested.nested_tensor(
            [torch.randn((6, 4)), torch.randn((6, 5))],
            requires_grad=True,
            device=device,
        )
        with torch.no_grad():
            pt0 = torch.nested.to_padded_tensor(nt0, 0.0).requires_grad_(True)
            pt1 = torch.nested.to_padded_tensor(nt1, 0.0).requires_grad_(True)

        ynt = nt0.bmm(nt1)
        ypt = pt0.bmm(pt1)
        ynt.backward(ynt.clone())
        ypt.backward(ypt.clone())

        self.assertEqual(torch.nested.to_padded_tensor(nt0.grad, 0.0), pt0.grad)
        self.assertEqual(torch.nested.to_padded_tensor(nt1.grad, 0.0), pt1.grad)

    def test_nested_tensor_matmul_gradcheck(self, device):
        a = torch.randn(2, 6, requires_grad=True, dtype=torch.float64, device=device)
        b = torch.randn(3, 6, requires_grad=True, dtype=torch.float64, device=device)
        c = torch.randn(6, 4, requires_grad=True, dtype=torch.float64, device=device)
        d = torch.randn(6, 5, requires_grad=True, dtype=torch.float64, device=device)

        def grad_test_func(a, b, c, d):
            nt0 = torch.nested.as_nested_tensor([a, b])
            nt1 = torch.nested.as_nested_tensor([c, d])
            result = torch.matmul(nt0, nt1)
            return torch.nested.to_padded_tensor(result, 0.0)

        data = (a, b, c, d)
        assert torch.autograd.gradcheck(grad_test_func, inputs=data)

    def test_nested_tensor_matmul_backward(self, device):
        nt0 = torch.nested.nested_tensor(
            [torch.randn((7, 2, 6)), torch.randn((7, 3, 6))],
            requires_grad=True,
            device=device,
        )
        nt1 = torch.nested.nested_tensor(
            [torch.randn((7, 6, 4)), torch.randn((7, 6, 5))],
            requires_grad=True,
            device=device,
        )
        with torch.no_grad():
            pt0 = torch.nested.to_padded_tensor(nt0, 0.0).requires_grad_(True)
            pt1 = torch.nested.to_padded_tensor(nt1, 0.0).requires_grad_(True)

        ynt = torch.matmul(nt0, nt1)
        ypt = torch.matmul(pt0, pt1)
        ynt.backward(ynt.clone())
        ypt.backward(ypt.clone())

        self.assertEqual(torch.nested.to_padded_tensor(nt0.grad, 0.0), pt0.grad)
        self.assertEqual(torch.nested.to_padded_tensor(nt1.grad, 0.0), pt1.grad)

    def test_nested_tensor_transpose_gradcheck(self, device):
        a = torch.randn(2, 5, requires_grad=True, device=device)
        b = torch.randn(3, 4, requires_grad=True, device=device)

        def grad_test_func(a, b):
            nt = torch.nested.as_nested_tensor([a, b])
            result = nt.transpose(-2, -1).transpose(-2, -1)
            return torch.nested.to_padded_tensor(result, 0.0)

        data = (a, b)
        assert torch.autograd.gradcheck(grad_test_func, inputs=data, eps=1e-3)

    def test_nested_tensor_transpose_backward(self, device):
        nt = torch.nested.nested_tensor(
            [torch.randn((2, 5)), torch.randn((3, 4))],
            requires_grad=True,
            device=device,
        )
        with torch.no_grad():
            pt = torch.nested.to_padded_tensor(nt, 0.0).requires_grad_(True)

        ynt = nt.transpose(-2, -1)
        ypt = pt.transpose(-2, -1)
        ynt.backward(ynt.clone())
        ypt.backward(ypt.clone())

        self.assertEqual(torch.nested.to_padded_tensor(nt.grad, 0.0), pt.grad)

    def test_nested_tensor_reshape_gradcheck(self, device):
        a = torch.randn(2, 6, requires_grad=True, device=device)
        b = torch.randn(3, 6, requires_grad=True, device=device)

        def grad_test_func(a, b):
            nt = torch.nested.as_nested_tensor([a, b])
            result = nt.reshape(2, -1, 2, 3)
            return torch.nested.to_padded_tensor(result, 0.0)

        data = (a, b)
        assert torch.autograd.gradcheck(grad_test_func, inputs=data, eps=1e-3)

    def test_nested_tensor_reshape_backward(self):
        nt = torch.nested.nested_tensor(
            [torch.randn((2, 6)), torch.randn((3, 6))], requires_grad=True
        )
        with torch.no_grad():
            pt = torch.nested.to_padded_tensor(nt, 0.0).requires_grad_(True)

        ynt = nt.reshape(2, -1, 2, 3)
        ypt = pt.reshape(2, -1, 2, 3)
        ynt.backward(ynt.clone())
        ypt.backward(ypt.clone())

        self.assertEqual(torch.nested.to_padded_tensor(nt.grad, 0.0), pt.grad)

    def test_nested_tensor_squeeze_backward(self, device):
        nt = torch.nested.nested_tensor(
            [torch.randn((2, 6, 1)), torch.randn((3, 6, 1))],
            requires_grad=True,
            device=device,
        )
        with torch.no_grad():
            pt = torch.nested.to_padded_tensor(nt, 0.0).requires_grad_(True)

        ynt = nt.squeeze(-1)
        ypt = pt.squeeze(-1)
        ynt.backward(ynt.clone())
        ypt.backward(ypt.clone())

        self.assertEqual(torch.nested.to_padded_tensor(nt.grad, 0.0), pt.grad)

    def test_nested_tensor_squeeze_gradcheck(self, device):
        a = torch.randn(
            (2, 6, 1), dtype=torch.float64, requires_grad=True, device=device
        )
        b = torch.randn(
            (3, 6, 1), dtype=torch.float64, requires_grad=True, device=device
        )

        def grad_test_func(a, b):
            nt = torch.nested.as_nested_tensor([a, b])
            result = nt.squeeze(-1)
            return torch.nested.to_padded_tensor(result, 0.0)

        assert torch.autograd.gradcheck(grad_test_func, inputs=(a, b), eps=1e-3)

    def test_nested_tensor_unsqueeze_backward(self, device):
        nt = torch.nested.nested_tensor(
            [torch.randn((2, 6)), torch.randn((3, 6))],
            requires_grad=True,
            device=device,
        )
        with torch.no_grad():
            pt = torch.nested.to_padded_tensor(nt, 0.0).requires_grad_(True)

        ynt = nt.unsqueeze(2)
        ypt = pt.unsqueeze(2)
        ynt.backward(ynt.clone())
        ypt.backward(ypt.clone())

        self.assertEqual(torch.nested.to_padded_tensor(nt.grad, 0.0), pt.grad)

    def test_nested_tensor_unsqueeze_gradcheck(self, device):
        a = torch.randn((2, 6), dtype=torch.float64, requires_grad=True, device=device)
        b = torch.randn((3, 6), dtype=torch.float64, requires_grad=True, device=device)

        def grad_test_func(a, b):
            nt = torch.nested.as_nested_tensor([a, b])
            result = nt.unsqueeze(-1)
            return torch.nested.to_padded_tensor(result, 0.0)

        assert torch.autograd.gradcheck(grad_test_func, inputs=(a, b), eps=1e-3)

    def test_nested_tensor_linear(self, device):
        a = torch.randn(1, 2, requires_grad=True, dtype=torch.float64, device=device)
        b = torch.randn(2, 2, requires_grad=True, dtype=torch.float64, device=device)
        c = torch.randn(3, 2, requires_grad=True, dtype=torch.float64, device=device)

        weight = torch.randn(
            2, 2, requires_grad=True, dtype=torch.float64, device=device
        )
        bias = torch.randn(2, requires_grad=True, dtype=torch.float64, device=device)

        def grad_test_func(a, b, c, weight, bias=None):
            nt = torch.nested.as_nested_tensor([a, b, c])
            # This implicitly tests to_padded_tensor grads
            d = torch.functional.F.linear(nt, weight, bias)
            return torch.nested.to_padded_tensor(d, 0)

        data = (a, b, c, weight, bias)
        assert gradcheck(grad_test_func, inputs=data, check_batched_grad=False)

        # Test linear with no bias added
        data = (a, b, c, weight)
        assert gradcheck(grad_test_func, inputs=data, check_batched_grad=False)

    def test_nested_tensor_linear_plus_transpose(self, device):
        a = torch.randn(1, 2, requires_grad=True, dtype=torch.float64, device=device)
        b = torch.randn(2, 2, requires_grad=True, dtype=torch.float64, device=device)
        c = torch.randn(3, 2, requires_grad=True, dtype=torch.float64, device=device)

        weight = torch.randn(
            2, 2, requires_grad=True, dtype=torch.float64, device=device
        )
        bias = torch.randn(2, requires_grad=True, dtype=torch.float64, device=device)

        def grad_test_func(a, b, c, weight, bias=None):
            nt = torch.nested.as_nested_tensor([a, b, c])
            # This implicitly tests to_padded_tensor grads
            d = torch.functional.F.linear(nt, weight, bias)
            d = d.transpose(-1, -2).contiguous()
            return torch.nested.to_padded_tensor(d, 0)

        data = (a, b, c, weight, bias)
        assert gradcheck(grad_test_func, inputs=data, check_batched_grad=False)

        # Test linear with no bias added
        data = (a, b, c, weight)
        assert gradcheck(grad_test_func, inputs=data, check_batched_grad=False)

    def test_nested_tensor_softmax(self, device):
        a = torch.randn(1, 2, requires_grad=True, dtype=torch.float64, device=device)
        b = torch.randn(2, 2, requires_grad=True, dtype=torch.float64, device=device)
        c = torch.randn(3, 2, requires_grad=True, dtype=torch.float64, device=device)

        def grad_test_func(a, b, c, dim):
            nt = torch.nested.as_nested_tensor([a, b, c])
            # This implicitly tests to_padded_tensor grads
            d = torch.functional.F.softmax(nt, dim=dim)
            return torch.nested.to_padded_tensor(d, 0)

        # softmax over last dim
        data = (a, b, c, -1)
        assert gradcheck(grad_test_func, inputs=data, check_batched_grad=False)

    def test_nested_tensor_linear_backward(self, device):
        a = torch.randn(1, 2, requires_grad=False, device=device)
        b = torch.randn(2, 2, requires_grad=False, device=device)
        c = torch.randn(3, 2, requires_grad=False, device=device)

        weight = torch.randn(2, 2, requires_grad=True, device=device)
        bias = torch.randn(2, requires_grad=True, device=device)
        nt = torch.nested.as_nested_tensor([a, b, c], device=device)

        out = torch.functional.F.linear(nt, weight, bias)

        out.backward(out.clone())

        assert weight.grad is not None
        assert bias.grad is not None

        assert a.grad is None
        assert b.grad is None
        assert c.grad is None

    def test_values_grad_with_broadcast(self, device):
        a = torch.randn(1, 2, 4, requires_grad=True, dtype=torch.float64, device=device)
        b = torch.randn(2, 2, 4, requires_grad=True, dtype=torch.float64, device=device)
        c = torch.randn(3, 2, 4, requires_grad=True, dtype=torch.float64, device=device)

        def grad_test_func(a, b, c):
            nt = torch.nested.as_nested_tensor([a, b, c])
            buffer = nt.values()
            return buffer.sum()

        data = (a, b, c)
        assert gradcheck(grad_test_func, inputs=data, check_batched_grad=False)

    def test_to_buffer_series_ops_grad_with_broadcast(self, device):
        a = torch.randn(1, 1, 2, requires_grad=True, dtype=torch.float64, device=device)
        b = torch.randn(1, 1, 2, requires_grad=True, dtype=torch.float64, device=device)
        c = torch.randn(1, 1, 2, requires_grad=True, dtype=torch.float64, device=device)

        def grad_test_func(a, b, c):
            nt = torch.nested.as_nested_tensor([a, b, c])
            buffer = nt.values()
            buffer = buffer * 2
            return buffer.exp()

        data = (a, b, c)
        assert gradcheck(grad_test_func, inputs=data, check_batched_grad=False)

    def test_unbind_flow_through(self, device):
        a = torch.randn(1, 2, 4, requires_grad=True, dtype=torch.float64, device=device)
        b = torch.randn(2, 2, 4, requires_grad=True, dtype=torch.float64, device=device)
        c = torch.randn(3, 2, 4, requires_grad=True, dtype=torch.float64, device=device)

        def grad_test_func(a, b, c):
            nt = torch.nested.as_nested_tensor([a, b, c])
            ntT = nt.transpose(-1, -2)
            unbound = ntT.unbind()
            d = unbound[0]
            d = torch.pow(d, 2)
            return d

        data = (a, b, c)
        assert gradcheck(grad_test_func, inputs=data, check_batched_grad=False)

    def test_split_with_sizes_flow_through(self, device):
        a = torch.randn(2, 5, requires_grad=True, dtype=torch.float64, device=device)
        b = torch.randn(3, 5, requires_grad=True, dtype=torch.float64, device=device)
        c = torch.randn(4, 5, requires_grad=True, dtype=torch.float64, device=device)

        def grad_test_func(a, b, c):
            nt = torch.nested.as_nested_tensor([a, b, c])
            splits = nt.split_with_sizes([2, 3], dim=-1)
            unbound = splits[1].unbind()
            d = unbound[0]
            d = torch.pow(d, 2)
            return d

        data = (a, b, c)
        assert gradcheck(grad_test_func, inputs=data, check_batched_grad=False)

    def test_indexing_backward(self, device):
        x0 = torch.randn((2, 5))
        x1 = torch.randn((3, 4))
        nt = torch.nested.nested_tensor([x0, x1], device=device, requires_grad=True)
        self.assertEqual(nt[0], x0)
        self.assertEqual(nt[-1], x1)
        grad_x0 = torch.randn((2, 5), device=device)
        nt[0].backward(grad_x0)
        expected_grad = torch.nested.nested_tensor(
            [grad_x0, torch.zeros((3, 4), device=device)]
        )
        self.assertEqual(nt.grad, expected_grad)

    def test_masked_fill_backward(self, device):
        a = torch.randn(1, 2, 4, requires_grad=True, dtype=torch.float64, device=device)
        b = torch.randn(2, 2, 4, requires_grad=True, dtype=torch.float64, device=device)
        c = torch.randn(3, 2, 4, requires_grad=True, dtype=torch.float64, device=device)

        def grad_test_func(a, b, c):
            nt = torch.nested.as_nested_tensor([a, b, c])
            mask = nt.detach().clone().to(bool)
            out = nt.masked_fill(mask, 0)
            out = torch.nested.to_padded_tensor(out, 0)
            return out

        data = (a, b, c)
        assert gradcheck(grad_test_func, inputs=data, check_batched_grad=False)

    def test_gelu_backward(self, device):
        a = torch.randn(1, 2, 4, requires_grad=True, dtype=torch.float64, device=device)
        b = torch.randn(2, 2, 4, requires_grad=True, dtype=torch.float64, device=device)
        c = torch.randn(3, 2, 4, requires_grad=True, dtype=torch.float64, device=device)

        def grad_test_func(a, b, c):
            nt = torch.nested.as_nested_tensor([a, b, c])
            nt_gelu = torch.nn.functional.gelu(nt)
            return torch.nested.to_padded_tensor(nt_gelu, 0)

        data = (a, b, c)
        assert gradcheck(grad_test_func, inputs=data, check_batched_grad=False)

    def test_relu_backward(self, device):
        a = torch.randn(1, 2, 4, requires_grad=True, dtype=torch.float64, device=device)
        b = torch.randn(2, 2, 4, requires_grad=True, dtype=torch.float64, device=device)
        c = torch.randn(3, 2, 4, requires_grad=True, dtype=torch.float64, device=device)

        def grad_test_func(a, b, c):
            nt = torch.nested.as_nested_tensor([a, b, c])
            nt_relu = torch.nn.functional.relu(nt)
            return torch.nested.to_padded_tensor(nt_relu, 0)

        data = (a, b, c)
        assert gradcheck(grad_test_func, inputs=data, check_batched_grad=False)

    def test_selu_backward(self, device):
        a = torch.randn(1, 2, 4, requires_grad=True, dtype=torch.float64, device=device)
        b = torch.randn(2, 2, 4, requires_grad=True, dtype=torch.float64, device=device)
        c = torch.randn(3, 2, 4, requires_grad=True, dtype=torch.float64, device=device)

        def grad_test_func(a, b, c):
            nt = torch.nested.as_nested_tensor([a, b, c])
            nt_relu = torch.nn.functional.silu(nt)
            return torch.nested.to_padded_tensor(nt_relu, 0)

        data = (a, b, c)
        assert gradcheck(grad_test_func, inputs=data, check_batched_grad=False)

    def test_abs_backward(self, device):
        a = torch.randn(1, 2, 4, requires_grad=True, dtype=torch.float64, device=device)
        b = torch.randn(2, 2, 4, requires_grad=True, dtype=torch.float64, device=device)
        c = torch.randn(3, 2, 4, requires_grad=True, dtype=torch.float64, device=device)

        def grad_test_func(a, b, c):
            nt = torch.nested.as_nested_tensor([a, b, c])
            nt_abs = torch.abs(nt)
            return torch.nested.to_padded_tensor(nt_abs, 0)

        data = (a, b, c)
        assert gradcheck(grad_test_func, inputs=data, check_batched_grad=False)

    # Previously would error when input NT doesn't require grad
    # NotImplementedError: Cannot access storage of UndefinedTensorImpl
    def test_layer_norm_backward_edge_case(self, device):
        size = 4
        a = torch.randn(
            1, 2, size, requires_grad=False, dtype=torch.float64, device=device
        )
        nt = torch.nested.nested_tensor([a])
        nt_layer_norm = torch.nn.LayerNorm(
            nt.size(-1), device=device, dtype=torch.float64
        )
        out = nt_layer_norm(nt)
        out.backward(out.clone())

    def test_accumulate_grad_different_strides(self, device):
        a = torch.rand(1, 4, 2, requires_grad=True, dtype=torch.float64, device=device)
        b = torch.rand(1, 8, 2, requires_grad=True, dtype=torch.float64, device=device)

        def grad_test_func(a, b):
            nt_1 = torch.nested.as_nested_tensor([a, b])
            nt_2 = nt_1.clone()
            out = torch.nn.functional.scaled_dot_product_attention(nt_1, nt_2, nt_2)
            return torch.nested.to_padded_tensor(out, 0)

        data = (a, b)
        assert gradcheck(grad_test_func, inputs=data, check_batched_grad=False)

    # https://github.com/pytorch/pytorch/issues/95562
    @skipIfSlowGradcheckEnv
    @parametrize("size", [1024, 1023, 513, 512, 256, 128, 32, 4, 2])
    def test_layer_norm_backward(self, device, size):
        a = torch.randn(
            1, 2, size, requires_grad=True, dtype=torch.float64, device=device
        )
        b = torch.randn(
            2, 2, size, requires_grad=True, dtype=torch.float64, device=device
        )
        c = torch.randn(
            3, 2, size, requires_grad=True, dtype=torch.float64, device=device
        )

        def grad_test_func(a, b, c):
            nt = torch.nested.as_nested_tensor([a, b, c])
            layer_norm = torch.nn.LayerNorm(
                nt.size(-1), device=device, dtype=torch.float64
            )
            nt_layer_norm = layer_norm(nt)
            return torch.nested.to_padded_tensor(nt_layer_norm, 0)

        data = (a, b, c)
        assert gradcheck(grad_test_func, inputs=data, check_batched_grad=False)

    # https://github.com/pytorch/pytorch/issues/95562
    @skipIfSlowGradcheckEnv
    # Could either mark slow or reduce size
    @parametrize("size", [128, 32, 4, 2])
    def test_layer_norm_backward_5d(self, device, size):
        a = torch.randn(
            4, size, size, 4, requires_grad=True, dtype=torch.float64, device=device
        )
        b = torch.randn(
            7, size, size, 4, requires_grad=True, dtype=torch.float64, device=device
        )
        c = torch.randn(
            10, size, size, 4, requires_grad=True, dtype=torch.float64, device=device
        )

        def grad_test_func(a, b, c):
            nt = torch.nested.as_nested_tensor([a, b, c])
            layer_norm = torch.nn.LayerNorm(
                (size, size, nt.size(-1)), device=device, dtype=torch.float64
            )
            nt_layer_norm = layer_norm(nt)
            return torch.nested.to_padded_tensor(nt_layer_norm, 0)

        data = (a, b, c)
        assert gradcheck(grad_test_func, inputs=data, check_batched_grad=False)


# Found in torch/testing/_comparison.py
default_atol = {torch.float16: 1e-3, torch.bfloat16: 1e-3, torch.float32: 1e-5}
default_rtol = {torch.float16: 1e-3, torch.bfloat16: 1.6e-2, torch.float32: 1.3e-6}


def get_rtol(true_value: torch.Tensor, computed_value: torch.Tensor) -> float:
    deviation = true_value - computed_value
    deviation = torch.abs(deviation / true_value)
    # Fill in the nans with the default rtol
    torch.nan_to_num_(deviation, nan=default_rtol[computed_value.dtype])
    return deviation.max().item()


def get_atol(true_value: torch.Tensor, computed_value: torch.Tensor) -> float:
    deviation = true_value - computed_value
    atol = torch.abs(deviation).max().item()
    return atol


def get_tolerances(
    true_value: torch.Tensor,
    computed_value: torch.Tensor,
    fudge_factor: Optional[float] = None,
) -> Tuple[float, float]:
    """Returns the absolute and relative tolerances for comparing two tensors."""
    fudge_factor = fudge_factor if fudge_factor is not None else 1.0
    atol = get_atol(true_value, computed_value)
    rtol = get_rtol(true_value, computed_value)

    atol = fudge_factor * max(atol, default_atol[computed_value.dtype])
    rtol = fudge_factor * max(rtol, default_rtol[computed_value.dtype])
    # torch.isclose() has weird behavior around see:
    # https://github.com/pytorch/pytorch/issues/102400
    if rtol > 1e30:
        rtol = default_rtol[computed_value.dtype]
    return atol, rtol


# We can probably parametrizing existing tests instead of having a separate
# test class as we begin to support more ops. Also maybe rewrite with OpInfos.
@markDynamoStrictTest
class TestNestedTensorSubclass(TestCase):
    # TODO: consolidate with the below
    def _get_list_for_jagged_tensor(self, nested_size, device, requires_grad=True):
        Ds = nested_size[1:]
        out = []
        for s in nested_size[0]:
            out.append(
                torch.randn(
                    s,
                    *Ds,
                    requires_grad=requires_grad,
                    device=device,
                    dtype=torch.float64,
                )
            )
        return out

    def _get_example_tensor_lists(
        self, include_list_of_lists=True, include_requires_grad=True
    ):
        def _make_tensor(
            *shape, include_requires_grad=include_requires_grad, requires_grad=True
        ):
            return torch.randn(
                *shape,
                requires_grad=(requires_grad if include_requires_grad else False),
            )

        # Purposefully introduce mixed requires_grad settings for the components
        # when include_requires_grad=True.
        example_lists = [
            # (B, *, D) with B=4
            [
                _make_tensor(2, 5),
                _make_tensor(3, 5, requires_grad=False),
                _make_tensor(4, 5, requires_grad=False),
                _make_tensor(6, 5),
            ],
            # (B, *, D_0, D_1) with B=5
            [
                _make_tensor(2, 5, 6),
                _make_tensor(3, 5, 6),
                _make_tensor(4, 5, 6, requires_grad=False),
                _make_tensor(5, 5, 6),
                _make_tensor(6, 5, 6),
            ],
            # (B, *, D_0, D_1, D_2) with B=6
            [
                _make_tensor(2, 5, 6, 7),
                _make_tensor(3, 5, 6, 7),
                _make_tensor(4, 5, 6, 7, requires_grad=False),
                _make_tensor(5, 5, 6, 7),
                _make_tensor(6, 5, 6, 7),
                _make_tensor(7, 5, 6, 7),
            ],
        ]

        if include_list_of_lists:
            example_lists.append(
                # (B, *, D) with B=3 in list form
                [
                    _make_tensor(2, 5, requires_grad=False).tolist(),
                    _make_tensor(3, 5).tolist(),
                    _make_tensor(4, 5).tolist(),
                ]
            )

        return example_lists

    def test_tensor_attributes(self, device):
        a = torch.randn(2, 3, requires_grad=True, dtype=torch.float64, device=device)
        b = torch.randn(3, 3, requires_grad=True, dtype=torch.float64, device=device)
        c = torch.randn(4, 3, requires_grad=True, dtype=torch.float64, device=device)
        nt = torch.nested.as_nested_tensor([a, b, c], layout=torch.jagged)
        _offsets = nt.offsets()

        for op in (
            torch.ops.aten.is_non_overlapping_and_dense.default,
            torch.ops.aten.sym_size.default,
            torch.ops.aten.dim.default,
            torch.ops.aten.numel.default,
            torch.ops.aten.sym_numel.default,
            torch.ops.aten.sym_stride.default,
            torch.ops.aten.sym_storage_offset.default,
        ):
            op(nt)

        with self.assertRaisesRegex(
            RuntimeError, "directly calling torch.ops.aten.size"
        ):
            torch.ops.aten.size.default(nt)

        nested_int = torch.nested._internal.nested_tensor.get_tensor_symint(
            _offsets, coeff=1
        )
        self.assertEqual(nt.size(), (3, nested_int, 3))
        self.assertEqual(nt.shape, (3, nested_int, 3))
        self.assertEqual(nt.dim(), 3)
        self.assertEqual(nt.numel(), 27)

    def test_linear(self, device):
        a = torch.randn(2, 3, requires_grad=True, dtype=torch.float64, device=device)
        b = torch.randn(3, 3, requires_grad=True, dtype=torch.float64, device=device)
        c = torch.randn(4, 3, requires_grad=True, dtype=torch.float64, device=device)
        weight = torch.randn(
            4, 3, requires_grad=True, dtype=torch.float64, device=device
        )

        def grad_test_func(a, b, c, weight):
            nt = torch.nested.as_nested_tensor([a, b, c], layout=torch.jagged)
            out = torch.nn.functional.linear(nt, weight)
            return out.values()

        gradcheck(grad_test_func, inputs=(a, b, c, weight), check_batched_grad=False)

    def test_unary_pointwise(self, device):
        a = torch.randn(2, 3, requires_grad=True, dtype=torch.float64, device=device)
        b = torch.randn(3, 3, requires_grad=True, dtype=torch.float64, device=device)
        c = torch.randn(4, 3, requires_grad=True, dtype=torch.float64, device=device)

        def grad_test_func(a, b, c):
            nt = torch.nested.as_nested_tensor([a, b, c], layout=torch.jagged)
            out = torch.nn.functional.silu(nt.sin().cos())
            return out.values()

        gradcheck(grad_test_func, inputs=(a, b, c), check_batched_grad=False)

    def test_unary_pointwise_transposed_inputs(self, device):
        a, b, c = (
            torch.randn(
                i + 2, 5, requires_grad=True, dtype=torch.float64, device=device
            )
            for i in range(3)
        )

        nt = torch.nested.nested_tensor(
            [a.detach(), b.detach(), c.detach()], layout=torch.jagged
        )
        nt_t = nt.transpose(1, 2)
        self.assertFalse(nt_t.is_contiguous())
        out = torch.nn.functional.silu(nt_t.sin().cos())
        self.assertEqual(
            out.is_contiguous(),
            torch.nn.functional.silu(b.transpose(-1, -2).sin().cos()).is_contiguous(),
        )

        self.assertEqual(nt_t.shape, out.shape)

        a, b, c = (
            torch.randn(
                i + 2, 5, requires_grad=True, dtype=torch.float64, device=device
            )
            for i in range(3)
        )

        def grad_test_func(a, b, c):
            nt = torch.nested.as_nested_tensor([a, b, c], layout=torch.jagged)
            nt_t = nt.transpose(1, 2)
            out = torch.nn.functional.silu(nt_t.sin().cos())
            return out.values()

        gradcheck(grad_test_func, inputs=(a, b, c), check_batched_grad=False)

    def test_binary_pointwise(self, device):
        a = torch.randn(2, 3, requires_grad=True, dtype=torch.float64, device=device)
        b = torch.randn(3, 3, requires_grad=True, dtype=torch.float64, device=device)
        c = torch.randn(4, 3, requires_grad=True, dtype=torch.float64, device=device)

        # Incorrect usage: shape check will fail if the offsets tensor are not
        #                  the same exact tensor object
        nt1 = torch.nested.as_nested_tensor([a, b, c], layout=torch.jagged)
        nt2 = torch.nested.as_nested_tensor([a, b, c], layout=torch.jagged)

        self.assertRaisesRegex(
            RuntimeError,
            "cannot call binary pointwise function .* with inputs of shapes",
            lambda: nt1 * nt2,
        )

        # Correct usage: chain the calls using the same offsets tensor object
        def grad_test_func(a, b, c):
            nt1 = torch.nested.as_nested_tensor([a, b, c], layout=torch.jagged)
            # TODO: Switch to public API that takes in (values, offsets) once it exists
            nt2, offsets = jagged_from_list([a, b, c], nt1.offsets())
            out = nt1 * nt2
            return out.values()

        gradcheck(grad_test_func, inputs=(a, b, c), check_batched_grad=False)

    def test_binary_pointwise_transposed(self, device):
        a, b, c = (
            torch.randn(i + 2, 5, dtype=torch.float64, device=device) for i in range(3)
        )

        nt1, offsets = jagged_from_list([a, b, c], None)
        nt2, offsets = jagged_from_list([a, b, c], offsets)

        nt1_t = nt1.transpose(1, 2)
        nt2_t = nt2.transpose(1, 2)

        # out = nt1_t * nt2_t
        # self.assertFalse(nt1_t.is_contiguous())
        # self.assertEqual(out.is_contiguous(), (b.transpose(-1, -2) * b.transpose(-1, -2)).is_contiguous())
        # self.assertEqual(out.shape, nt1_t.shape)

        self.assertRaisesRegex(
            RuntimeError,
            "cannot call binary pointwise function mul.Tensor with inputs of shapes",
            lambda: nt1 * nt2_t,
        )

        a, b, c = (
            torch.randn(
                i + 2, 5, requires_grad=True, dtype=torch.float64, device=device
            )
            for i in range(3)
        )

        # Correct usage: chain the calls using the same offsets tensor object
        def grad_test_func(a, b, c):
            nt1, offsets = jagged_from_list([a, b, c], None)
            nt2, offsets = jagged_from_list([a, b, c], offsets)
            nt1_t = nt1.transpose(1, 2)
            nt2_t = nt2.transpose(1, 2)
            out = nt1_t * nt2_t
            return out.values()

        gradcheck(grad_test_func, inputs=(a, b, c), check_batched_grad=False)

    def test_split(self, device):
        a = torch.randn(2, 3, requires_grad=True, dtype=torch.float64, device=device)
        b = torch.randn(3, 3, requires_grad=True, dtype=torch.float64, device=device)
        c = torch.randn(4, 3, requires_grad=True, dtype=torch.float64, device=device)

        nt = torch.nested.as_nested_tensor([a, b, c], layout=torch.jagged)
        out = torch.split(nt, 2, -1)
        self.assertEqual(len(out), 2)
        self.assertEqual(
            out[0],
            torch.nested.as_nested_tensor(
                [a[:, 0:2], b[:, 0:2], c[:, 0:2]], layout=torch.jagged
            ),
        )
        self.assertEqual(
            out[1],
            torch.nested.as_nested_tensor(
                [a[:, 2:], b[:, 2:], c[:, 2:]], layout=torch.jagged
            ),
        )

        with self.assertRaisesRegex(
            RuntimeError,
            r"split\(\): not supported for NestedTensor on dim=1",
        ):
            torch.split(nt, 2, 1)

    def test_split_with_sizes(self, device):
        a = torch.randn(2, 3, requires_grad=True, dtype=torch.float64, device=device)
        b = torch.randn(3, 3, requires_grad=True, dtype=torch.float64, device=device)
        c = torch.randn(4, 3, requires_grad=True, dtype=torch.float64, device=device)

        nt = torch.nested.as_nested_tensor([a, b, c], layout=torch.jagged)
        out = torch.split(nt, [1, 2], -1)
        self.assertEqual(len(out), 2)
        self.assertEqual(
            out[0],
            torch.nested.as_nested_tensor(
                [a[:, 0:1], b[:, 0:1], c[:, 0:1]], layout=torch.jagged
            ),
        )
        self.assertEqual(
            out[1],
            torch.nested.as_nested_tensor(
                [a[:, 1:], b[:, 1:], c[:, 1:]], layout=torch.jagged
            ),
        )
        with self.assertRaisesRegex(
            RuntimeError,
            r"split_with_sizes\(\): not supported for NestedTensor on dim=1",
        ):
            torch.split(nt, [1, 2], 1)

    def test_softmax(self, device):
        nt = random_nt_from_dims(
            [3, None, 5], device=device, dtype=torch.float32, layout=torch.jagged
        )

        # operate on dim=2
        output = nt.softmax(dim=2)

        @torch._dynamo.disable
        def _compare_to_ref(nt, output, dim):
            for in_component, out_component in zip(nt.unbind(), output.unbind()):
                self.assertEqual(in_component.softmax(dim=dim), out_component)

        # dim=2 -> dim=1 after unbind
        _compare_to_ref(nt, output, dim=1)

        # operate on dim=-1
        output2 = nt.softmax(dim=-1)
        torch._dynamo.disable(self.assertEqual)(output, output2)
        _compare_to_ref(nt, output2, dim=-1)

    def test_views_inherit_ragged_dim(self, device):
        # view
        nt = random_nt_from_dims(
            [4, None, 8, 10], device=device, dtype=torch.float32, layout=torch.jagged
        )
        # inherit ragged dim via -1
        view = nt.view(4, -1, 80)
        self.assertEqual(nt.shape[1], view.shape[1])
        # inherit batch and ragged dims via -1
        view2 = nt.view(-1, -1, 80)
        self.assertEqual(nt.shape[:2], view2.shape[:2])

        # expand
        nt = random_nt_from_dims(
            [3, None, 1], device=device, dtype=torch.float32, layout=torch.jagged
        )
        # inherit batch and ragged dims via -1
        view = nt.expand(-1, -1, 5)
        self.assertEqual(nt.shape[:2], view.shape[:2])

    def test_view_ragged_idx_not_one(self, device):
        nt = random_nt_from_dims(
            [2, None, 20], device=device, dtype=torch.float32, layout=torch.jagged
        )

        view_transposed = nt.transpose(1, 2).view(2, 20, nt.size(1))
        self.assertEqual((2, 20, nt.size(1)), (view_transposed.size()))
        self.assertEqual(view_transposed._base, nt._base)

    def test_unsafe_view(self, device):
        nt = random_nt_from_dims(
            [4, None, 8, 10], device=device, dtype=torch.float32, layout=torch.jagged
        )
        # basic view
        view1 = torch.ops.aten._unsafe_view(nt, (4, -1, 80))
        self.assertEqual((4, nt.size(1), 80), tuple(view1.size()))
        # _unsafe_view differs from view in that the view information is not tracked
        self.assertTrue(view1._base is None)

        # test an unsafe_view when ragged_idx != 1, currently only supports identity view
        nt_t = nt.transpose(1, 2)
        view2 = torch.ops.aten._unsafe_view(nt_t, (4, 8, nt.size(1), 10))
        self.assertEqual((4, 8, nt.size(1), 10), tuple(view2.size()))
        self.assertTrue(view2._base is None)

    @xfailIfTorchDynamo
    @parametrize("requires_grad", [False, True])
    def test_reshape_decomp(self, device, requires_grad):
        # contiguous NT should result in view.
        nt = (
            random_nt_from_dims(
                [3, None, 10],
                device=device,
                dtype=torch.float32,
                layout=torch.jagged,
            )
            .detach()
            .requires_grad_(requires_grad)
        )
        view = nt.reshape(-1, -1, 5, 2)
        self.assertEqual(view.shape[:2], nt.shape[:2])
        self.assertTrue(view._is_view() and view._base is nt)
        # make sure gradients flow back
        if requires_grad:
            view.backward(torch.ones_like(view))
            self.assertEqual(nt.grad, torch.ones_like(nt))

        # non-contiguous NT should result in contiguous copy
        nt = random_nt_from_dims(
            [3, None, 5, 2],
            device=device,
            dtype=torch.float32,
            layout=torch.jagged,
            requires_grad=requires_grad,
        )
        nt_noncontig = nt.transpose(-1, -2)
        self.assertFalse(nt_noncontig.is_contiguous())
        copy = nt_noncontig.reshape(-1, -1, 10)
        self.assertTrue(copy.is_contiguous())
        self.assertEqual(copy.shape[:2], nt.shape[:2])
        # make sure gradients flow back
        if requires_grad:
            copy.backward(torch.ones_like(copy))
            self.assertEqual(nt.grad, torch.ones_like(nt))

    def test_flatten_decomp(self, device):
        nt = random_nt_from_dims(
            [3, None, 5, 2], device=device, dtype=torch.float32, layout=torch.jagged
        )
        flattened = nt.flatten(-2, -1)
        self.assertEqual(flattened.shape, nt.view(3, -1, 10).shape)

        nt = random_nt_from_dims(
            [3, None, 5, 2, 6], device=device, dtype=torch.float32, layout=torch.jagged
        )
        flattened = nt.flatten(-3, -2)
        self.assertEqual(flattened.shape, nt.view(3, -1, 10, 6).shape)

    def test_chunk(self, device):
        # normal case
        D = 30
        B = 8
        nt = random_nt_from_dims(
            [B, None, D], device=device, dtype=torch.float32, layout=torch.jagged
        )
        NUM_CHUNKS = 3
        chunks = nt.chunk(NUM_CHUNKS, dim=-1)
        self.assertEqual(len(chunks), NUM_CHUNKS)
        for i in range(NUM_CHUNKS):
            self.assertEqual(chunks[i].shape[-1], D // NUM_CHUNKS)

        # chunk on batch dim
        chunks = nt.chunk(NUM_CHUNKS, dim=0)
        self.assertEqual(len(chunks), NUM_CHUNKS)
        chunk_size = math.ceil(B / NUM_CHUNKS)
        for i in range(NUM_CHUNKS):
            if i < NUM_CHUNKS - 1:
                self.assertEqual(chunks[i].shape[0], chunk_size)
            else:
                self.assertEqual(chunks[i].shape[0], B - chunk_size * (NUM_CHUNKS - 1))
            offsets_expected = (
                nt._offsets[i * chunk_size + 1 : (i + 1) * chunk_size + 1]
                - nt._offsets[i * chunk_size]
            )
            self.assertEqual(chunks[i]._offsets[1:], offsets_expected)
        self.assertEqual(nt._values, torch.cat([x._values for x in chunks], dim=0))

        # chunk on ragged dim not supported
        with self.assertRaisesRegex(
            RuntimeError, "chunk.* not supported for NestedTensor on dim=1"
        ):
            nt.chunk(2, dim=1)

    def test_squeeze(self, device):
        B = 4
        D = 6
        # squeeze middle dim
        nt = random_nt_from_dims(
            [B, None, 1, D], device=device, dtype=torch.float32, layout=torch.jagged
        )
        j0 = nt.shape[1]

        for dim_arg in [-2, 2]:
            out = nt.squeeze(dim_arg)
            self.assertEqual(out.shape, (B, j0, D))
            self.assertEqual(out.unsqueeze(-2), nt)

        # squeeze last dim
        nt = random_nt_from_dims(
            [B, None, 1], device=device, dtype=torch.float32, layout=torch.jagged
        )
        j1 = nt.shape[1]

        for dim_arg in [-1, 2]:
            out = nt.squeeze(dim_arg)
            self.assertEqual(out.shape, (B, j1))
            self.assertEqual(out.unsqueeze(-1), nt)

        # squeeze on batch dim not supported
        with self.assertRaisesRegex(
            RuntimeError, "squeeze.* not supported for NestedTensor on dim=0"
        ):
            nt.squeeze(0)

        # squeeze on ragged dim not supported
        with self.assertRaisesRegex(
            RuntimeError, "squeeze.* not supported for NestedTensor on dim=1"
        ):
            nt.squeeze(1)

    def test_binary_pointwise_broadcasting(self, device):
        # (B, j0, 3, 4)
        ts = self._get_list_for_jagged_tensor(
            ((2, 3, 4), 3, 4), device, requires_grad=True
        )
        # (B, j0, ?, ?) + (?) -> (B, j0, ?, ?)
        # (B, j0, ?, ?) + (?, ?) -> (B, j0, ?, ?)
        # (B, j0, ?, ?) + (1, ?, ?) -> (B, j0, ?, ?)
        # Unsupported: (B, j0, ?, ?) + (1, 1, 1, ?, ?) -> (1, B, j0, ?, ?)
        t_sizes = (
            (4,),
            (1, 4),
            (3, 1),
            (1, 3, 1),
            (1, 1, 1, 4),
            # (1, 1, 1, 1, 4), (unsupported today)
        )

        def grad_test_func(t, *ts):
            nt = torch.nested.as_nested_tensor(list(ts), layout=torch.jagged)
            out = nt + t
            return out.values()

        for t_size in t_sizes:
            t = torch.rand(
                t_size, requires_grad=True, device=device, dtype=torch.float64
            )
            gradcheck(grad_test_func, inputs=(t, *ts), check_batched_grad=False)

    def test_threshold_backward(self, device):
        ts1 = self._get_list_for_jagged_tensor(
            ((2, 3, 4), 16), device=device, requires_grad=False
        )
        ts2 = self._get_list_for_jagged_tensor(
            ((2, 3, 4), 16), device=device, requires_grad=False
        )

        nt1, offsets = jagged_from_list(ts1, None)
        nt2, offsets = jagged_from_list(ts2, offsets)
        buf1 = nt1.values().detach().clone()
        buf2 = nt2.values().detach().clone()

        res_nt = torch.ops.aten.threshold_backward(nt1, nt2, 0.0)
        res_dense = torch.ops.aten.threshold_backward(buf1, buf2, 0.0)

        self.assertEqual(res_dense, res_nt.values())

    @parametrize("keepdim", [False, True])
    def test_sum_int_DimList(self, device, keepdim):
        # (B, j0, 3, 4)
        ts = self._get_list_for_jagged_tensor(
            ((2, 3, 4), 3, 4), device=device, requires_grad=True
        )

        # Check shape correctness
        reduce_dims = (
            # dims, expected shape, expected keepdim shape
            # j0 is represented as None
            ((0, 1), (3, 4), (1, 1, 3, 4)),
            ((1, 2), None, None),
            ((2, 3), (3, None), (3, None, 1, 1)),
            ((0, 1, 3), (3,), (1, 1, 3, 1)),
            ((0, 1, 2), (4,), (1, 1, 1, 4)),
            ((0, 1, 2, 3), tuple(), (1, 1, 1, 1)),
        )
        for rd, ref_shape_no_keepdim, ref_shape_keepdim in reduce_dims:
            if (0 in rd) ^ (1 in rd):
                with self.assertRaisesRegex(
                    RuntimeError,
                    "applying over the ragged dimension, but not the batch dimension",
                ):
                    nt = torch.nested.as_nested_tensor(ts, layout=torch.jagged)
                    out = torch.sum(nt, dim=rd, keepdim=keepdim)
                continue

            nt = torch.nested.as_nested_tensor(ts, layout=torch.jagged)
            out = torch.sum(nt, dim=rd, keepdim=keepdim)
            ref_shape = ref_shape_keepdim if keepdim else ref_shape_no_keepdim
            self.assertEqual(len(out.shape), len(ref_shape))
            for o, r in zip(out.shape, ref_shape):
                if r is not None:
                    self.assertEqual(o, r)
                else:
                    self.assertTrue(isinstance(o, torch.SymInt))

        # Check values correctness
        # raggedness not reduced
        nt = torch.nested.as_nested_tensor(ts, layout=torch.jagged)
        out = torch.sum(nt, dim=(2, 3), keepdim=keepdim)
        out_ref = torch.sum(nt.values(), dim=(1, 2))
        self.assertIsInstance(out, NestedTensor)
        # flatten to avoid having to replicate unsqueeze logic depending on keepdim
        self.assertTrue(torch.allclose(out.values().view(-1), out_ref.view(-1)))

        # raggedness reduced away
        nt = torch.nested.as_nested_tensor(ts, layout=torch.jagged)
        out = torch.sum(nt, dim=(0, 1), keepdim=keepdim)
        out_ref = torch.sum(nt.values(), dim=(0,))
        self.assertNotIsInstance(out, NestedTensor)
        self.assertTrue(torch.allclose(out, out_ref))

    @dtypes(torch.float, torch.double, torch.half)
    @parametrize("requires_grad", [False, True])
    @parametrize("weights_only", [False, True])
    def test_serialization(self, device, dtype, requires_grad, weights_only):
        def compare_metadata(nt1, nt2):
            self.assertEqual(nt1._nested_tensor_size(), nt2._nested_tensor_size())
            self.assertEqual(nt1._nested_tensor_strides(), nt2._nested_tensor_strides())
            self.assertEqual(
                nt1._nested_tensor_storage_offsets(),
                nt2._nested_tensor_storage_offsets(),
            )

        nt_contiguous, nt_noncontiguous = random_nt_noncontiguous_pair((2, 3, 6, 7))
        for a in [nt_contiguous, nt_noncontiguous]:
            buffer = io.BytesIO()
            serialized = torch.save(a, buffer)
            buffer.seek(0)
            b = torch.load(buffer, weights_only=weights_only)
            # should be both conceptually equal and metadata equivalent
            self.assertEqual(a, b)
            compare_metadata(a, b)
            # should be conceptually equal but not necessarily metadata equivalent
            self.assertEqual(b, nt_contiguous)
            self.assertEqual(b, nt_noncontiguous)

    @unittest.skipIf(
        PYTORCH_CUDA_MEMCHECK, "is_pinned uses failure to detect pointer property"
    )
    @onlyCUDA
    def test_pin_memory(self, device):
        nt_contiguous, nt_noncontiguous = random_nt_noncontiguous_pair((2, 3, 6, 7))
        for nt in [nt_contiguous, nt_noncontiguous]:
            self.assertFalse(nt.is_pinned())
            pinned = nt.pin_memory(device)
            self.assertTrue(pinned.is_pinned())
            self.assertEqual(nt, pinned)
            self.assertNotEqual(nt.data_ptr(), pinned.data_ptr())
            # test that pin_memory on already pinned tensor has no effect
            self.assertIs(pinned, pinned.pin_memory())
            self.assertEqual(pinned.data_ptr(), pinned.pin_memory().data_ptr())

    @torch.compiler.disable
    def _validate_nt(
        self, nt, device, dtype, layout, requires_grad, dim, batch_size, base=None
    ):
        # Validate a bunch of properties after NT construction.
        device = torch.device(device)
        self.assertEqual(nt.dim(), dim)
        self.assertEqual(nt.device, device)
        self.assertEqual(nt.dtype, dtype)
        self.assertEqual(nt.layout, layout)
        self.assertEqual(nt.requires_grad, requires_grad)

        if layout == torch.jagged:
            self.assertEqual(nt._values.device, device)
            self.assertEqual(nt._offsets.device, device)
            self.assertEqual(nt.shape[0], batch_size)
            self.assertTrue(isinstance(nt.shape[1], torch.SymInt))

        if base is not None:
            self.assertTrue(nt._is_view() and nt._base is base)

    @dtypes(torch.float, torch.double, torch.half)
    @parametrize("requires_grad", [False, True])
    @parametrize("components_require_grad", [False, True])
    def test_jagged_layout_construction_nested_tensor(
        self, device, dtype, requires_grad, components_require_grad
    ):
        for tensor_list in self._get_example_tensor_lists(
            include_list_of_lists=True, include_requires_grad=components_require_grad
        ):
            nt = torch.nested.nested_tensor(
                tensor_list,
                device=device,
                dtype=dtype,
                layout=torch.jagged,
                requires_grad=requires_grad,
            )

            expected_dim = torch.as_tensor(tensor_list[0]).dim() + 1
            expected_batch_size = len(tensor_list)
            self._validate_nt(
                nt,
                device,
                dtype,
                torch.jagged,
                requires_grad,
                expected_dim,
                expected_batch_size,
            )

            # Make sure grads -don't- flow back into original tensors for nested_tensor()
            if requires_grad:
                (nt * 2).backward(torch.ones_like(nt))
            for t in tensor_list:
                t = t if isinstance(t, torch.Tensor) else torch.as_tensor(t)
                self.assertTrue(t.grad is None)

    @dtypes(torch.float, torch.double, torch.half)
    @parametrize("components_require_grad", [False, True])
    def test_jagged_layout_construction_as_nested_tensor(
        self, device, dtype, components_require_grad
    ):
        # NB: as_nested_tensor(tensor_list) doesn't support lists of lists for tensor_list
        for tensor_list in self._get_example_tensor_lists(
            include_list_of_lists=False, include_requires_grad=components_require_grad
        ):
            nt = torch.nested.as_nested_tensor(
                tensor_list, device=device, dtype=dtype, layout=torch.jagged
            )

            # nt.requires_grad=True should be set if at least one component requires grad
            expected_dim = tensor_list[0].dim() + 1
            expected_batch_size = len(tensor_list)
            self._validate_nt(
                nt,
                device,
                dtype,
                torch.jagged,
                components_require_grad,
                expected_dim,
                expected_batch_size,
            )

            # Make sure grads flow back into original tensors for as_nested_tensor()
            if components_require_grad:
                (nt * 2).backward(torch.ones_like(nt))
                for t in tensor_list:
                    if t.requires_grad:
                        self.assertEqual(t.grad, torch.ones_like(t) * 2)
                    else:
                        self.assertTrue(t.grad is None)

    @xfailIfTorchDynamo
    @unittest.skipIf(
        PYTORCH_CUDA_MEMCHECK, "is_pinned uses failure to detect pointer property"
    )
    @onlyCUDA
    def test_jagged_layout_construction_with_pinned_memory(self, device):
        for tensor_list in self._get_example_tensor_lists():
            nt = torch.nested.nested_tensor(
                tensor_list, layout=torch.jagged, device="cpu", pin_memory=True
            )

            expected_dim = torch.as_tensor(tensor_list[0]).dim() + 1
            expected_batch_size = len(tensor_list)
            self._validate_nt(
                nt,
                device="cpu",
                dtype=torch.float32,
                layout=torch.jagged,
                requires_grad=False,
                dim=expected_dim,
                batch_size=expected_batch_size,
            )
            self.assertTrue(nt.is_pinned())

    @dtypes(torch.float, torch.double, torch.half)
    @parametrize("requires_grad", [False, True])
    @parametrize("values_is_view", [False, True])
    def test_jagged_view_from_values_offsets(
        self, device, dtype, requires_grad, values_is_view
    ):
        if values_is_view:
            # make values a view of base
            base = torch.randn(
                2, 3, 4, 5, 6, device=device, dtype=dtype, requires_grad=requires_grad
            )
            values = base.flatten(0, -2)
        else:
            values = torch.randn(
                10, 5, device=device, dtype=dtype, requires_grad=requires_grad
            )
        offsets = torch.tensor([0, 2, 4, 6, 10], device=device, dtype=torch.int64)

        nt = nested_view_from_values_offsets(values, offsets)

        expected_dim = values.dim() + 1
        expected_batch_size = offsets.shape[0] - 1
        expected_base = base if values_is_view else values
        self._validate_nt(
            nt,
            device,
            dtype,
            torch.jagged,
            requires_grad,
            expected_dim,
            expected_batch_size,
            # ensure NT is a proper view
            base=expected_base,
        )

        if requires_grad:
            # Make sure grads flow back
            (nt * 2).backward(torch.ones_like(nt))

            @torch.compiler.disable
            def _check_grad(t):
                self.assertTrue(t.grad is not None)
                self.assertEqual(t.grad, torch.ones_like(t) * 2)

            _check_grad(base if values_is_view else values)

    @dtypes(torch.float)
    def test_nested_tensor_from_jagged(self, device, dtype):
        # construct from (values, offsets)
        values = torch.randn(10, 5, device=device, dtype=dtype)
        offsets = torch.tensor([0, 2, 4, 6, 10], device=device, dtype=torch.int64)
        nt = torch.nested.nested_tensor_from_jagged(values, offsets=offsets)
        self.assertTrue(isinstance(nt, NestedTensor))
        self.assertTrue(nt._is_view() and nt._base is values)
        self.assertEqual(nt.dim(), 3)
        self.assertEqual(nt.size(0), offsets.size(0) - 1)
        self.assertEqual(nt.size(-1), values.size(-1))
        self.assertIsNone(nt._lengths)
        self.assertTrue(nt.is_contiguous())

        # construct from (values, offsets, lengths)
        lengths = torch.tensor([2, 1, 1, 2], device=device)
        nt = torch.nested.nested_tensor_from_jagged(
            values, offsets=offsets, lengths=lengths
        )
        self.assertTrue(isinstance(nt, NestedTensor))
        self.assertTrue(nt._is_view() and nt._base is values)
        self.assertEqual(nt.dim(), 3)
        self.assertEqual(nt.size(0), offsets.size(0) - 1)
        self.assertEqual(nt.size(-1), values.size(-1))
        self.assertEqual(nt._lengths, lengths)
        # when both offsets / lengths are specified, expect non-contiguous
        self.assertFalse(nt.is_contiguous())

        # construct from (values, lengths)
        values = torch.randn(14, 5, device=device, dtype=dtype)
        lengths = torch.tensor([2, 3, 4, 5], device=device)
        nt = torch.nested.nested_tensor_from_jagged(values, lengths=lengths)
        self.assertTrue(isinstance(nt, NestedTensor))
        self.assertTrue(nt._is_view() and nt._base is values)
        self.assertEqual(nt.dim(), 3)
        self.assertEqual(nt.size(0), lengths.size(0))
        self.assertEqual(nt.size(-1), values.size(-1))
        # for now, if only lengths is specified, convert to offsets to integrate best with the
        # existing kernels
        expected_offsets = torch.tensor([0, 2, 5, 9, 14], device=device)
        expected_nt = torch.nested.nested_tensor_from_jagged(
            values, offsets=expected_offsets
        )
        for n1, n2 in zip(nt.unbind(), expected_nt.unbind()):
            self.assertEqual(n1, n2)

        # error case: no offsets or lengths
        with self.assertRaisesRegex(
            RuntimeError, "At least one of offsets or lengths is required"
        ):
            torch.nested.nested_tensor_from_jagged(values, offsets=None, lengths=None)

    @dtypes(torch.float, torch.double, torch.half)
    @parametrize("dim", range(5))
    @parametrize(
        "layout",
        [torch.strided, torch.jagged],
        name_fn=lambda l: f"layout_{str(l).split('.')[1]}",
    )
    @parametrize("requires_grad", [False, True])
    @parametrize("contiguous", [False, True])
    def test_as_nested_tensor_from_tensor(
        self, device, dtype, dim, layout, requires_grad, contiguous
    ):
        if dim == 0:
            t = torch.tensor(3.0, requires_grad=requires_grad)
        else:
            t = torch.randn(*(3 for _ in range(dim)), requires_grad=requires_grad)
        assert t.dim() == dim

        if dim < 2:
            # 0-1 dim tensors can't be converted to NTs
            with self.assertRaisesRegex(
                RuntimeError, "Expected tensor argument to have dim"
            ):
                nt = torch.nested.as_nested_tensor(
                    t, device=device, dtype=dtype, layout=layout
                )
            return

        orig_t = t
        if not contiguous:
            t = t.transpose(0, 1)

        nt = torch.nested.as_nested_tensor(t, device=device, dtype=dtype, layout=layout)
        expected_dim = t.dim()
        expected_batch_size = t.size(0)
        self._validate_nt(
            nt, device, dtype, layout, requires_grad, expected_dim, expected_batch_size
        )

        if torch.device(device) == t.device and dtype == t.dtype and contiguous:
            # should be the non-copying (view) case
            self.assertTrue(nt._is_view() and nt._base is t)

        # should be equivalent to construction from unbound tensor list
        nt_from_unbind = torch.nested.as_nested_tensor(
            list(t.unbind(0)), device=device, dtype=dtype, layout=layout
        )
        self.assertEqual(nt, nt_from_unbind)

        # ensure call on a NT with the same properties returns the NT directly
        nt2 = torch.nested.as_nested_tensor(
            nt, device=device, dtype=dtype, layout=layout
        )
        self.assertTrue(nt is nt2)

        # we don't support conversion between layouts this way atm
        other_layout = torch.strided if layout == torch.jagged else torch.jagged
        with self.assertRaisesRegex(
            RuntimeError, "Converting between nested tensor layouts is not supported"
        ):
            torch.nested.as_nested_tensor(
                nt, device=device, dtype=dtype, layout=other_layout
            )

        if requires_grad:
            # make sure gradients flow back into inputs
            (nt * 2).backward(torch.ones_like(nt))
            self.assertEqual(orig_t.grad, torch.ones_like(orig_t) * 2)

    @dtypes(torch.double, torch.half)
    @onlyCUDA
    def test_device_dtype_transfer_updates_offsets(self, device, dtype):
        for tensor_list in self._get_example_tensor_lists():
            orig_device = torch.device("cpu")
            orig_dtype = torch.float32
            nt = torch.nested.nested_tensor(
                tensor_list, layout=torch.jagged, device=orig_device, dtype=orig_dtype
            )

            self.assertEqual(torch.int64, nt.offsets().dtype)
            nt = nt.to(device=device).to(dtype=dtype)

            # offsets should still be int64 on the new device
            self.assertEqual(nt.values().device, nt.offsets().device)
            self.assertEqual(torch.int64, nt.offsets().dtype)

    def test_unbind(self, device):
        for tensor_list in self._get_example_tensor_lists():
            nt = torch.nested.nested_tensor(
                tensor_list, layout=torch.jagged, device=device
            )  # ragged_idx = 1
            out = nt.unbind()
            self.assertEqual(len(out), len(tensor_list))
            for i, t in enumerate(out):
                self.assertEqual(t, tensor_list[i])

    @parametrize("ragged_idx", [2, 3])
    def test_unbind_transpose(self, device, ragged_idx):
        for tensor_list in self._get_example_tensor_lists():
            nt = torch.nested.nested_tensor(
                tensor_list, layout=torch.jagged, device=device
            )
            if ragged_idx < nt.dim():
                nt = nt.transpose(1, ragged_idx)  # set ragged_idx
                out = nt.unbind()
                self.assertEqual(len(out), len(tensor_list))
                for i, t in enumerate(out):
                    self.assertEqual(
                        t.transpose(0, ragged_idx - 1), tensor_list[i]
                    )  # transpose back each element of result

    def test_unbind_transpose_ragged_idx_last_dim(self, device):
        for tensor_list in self._get_example_tensor_lists():
            nt = torch.nested.nested_tensor(
                tensor_list, layout=torch.jagged, device=device
            ).transpose(
                1, -1
            )  # set ragged_idx = last dimension
            out = nt.unbind()
            self.assertEqual(len(out), len(tensor_list))
            for i, t in enumerate(out):
                self.assertEqual(
                    t.transpose(0, -1), tensor_list[i]
                )  # transpose back each element of result

    def test_unbind_lengths(self, device):
        values = torch.randn(16, 128, device=device)
        offsets = torch.tensor([0, 8, 12, 13, 16], device=device)
        lengths = torch.tensor([6, 2, 1, 2], device=device)
        nt = torch.nested.nested_tensor_from_jagged(
            values, offsets=offsets, lengths=lengths
        )  # 3D nested tensor

        tensor_list = []
        for i in range(offsets.shape[0] - 1):
            tensor_list.append(values[offsets[i] : (offsets[i] + lengths[i])])

        out = nt.unbind()
        self.assertEqual(len(out), len(tensor_list))
        for i, t in enumerate(out):
            self.assertEqual(t, tensor_list[i])

    def test_unbind_lengths_ragged_idx_1(self, device):
        values = torch.randn(16, 8, 128, device=device)
        offsets = torch.tensor([0, 8, 12, 13, 16], device=device)
        lengths = torch.tensor([6, 2, 1, 2], device=device)
        ragged_idx = 1
        nt = torch.nested._internal.nested_tensor.NestedTensor(
            values, offsets=offsets, lengths=lengths, _ragged_idx=ragged_idx
        )  # 4D nested tensor

        tensor_list = []
        for i in range(offsets.shape[0] - 1):
            tensor_list.append(values[offsets[i] : (offsets[i] + lengths[i]), :, :])

        out = nt.unbind()

        self.assertEqual(len(out), len(tensor_list))
        for i, t in enumerate(out):
            self.assertEqual(t, tensor_list[i])

    def test_unbind_lengths_ragged_idx_equals_2_bad_dim(self, device):
        values = torch.randn(16, 8, 128, device=device)
        offsets = torch.tensor([0, 8, 12, 13, 16], device=device)
        lengths = torch.tensor([6, 2, 1, 2], device=device)
        ragged_idx = 2
        nt = torch.nested._internal.nested_tensor.NestedTensor(
            values, offsets=offsets, lengths=lengths, _ragged_idx=ragged_idx
        )  # 4D nested tensor

        self.assertRaisesRegex(
            RuntimeError,
            r"unbind\(\): nested tensor offsets and lengths.*",
            lambda: nt.unbind(),
        )

    def test_unbind_lengths_ragged_idx_2(self, device):
        values = torch.randn(16, 8, 128, device=device)
        offsets = torch.tensor([0, 2, 4, 8], device=device)
        lengths = torch.tensor([2, 1, 3], device=device)
        ragged_idx = 2
        nt = torch.nested._internal.nested_tensor.NestedTensor(
            values, offsets=offsets, lengths=lengths, _ragged_idx=ragged_idx
        )  # 4D nested tensor

        tensor_list = []
        for i in range(offsets.shape[0] - 1):
            tensor_list.append(values[:, offsets[i] : (offsets[i] + lengths[i]), :])

        out = nt.unbind()

        self.assertEqual(len(out), len(tensor_list))
        for i, t in enumerate(out):
            self.assertEqual(t, tensor_list[i])

    def test_unbind_lengths_ragged_idx_3(self, device):
        values = torch.randn(16, 8, 128, device=device)
        offsets = torch.tensor([0, 100, 128], device=device)
        lengths = torch.tensor([50, 28], device=device)
        ragged_idx = 3
        nt = torch.nested._internal.nested_tensor.NestedTensor(
            values, offsets=offsets, lengths=lengths, _ragged_idx=ragged_idx
        )  # 4D nested tensor

        tensor_list = []
        for i in range(offsets.shape[0] - 1):
            tensor_list.append(values[:, :, offsets[i] : (offsets[i] + lengths[i])])

        out = nt.unbind()

        self.assertEqual(len(out), len(tensor_list))
        for i, t in enumerate(out):
            self.assertEqual(t, tensor_list[i])

    @skipIfTorchDynamo(
        "TorchDynamo raises an error for ragged_idx == 0 earlier than Torch"
    )
    def test_unbind_lengths_ragged_idx_0(self, device):
        values = torch.randn(16, 8, 128, device=device)
        offsets = torch.tensor([0, 100, 128], device=device)
        lengths = torch.tensor([50, 28], device=device)
        ragged_idx = 0
        nt = torch.nested._internal.nested_tensor.NestedTensor(
            values, offsets=offsets, lengths=lengths, _ragged_idx=ragged_idx
        )  # 4D nested tensor

        tensor_list = []
        for i in range(offsets.shape[0] - 1):
            tensor_list.append(values[:, :, offsets[i] : (offsets[i] + lengths[i])])

        self.assertRaisesRegex(
            RuntimeError,
            r"unbind\(\): nested tensor.*out of bounds",
            lambda: nt.unbind(),
        )

    @xfailIfTorchDynamo
    def test_layer_norm_2(self, device):
        test_tensor_list = self._get_list_for_jagged_tensor(
            ((2, 3, 4), 3), device=device, requires_grad=True
        )
        bias = torch.randn(3, requires_grad=False, dtype=torch.float64, device=device)

        def grad_test_func(a, b, c, bias):
            nt = torch.nested.as_nested_tensor([a, b, c], layout=torch.jagged)
            out = torch.nn.functional.layer_norm(nt, (nt.shape[-1],), bias=bias)
            return out.values()

        gradcheck(
            grad_test_func, inputs=(*test_tensor_list, bias), check_batched_grad=False
        )

        with self.assertRaisesRegex(
            RuntimeError,
            r"layer_norm\(\): normalizing over ragged dim not supported for nested tensors",
        ):
            nt = torch.nested.as_nested_tensor(test_tensor_list, layout=torch.jagged)
            _ = torch.nn.functional.layer_norm(nt, (nt.shape[-2], nt.shape[-1]))

    def test_narrow(self, device):
        starts = torch.tensor([0, 1, 2, 3, 4], device=device, dtype=torch.int64)
        lengths = torch.tensor([3, 2, 2, 1, 5], device=device, dtype=torch.int64)
        buffer = (
            torch.arange(0, 10, device=device, dtype=torch.int64)
            .unsqueeze(0)
            .expand(5, -1)
            .clone()
            .detach()
        )
        nt = torch.nested.narrow(buffer, 1, starts, lengths, layout=torch.jagged)

        self.assertTrue(nt._is_view() and nt._base is buffer)

        # TODO: Use this approach when unbind is functional
        # unbinded_nt = nt.unbind()
        # for i in range(starts.shape[0]):
        #     self.assertEqual(torch.arange(starts[i], starts[i] + lengths[i], device=device, dtype=torch.int64), unbinded_nt[i])
        for i in range(starts.shape[0]):
            self.assertEqual(
                torch.arange(
                    starts[i], starts[i] + lengths[i], device=device, dtype=torch.int64
                ),
                nt.values()[nt.offsets()[i] : (nt.offsets()[i] + nt.lengths()[i])],
            )

    def test_is_contiguous(self, device):
        a = torch.randn(2, 3, requires_grad=True, dtype=torch.float64, device=device)
        b = torch.randn(3, 3, requires_grad=True, dtype=torch.float64, device=device)
        c = torch.randn(4, 3, requires_grad=True, dtype=torch.float64, device=device)
        nt_contiguous = torch.nested.as_nested_tensor([a, b, c], layout=torch.jagged)

        starts_nc = torch.tensor([0, 1, 2, 3, 4], device=device, dtype=torch.int64)
        lengths_nc = torch.tensor([3, 2, 2, 1, 5], device=device, dtype=torch.int64)
        narrow_base = (
            torch.arange(0, 10, device=device, dtype=torch.int64)
            .unsqueeze(0)
            .expand(5, -1)
            .clone()
        )
        nt_noncontiguous = torch.nested.narrow(
            narrow_base, 1, starts_nc, lengths_nc, layout=torch.jagged
        )

        starts_c = torch.tensor([1, 0, 0, 0, 0], device=device, dtype=torch.int64)
        lengths_c = torch.tensor([9, 10, 10, 10, 8], device=device, dtype=torch.int64)
        nt_contiguous_narrow = torch.nested.narrow(
            narrow_base, 1, starts_c, lengths_c, layout=torch.jagged
        )

        # Test contiguous case
        assert nt_contiguous.is_contiguous()

        # Test narrow case
        assert not nt_noncontiguous.is_contiguous()
        assert nt_contiguous_narrow.is_contiguous()

        # Test querying by memory_format
        self.assertTrue(
            nt_contiguous.is_contiguous(memory_format=torch.contiguous_format)
        )
        self.assertTrue(
            not nt_noncontiguous.is_contiguous(memory_format=torch.contiguous_format)
        )
        self.assertTrue(
            nt_contiguous_narrow.is_contiguous(memory_format=torch.contiguous_format)
        )

    def test_layout_under_torch_dispatch_mode(self):
        from torch.testing._internal.logging_tensor import (
            capture_logs_with_logging_tensor_mode,
        )

        nt = random_nt_from_dims(
            [2, None, 3], torch.device("cpu"), torch.float32, layout=torch.jagged
        )

        with capture_logs_with_logging_tensor_mode():
            self.assertEqual(nt.layout, torch.jagged)

    @skipIfTorchDynamo("Not a suitable test for TorchDynamo")
    @parametrize(
        "func", [torch.empty_like, torch.randn_like], name_fn=lambda f: f.__name__
    )
    def test_like_shape(self, func):
        nt = random_nt_from_dims(
            [2, None, 3], torch.device("cpu"), torch.float32, layout=torch.jagged
        )
        nt_like = func(nt)

        for nt_ub in nt_like.unbind():
            t_like = func(nt_ub)
            self.assertEqual(nt_ub.shape, t_like.shape)

    @skipIfTorchDynamo("Not a suitable test for TorchDynamo")
    @parametrize(
        "func", [torch.ones_like, torch.zeros_like], name_fn=lambda f: f.__name__
    )
    def test_like_value(self, func):
        nt = random_nt_from_dims(
            [2, None, 3], torch.device("cpu"), torch.float32, layout=torch.jagged
        )
        nt_like = func(nt)

        for nt_ub in nt_like.unbind():
            t_like = func(nt_ub)
            self.assertEqual(nt_ub, t_like)

    def test_noncontiguous_pointwise(self, device):
        a = torch.randn(2, 3, 4, requires_grad=True, dtype=torch.float64, device=device)
        b = torch.randn(3, 3, 4, requires_grad=True, dtype=torch.float64, device=device)
        c = torch.randn(4, 3, 4, requires_grad=True, dtype=torch.float64, device=device)
        nt = torch.nested.nested_tensor([a, b, c], layout=torch.jagged)
        # transpose ragged dim
        transposed = nt.transpose(1, 2)
        self.assertFalse(transposed.is_contiguous())
        clone = transposed.clone()

        def check_nt_equality(x, y):
            self.assertEqual(x.values(), y.values())
            self.assertEqual(x.offsets(), y.offsets())
            self.assertEqual(x._ragged_idx, y._ragged_idx)
            self.assertEqual(x.shape, y.shape)

        self.assertFalse(clone.is_contiguous())
        check_nt_equality(clone, transposed)

        clone_contig = transposed.clone(memory_format=torch.contiguous_format)
        self.assertTrue(clone_contig.is_contiguous())
        check_nt_equality(clone_contig, transposed)

        detached = transposed.detach()
        self.assertFalse(clone.is_contiguous())
        check_nt_equality(detached, transposed)

    def test_to_copy(self, device):
        nt = torch.nested.nested_tensor(
            [
                torch.randn(
                    i + 2, 3, 4, requires_grad=True, dtype=torch.float64, device=device
                )
                for i in range(3)
            ],
            layout=torch.jagged,
        )

        nt_copy_dtype = torch.ops.aten._to_copy(nt, dtype=torch.float16)
        self.assertEqual(torch.float16, nt_copy_dtype.dtype)

        nt_t = nt.transpose(1, 2)
        nt_t_copy_dtype = torch.ops.aten._to_copy(nt_t, dtype=torch.float16)
        self.assertEqual(torch.float16, nt_t_copy_dtype.dtype)

    @skipIfTorchDynamo("Dynamo doesn't know how to trace prof.events()")
    def test_profiler_sequence_nr(self):
        with torch.profiler.profile() as prof:
            values = torch.randn(4, 6, requires_grad=True)
            offsets = torch.tensor([0, 2, 4])
            values = values * 2
            l = torch.nn.Linear(6, 8)
            nt = torch.nested.nested_tensor_from_jagged(values, offsets)

            nt = l(nt)
            val = nt.values()

            loss = val.sum()
            loss.backward()

        fwd_seq_nrs = []
        for evt in prof.events():
            if (
                "linear" in evt.name.lower()
                and "backward" not in evt.name.lower()
                and evt.sequence_nr != -1
            ):
                fwd_seq_nrs.append(evt.sequence_nr)

        bwd_seq_nrs = []
        for evt in prof.events():
            if (
                "linear" in evt.name.lower()
                and "backward" in evt.name.lower()
                and "evaluate_function" not in evt.name.lower()
                and evt.sequence_nr != -1
            ):
                bwd_seq_nrs.append(evt.sequence_nr)

        # There should only be one such event with a sequence number:
        # the PythonTLSSnapshot event - but, note that it's not terrible if
        # we end up with multiple events with the same sequence number - so we
        # could relax this check if it becomes inconvenient to maintain this
        # property.
        self.assertEqual(len(fwd_seq_nrs), 1)
        self.assertEqual(len(bwd_seq_nrs), 1)
        self.assertEqual(fwd_seq_nrs[0], bwd_seq_nrs[0])

    def test_is_same_size(self, device):
        def get_3_tensors():
            return [
                torch.randn(
                    i + 2, 3, 4, requires_grad=True, dtype=torch.float64, device=device
                )
                for i in range(3)
            ]

        nt1, offsets1 = jagged_from_list(get_3_tensors(), None)
        nt2, offsets1 = jagged_from_list(get_3_tensors(), offsets1)

        nt3, offsets2 = jagged_from_list(get_3_tensors(), None)
        nt4, offsets2 = jagged_from_list(get_3_tensors(), offsets2)

        def check_size(nt1, nt2, nt3, nt4):
            self.assertTrue(torch.ops.aten.is_same_size(nt1, nt2))
            self.assertTrue(torch.ops.aten.is_same_size(nt3, nt4))
            self.assertFalse(torch.ops.aten.is_same_size(nt1, nt3))

        check_size(nt1, nt2, nt3, nt4)

        nt1_t, nt2_t, nt3_t, nt4_t = (x.transpose(1, 2) for x in (nt1, nt2, nt3, nt4))
        check_size(nt1_t, nt2_t, nt3_t, nt4_t)

    @skipIfTorchDynamo("compiles internally")
    @unittest.skipIf(IS_WINDOWS, reason="Windows not yet supported for torch.compile")
    @skipCUDAIf(not SM70OrLater, "GPU capability is < SM70")
    def test_specialize_dynamic_shape(self, device):
        values = torch.randn((18, 16), device=device)
        offsets = torch.tensor([0, 2, 3, 6, 15, 18], device=device)
        like_values = torch.randn_like(values)

        # this marks values as dynamic
        nt = torch.nested.nested_tensor_from_jagged(values, offsets)

        def fn(values, same_size):
            # here, the dynamic shape is specialized by same_size's shape
            # https://github.com/pytorch/pytorch/issues/127097
            # make sure this doesn't error out in torch.compile
            return values + same_size

        self.assertEqual(
            fn(values, like_values),
            torch.compile(fn)(values, like_values),
        )

    @skipIfTorchDynamo("compiles internally")
    @unittest.skipIf(IS_WINDOWS, reason="Windows not yet supported for torch.compile")
    @skipCUDAIf(not SM70OrLater, "GPU capability is < SM70")
    def test_specialize_dynamic_shape_recompile(self, device):
        def generate_inp(total_len):
            values = torch.randn((total_len, 16), device=device)
            offsets = torch.tensor([0, 2, 3, 6, 15, total_len], device=device)
            like_values = torch.randn_like(values)
            return values, offsets, like_values

        def check_results(ref_fn, res_fn, args):
            values, offsets, like_values = args
            # this may add dynamic shape markings
            # goal of this test is to make sure that whatever markings are there,
            # we eventually stop recompiling as shape changes.
            nt = torch.nested.nested_tensor_from_jagged(values, offsets)

            self.assertEqual(
                ref_fn(values, like_values),
                res_fn(values, like_values),
            )

        def fn(values, same_size):
            return values + same_size

        compile_counter = torch._dynamo.testing.CompileCounter()

        compiled_fn = torch._dynamo.optimize(compile_counter, nopython=True)(fn)
        check_results(fn, compiled_fn, generate_inp(18))
        self.assertEqual(compile_counter.frame_count, 1)

        check_results(fn, compiled_fn, generate_inp(19))
        # we'll probably recompile here with dynamic shapes - it's okay if not though.
        frame_count_2 = compile_counter.frame_count
        self.assertIn(frame_count_2, [1, 2])

        # make sure that by now we've already compiled with dynamic shapes, so additional
        # shapes should not trigger additional recompiles.
        check_results(fn, compiled_fn, generate_inp(20))
        self.assertEqual(compile_counter.frame_count, frame_count_2)

    # Note 1: Math fallback doesn't work with bfloat16 on CUDA
    # Note 2: ROCm doesn't support flash attention or mem_efficient attention for NT
    @unittest.skipIf(
        TEST_WITH_ROCM,
        "ROCm doesn't support flash attention or mem_efficient attention for NT",
    )
    @dtypes(
        *(
            [torch.float16, torch.bfloat16, torch.float32]
            if SM80OrLater
            else [torch.float16, torch.float32]
        )
    )
    def test_sdpa(self, device, dtype):
        batch_size = 1
        emb_dims = 128
        n_heads = 8
        head_dims = emb_dims // n_heads

        sen1 = torch.randn(11, emb_dims, dtype=dtype, device=device)
        sen2 = torch.randn(13, emb_dims, dtype=dtype, device=device)

        query = torch.nn.Linear(
            emb_dims, emb_dims, bias=False, device=device, dtype=dtype
        )
        key = torch.nn.Linear(
            emb_dims, emb_dims, bias=False, device=device, dtype=dtype
        )
        value = torch.nn.Linear(
            emb_dims, emb_dims, bias=False, device=device, dtype=dtype
        )

        # Simplest case: 1 sentence, no batching
        x_d1 = sen1.unsqueeze(0)
        x_nt = torch.nested.as_nested_tensor([sen1], layout=torch.jagged)

        # See note below for why we detach here.
        q_d1 = (
            query(x_d1)
            .view(batch_size, -1, n_heads, head_dims)
            .detach()
            .requires_grad_(True)
        )
        q_d1_t = q_d1.transpose(1, 2)
        k_d1 = (
            key(x_d1)
            .view(batch_size, -1, n_heads, head_dims)
            .detach()
            .requires_grad_(True)
        )
        k_d1_t = k_d1.transpose(1, 2)
        v_d1 = (
            value(x_d1)
            .view(batch_size, -1, n_heads, head_dims)
            .detach()
            .requires_grad_(True)
        )
        v_d1_t = v_d1.transpose(1, 2)

        q_nt = (
            query(x_nt)
            .view(*x_nt.size()[0:2], n_heads, head_dims)
            .detach()
            .requires_grad_(True)
        )
        q_nt_t = q_nt.transpose(1, 2)
        k_nt = (
            key(x_nt)
            .view(*x_nt.size()[0:2], n_heads, head_dims)
            .detach()
            .requires_grad_(True)
        )
        k_nt_t = k_nt.transpose(1, 2)
        v_nt = (
            value(x_nt)
            .view(*x_nt.size()[0:2], n_heads, head_dims)
            .detach()
            .requires_grad_(True)
        )
        v_nt_t = v_nt.transpose(1, 2)

        # High Precision Math Reference
        q_d1_f32 = q_d1.to(torch.float32)
        k_d1_f32 = k_d1.to(torch.float32)
        v_d1_f32 = v_d1.to(torch.float32)
        q_d1_f32_t = q_d1_f32.transpose(1, 2)
        k_d1_f32_t = k_d1_f32.transpose(1, 2)
        v_d1_f32_t = v_d1_f32.transpose(1, 2)
        out_ref = torch.ops.aten._scaled_dot_product_attention_math(
            q_d1_f32_t, k_d1_f32_t, v_d1_f32_t
        )[0]
        grads_ref = torch.autograd.grad(out_ref.sum(), (q_d1_f32, k_d1_f32, v_d1_f32))

        # Low Precision Math Reference
        out_lp_ref = torch.ops.aten._scaled_dot_product_attention_math(
            q_d1_t, k_d1_t, v_d1_t
        )[0]
        grads_lp_ref = torch.autograd.grad(out_lp_ref.sum(), (q_d1, k_d1, v_d1))

        # Compute tolerances
        output_ref_atol, output_ref_rtol = get_tolerances(out_ref, out_lp_ref)
        grad_q_ref_atol, grad_q_ref_rtol = get_tolerances(grads_ref[0], grads_lp_ref[0])
        grad_k_ref_atol, grad_k_ref_rtol = get_tolerances(grads_ref[1], grads_lp_ref[1])
        grad_v_ref_atol, grad_v_ref_rtol = get_tolerances(grads_ref[2], grads_lp_ref[2])
        grad_atols = [grad_q_ref_atol, grad_k_ref_atol, grad_v_ref_atol]
        grad_rtols = [grad_q_ref_rtol, grad_k_ref_rtol, grad_v_ref_rtol]

        attn_d1 = torch.nn.functional.scaled_dot_product_attention(
            q_d1_t, k_d1_t, v_d1_t
        ).transpose(1, 2)
        attn_nt = torch.nn.functional.scaled_dot_product_attention(
            q_nt_t, k_nt_t, v_nt_t
        ).transpose(1, 2)

        self.assertEqual(
            attn_d1,
            attn_nt.unbind()[0].unsqueeze(0),
            atol=output_ref_atol,
            rtol=output_ref_rtol,
        )

        # Simple case: 2 sentences, no extra params
        x_d2 = sen2.unsqueeze(0)
        x_nt = torch.nested.as_nested_tensor([sen1, sen2], layout=torch.jagged)

        # NB: we make sure the leaf tensor we compute gradients for is the view-ed tensor before
        # it is transposed. This is because today we cannot backward through view or unbind a
        # transposed tensor.
        q_d2 = (
            query(x_d2)
            .view(batch_size, -1, n_heads, head_dims)
            .detach()
            .requires_grad_(True)
        )
        q_d2_t = q_d2.transpose(1, 2)
        k_d2 = (
            key(x_d2)
            .view(batch_size, -1, n_heads, head_dims)
            .detach()
            .requires_grad_(True)
        )
        k_d2_t = k_d2.transpose(1, 2)
        v_d2 = (
            value(x_d2)
            .view(batch_size, -1, n_heads, head_dims)
            .detach()
            .requires_grad_(True)
        )
        v_d2_t = v_d2.transpose(1, 2)

        q_nt = (
            query(x_nt)
            .view(*x_nt.size()[0:2], n_heads, head_dims)
            .detach()
            .requires_grad_(True)
        )
        q_nt_t = q_nt.transpose(1, 2)
        k_nt = (
            key(x_nt)
            .view(*x_nt.size()[0:2], n_heads, head_dims)
            .detach()
            .requires_grad_(True)
        )
        k_nt_t = k_nt.transpose(1, 2)
        v_nt = (
            value(x_nt)
            .view(*x_nt.size()[0:2], n_heads, head_dims)
            .detach()
            .requires_grad_(True)
        )
        v_nt_t = v_nt.transpose(1, 2)

        attn_d2 = torch.nn.functional.scaled_dot_product_attention(
            q_d2_t, k_d2_t, v_d2_t
        ).transpose(1, 2)
        d1_grads = torch.autograd.grad(attn_d1.sum(), (q_d1, k_d1, v_d1))
        d2_grads = torch.autograd.grad(attn_d2.sum(), (q_d2, k_d2, v_d2))

        def check_forward_backward():
            attn_nt = torch.nn.functional.scaled_dot_product_attention(
                q_nt_t, k_nt_t, v_nt_t
            ).transpose(1, 2)

            attn_nts = attn_nt.unbind()
            self.assertEqual(
                attn_d1,
                attn_nts[0].unsqueeze(0),
                atol=output_ref_atol,
                rtol=output_ref_rtol,
            )
            self.assertEqual(
                attn_d2,
                attn_nts[1].unsqueeze(0),
                atol=output_ref_atol,
                rtol=output_ref_rtol,
            )

            nt_grads = torch.autograd.grad(attn_nt.values().sum(), (q_nt, k_nt, v_nt))
            for nt_grad, d1_grad, d2_grad, grad_atol, grad_rtol in zip(
                nt_grads, d1_grads, d2_grads, grad_atols, grad_rtols
            ):
                unbound_nt_grads = nt_grad.unbind()
                self.assertEqual(
                    d1_grad,
                    unbound_nt_grads[0].unsqueeze(0),
                    atol=grad_atol,
                    rtol=grad_rtol,
                )
                self.assertEqual(
                    d2_grad,
                    unbound_nt_grads[1].unsqueeze(0),
                    atol=grad_atol,
                    rtol=grad_rtol,
                )

        # Default
        check_forward_backward()

        # Test dispatcher works by calling only mem-effn and math (as they are safe for all devices)
        with torch.backends.cuda.sdp_kernel(
            enable_flash=False, enable_mem_efficient=True, enable_math=True
        ):
            check_forward_backward()

        # Test math fallback
        with torch.backends.cuda.sdp_kernel(
            enable_flash=False, enable_mem_efficient=False, enable_math=True
        ):
            # Math fallback doesn't work with bfloat16 on CUDA because
            # "group_gemm_dispatch" not implemented for 'BFloat16'
            if not (str(device).startswith("cuda") and dtype == torch.bfloat16):
                check_forward_backward()

    @skipIfTorchDynamo("SDPA test compiles internally")
    @unittest.skipIf(IS_WINDOWS, reason="Windows not yet supported for torch.compile")
    @skipCUDAIf(not SM70OrLater, "GPU capability is < SM70")
    # Guarding with sqrt() doesn't work on ROCm?
    @skipCUDAIfRocm
    @onlyCUDA
    @dtypes(
        *(
            [torch.float16, torch.bfloat16, torch.float32]
            if SM80OrLater
            else [torch.float16, torch.float32]
        )
    )
    def test_sdpa_compile(self, device, dtype):
        batch_size = 1
        emb_dims = 1024
        n_heads = 8
        head_dims = emb_dims // n_heads

        sen1 = torch.randn(11, emb_dims, dtype=dtype, device=device)
        sen2 = torch.randn(13, emb_dims, dtype=dtype, device=device)

        query = torch.nn.Linear(
            emb_dims, emb_dims, bias=False, device=device, dtype=dtype
        )
        key = torch.nn.Linear(
            emb_dims, emb_dims, bias=False, device=device, dtype=dtype
        )
        value = torch.nn.Linear(
            emb_dims, emb_dims, bias=False, device=device, dtype=dtype
        )

        # Simplest case: 1 sentence, no batching
        x_d1 = sen1.unsqueeze(0)
        x_d2 = sen2.unsqueeze(0)
        x_nt = torch.nested.as_nested_tensor([sen1, sen2], layout=torch.jagged)

        q_d1 = query(x_d1).view(batch_size, -1, n_heads, head_dims).transpose(1, 2)
        k_d1 = key(x_d1).view(batch_size, -1, n_heads, head_dims).transpose(1, 2)
        v_d1 = value(x_d1).view(batch_size, -1, n_heads, head_dims).transpose(1, 2)
        q_d2 = query(x_d2).view(batch_size, -1, n_heads, head_dims).transpose(1, 2)
        k_d2 = key(x_d2).view(batch_size, -1, n_heads, head_dims).transpose(1, 2)
        v_d2 = value(x_d2).view(batch_size, -1, n_heads, head_dims).transpose(1, 2)

        q_nt = (
            query(x_nt)
            .view(*x_nt.size()[0:2], n_heads, head_dims)
            .detach()
            .transpose(1, 2)
        )
        k_nt = (
            key(x_nt)
            .view(*x_nt.size()[0:2], n_heads, head_dims)
            .detach()
            .transpose(1, 2)
        )
        v_nt = (
            value(x_nt)
            .view(*x_nt.size()[0:2], n_heads, head_dims)
            .detach()
            .transpose(1, 2)
        )

        # High Precision Math Reference
        q_d1_f32 = q_d1.to(torch.float32)
        k_d1_f32 = k_d1.to(torch.float32)
        v_d1_f32 = v_d1.to(torch.float32)
        out_ref = torch.ops.aten._scaled_dot_product_attention_math(
            q_d1_f32, k_d1_f32, v_d1_f32
        )[0]
        # Low Precision Math Reference
        out_lp_ref = torch.ops.aten._scaled_dot_product_attention_math(
            q_d1, k_d1, v_d1
        )[0]
        output_ref_atol, output_ref_rtol = get_tolerances(out_ref, out_lp_ref)

        attn_d1 = torch.nn.functional.scaled_dot_product_attention(
            q_d1, k_d1, v_d1
        ).transpose(1, 2)
        attn_d2 = torch.nn.functional.scaled_dot_product_attention(
            q_d2, k_d2, v_d2
        ).transpose(1, 2)

        compiled_sdpa = torch.compile(torch.nn.functional.scaled_dot_product_attention)
        attn_nt = compiled_sdpa(q_nt, k_nt, v_nt).transpose(1, 2)

        attn_nts = attn_nt.unbind()
        self.assertEqual(
            attn_d1,
            attn_nts[0].unsqueeze(0),
            atol=output_ref_atol,
            rtol=output_ref_rtol,
        )
        self.assertEqual(
            attn_d2,
            attn_nts[1].unsqueeze(0),
            atol=output_ref_atol,
            rtol=output_ref_rtol,
        )

    @dtypes(torch.float32, torch.double, torch.half)
    def test_sdpa_with_constant_sequence_length(self, device, dtype):
        # shape (B, P*, S, D)
        # B: batch size
        # P*: ragged number of prompts
        # S: (constant) sequence length
        # D: embedding size
        query = random_nt_from_dims(
            [4, None, 8, 10], device=device, dtype=dtype, layout=torch.jagged
        )
        key = random_nt_from_similar(query)
        value = random_nt_from_similar(query)
        output = F.scaled_dot_product_attention(query, key, value)
        self.assertTrue(isinstance(output, NestedTensor))

        # should be equivalent to just running the buffers through
        output_dense = F.scaled_dot_product_attention(
            query._values, key._values, value._values
        )
        self.assertEqual(output._values, output_dense)

    @onlyCUDA
    @unittest.skipIf(
        not PLATFORM_SUPPORTS_FUSED_ATTENTION,
        "Platform doesn't support flash or mem-efficient attention",
    )
    @dtypes(
        *(
            [torch.float16, torch.bfloat16, torch.float32]
            if SM80OrLater
            else [torch.float16, torch.float32]
        )
    )
    def test_sdpa_with_packed_in_proj(self, device, dtype):
        # shape (B, *, D)
        input_packed = random_nt_from_dims(
            [5, None, 10], device=device, dtype=dtype, layout=torch.jagged
        )

        # Do input projection.
        num_heads = 2
        # should be multiple of 4 for efficient kernels (e.g. flash / mem-efficient)
        head_dim = 8
        qkv_linear = torch.nn.Linear(10, num_heads * head_dim * 3).to(
            device=device, dtype=dtype
        )

        def in_proj(input_packed, qkv_linear=qkv_linear):
            qkv_post_proj = qkv_linear(input_packed)
            # these are non-contiguous to trigger _is_safe_to_get_storage_as_tensor()
            q, k, v = qkv_post_proj.chunk(3, dim=-1)
            q = q.unflatten(-1, [num_heads, head_dim]).transpose(-2, -3)
            k = k.unflatten(-1, [num_heads, head_dim]).transpose(-2, -3)
            v = v.unflatten(-1, [num_heads, head_dim]).transpose(-2, -3)
            return q, k, v

        q, k, v = in_proj(input_packed)
        output = F.scaled_dot_product_attention(q, k, v, attn_mask=None)

        # compare to individually running unbound components through
        for in_component, out_component in zip(
            input_packed.unbind(), output.transpose(-2, -3).unbind()
        ):
            q, k, v = in_proj(in_component)
            out = F.scaled_dot_product_attention(q, k, v).transpose(-2, -3)

            # Low Precision Math Reference
            out_lp_ref = torch.ops.aten._scaled_dot_product_attention_math(q, k, v)[
                0
            ].transpose(-2, -3)
            output_ref_atol, output_ref_rtol = get_tolerances(
                out, out_lp_ref, fudge_factor=2
            )

            self.assertEqual(
                out, out_component, atol=output_ref_atol, rtol=output_ref_rtol
            )

    @skipIfTorchDynamo("SDPA test compiles internally")
    @unittest.skipIf(IS_WINDOWS, reason="Windows not yet supported for torch.compile")
    @skipCUDAIf(not SM70OrLater, "GPU capability is < SM70")
    # mha_varlen_fwd not supported on ROCm
    @skipCUDAIfRocm
    @onlyCUDA
    @dtypes(
        *(
            [torch.float16, torch.bfloat16, torch.float32]
            if SM80OrLater
            else [torch.float16, torch.float32]
        )
    )
    def test_sdpa_backwards(self, device, dtype):
        values = torch.randn(9, 3, 256, requires_grad=True, device=device, dtype=dtype)
        offsets = torch.tensor([0, 1, 3, 5, 9], device=device, dtype=torch.int64)

        @torch.compile
        def f(values, offsets):
            nt = convert_jagged_to_nested_tensor(values, offsets, max_length=4)
            nt = nt.transpose(-2, -3)
            # purposefully graph break to trigger view replay for subclass view input
            torch.tensor(1).item()
            output = F.scaled_dot_product_attention(nt, nt, nt).transpose(-2, -3)
            return convert_nt_to_jagged(output)

        output = f(values, offsets)
        output.sum().backward()
        self.assertEqual(values.grad, torch.ones_like(values))

    # Internally-defined NT use cases are lifted to here for maximum test realism.
    # TODO: Remove these when ViewNestedFromBuffer, etc. are deprecated.
    @skipCUDAIfRocm  # not needed
    @skipIfTorchDynamo("compiles internally")
    @unittest.skipIf(IS_WINDOWS, reason="Windows not yet supported for torch.compile")
    @skipCUDAIf(not SM70OrLater, "GPU capability is < SM70")
    def test_dummy_mha_with_nt(self, device):
        bs = 3
        d1 = 2
        d2 = 4
        d3 = 6
        n_heads = 2
        d_head = d3 // n_heads
        max_length_1 = 10
        max_length_2 = 20
        torch.manual_seed(0)

        class mha(torch.nn.Module):
            def __init__(self):
                super().__init__()
                torch.manual_seed(0)
                self.linear = torch.nn.Linear(d2, d3, device=device)

            def forward(self, query, value, offsets):
                value = self.linear(value)
                key = convert_jagged_to_nested_tensor(value, offsets, max_length_1)
                value = convert_jagged_to_nested_tensor(value, offsets, max_length_2)
                query = convert_dense_to_nested_tensor(query)
                q = query.view(bs, -1, n_heads, d_head).transpose(1, 2)
                k = key.view(bs, -1, n_heads, d_head).transpose(1, 2)
                v = value.view(bs, -1, n_heads, d_head).transpose(1, 2)
                attn_output = torch.nn.functional.scaled_dot_product_attention(
                    q,
                    k,
                    v,
                    attn_mask=None,
                    dropout_p=0.0,
                    is_causal=False,
                )
                attn_output = attn_output.transpose(1, 2)
                attn_output = convert_nt_to_jagged(attn_output)
                return attn_output, key._max_seqlen, value._max_seqlen

        query = torch.rand(bs, d1, d3, device=device)
        value = torch.rand(6, d2, requires_grad=True, device=device)
        offsets = torch.tensor([0, 2, 3, 6], device=device)

        m = mha()
        symbolic_traced: torch.fx.GraphModule = torch.fx.symbolic_trace(m)
        m = torch.compile(symbolic_traced)
        attn_output, cached_key_max_seqlen, cached_value_max_seqlen = m(
            query, value, offsets
        )
        loss = attn_output.sum()
        # Check that NT can be fx traced and torch.compile, and backward works
        loss.backward()

        # Check that value.requires_grad is not lost after tracing and compiling
        value_grad = value.grad  # save for comparison later
        self.assertIsNotNone(value_grad)
        # check that max_seqlen is cached properly
        self.assertEqual(cached_key_max_seqlen, max_length_1)
        self.assertEqual(cached_value_max_seqlen, max_length_2)

        # check if the output is numerically equivalent with the eager mode
        m_eager = mha()
        value.grad = None
        attn_output_eager, _, _ = m_eager(query, value, offsets)
        attn_output_eager.sum().backward()
        self.assertTrue(torch.allclose(attn_output_eager, attn_output))
        self.assertTrue(torch.allclose(value_grad, value.grad))

    @dtypes(torch.float32)
    def test_apply_(self, device, dtype):
        nt = random_nt_from_dims(
            [5, None, 10],
            device=device,
            dtype=dtype,
            layout=torch.jagged,
            requires_grad=True,
        )

        def f(x):
            return x * 2

        if device != "cpu":
            with self.assertRaisesRegex(
                TypeError, "apply_ is only implemented on CPU tensors"
            ):
                nt.apply_(f)
            return

        before = nt._values.clone().detach()

        nt.apply_(f)
        expected = f(before)
        self.assertEqual(expected, nt._values)
        # apply_ should swap values in-place without appending to autograd graph
        self.assertIsNone(nt.grad)
        self.assertIsNone(nt._values.grad_fn)

    @dtypes(torch.float64, torch.float32, torch.half)
    def test_jagged_padded_dense_conversion_kernels(self, device, dtype):
        values = torch.randn(10, 5, device=device, dtype=dtype)
        offsets = torch.tensor([0, 1, 3, 8, 10], device=device, dtype=torch.int64)
        max_length = offsets.diff().max().item()
        padding_value = 1.3

        # convert jagged -> padded dense
        padded = torch.ops.aten._jagged_to_padded_dense_forward(
            values, [offsets], [max_length], padding_value
        )

        batch_size = offsets.shape[0] - 1
        expected_padded_shape = (batch_size, max_length, values.shape[-1])
        self.assertEqual(padded.shape, expected_padded_shape)

        # convert padded dense -> jagged
        total_L = values.shape[0]
        output_jagged = torch.ops.aten._padded_dense_to_jagged_forward(
            padded, [offsets], total_L
        )

        # should be equivalent to the original values
        self.assertEqual(values, output_jagged)

<<<<<<< HEAD
    @dtypes(torch.float32)
    def test_apply_(self, device, dtype):
        nt = random_nt_from_dims(
            [5, None, 10],
=======
        # success case: truncate to max length as needed
        trunc_max_length = max_length - 1
        trunc_padded = torch.ops.aten._jagged_to_padded_dense_forward(
            values, [offsets], [trunc_max_length], padding_value
        )
        self.assertEqual(padded[:, :trunc_max_length, :], trunc_padded)

        # specific to CPU impls
        if device == "cpu":
            # error case: multiple offsets on cpu since CPU kernels don't support more now
            with self.assertRaisesRegex(
                RuntimeError, "only a single jagged dim is supported"
            ):
                torch.ops.aten._jagged_to_padded_dense_forward(
                    values, [offsets, offsets], [max_length, max_length], padding_value
                )

            with self.assertRaisesRegex(
                RuntimeError, "only a single jagged dim is supported"
            ):
                torch.ops.aten._padded_dense_to_jagged_forward(
                    padded, [offsets, offsets], total_L
                )

            # error case: > 1D offsets
            offsets2d = offsets.unsqueeze(-1)
            with self.assertRaisesRegex(RuntimeError, "expected 1D offsets"):
                torch.ops.aten._jagged_to_padded_dense_forward(
                    values, [offsets2d], [max_length], padding_value
                )

            with self.assertRaisesRegex(RuntimeError, "expected 1D offsets"):
                torch.ops.aten._padded_dense_to_jagged_forward(
                    padded, [offsets2d], total_L
                )

            # error case: final offset != total_L
            offsets_wrong = offsets.clone().detach()
            offsets_wrong[-1] = total_L + 1
            with self.assertRaisesRegex(
                RuntimeError, "final offset should match total_L value"
            ):
                torch.ops.aten._padded_dense_to_jagged_forward(
                    padded, [offsets_wrong], total_L
                )

            # error case: 1D padded input
            padded_wrong = padded.flatten().clone().detach()
            with self.assertRaisesRegex(RuntimeError, "expected padded dim >= 2"):
                torch.ops.aten._padded_dense_to_jagged_forward(
                    padded_wrong, [offsets], total_L
                )

            # error case: batch item has length > max length
            # max_length is 5 above; 7 here
            offsets_wrong = torch.tensor(
                [0, 1, 8, 9, 10], device=device, dtype=torch.int64
            )
            with self.assertRaisesRegex(RuntimeError, "found batch item of length"):
                torch.ops.aten._padded_dense_to_jagged_forward(
                    padded, [offsets_wrong], total_L
                )

    @dtypes(torch.float32)
    @skipIfTorchDynamo("Test compiles internally")
    @unittest.skipIf(
        sys.version_info >= (3, 12), "torch.compile is not supported on python 3.12+"
    )
    @unittest.skipIf(IS_WINDOWS, reason="Windows not yet supported for torch.compile")
    @skipCUDAIf(not SM70OrLater, "GPU capability is < SM70")
    def test_compile_preserves_metadata_cache(self, device, dtype):
        # shape (B, *, D)
        nt = random_nt_from_dims(
            [4, None, 3, 16],
>>>>>>> d35cdee9
            device=device,
            dtype=dtype,
            layout=torch.jagged,
            requires_grad=True,
        )

<<<<<<< HEAD
        def f(x):
            return x * 2

        if device != "cpu":
            with self.assertRaisesRegex(
                TypeError, "apply_ is only implemented on CPU tensors"
            ):
                nt.apply_(f)
            return

        before = nt._values.clone().detach()

        nt.apply_(f)
        expected = f(before)
        self.assertEqual(expected, nt._values)
        # apply_ should swap values in-place without appending to autograd graph
        self.assertIsNone(nt.grad)
        self.assertIsNone(nt._values.grad_fn)

    @dtypes(torch.float32, torch.double, torch.half)
    @parametrize("requires_grad", [False, True])
    def test_sum(self, device, dtype, requires_grad):
        nt = random_nt_from_dims(
            [5, None, 10], device=device, dtype=dtype, layout=torch.jagged,
            requires_grad=requires_grad)

        output = nt.sum()
        expected_output = nt._values.sum()
        self.assertEqual(output, expected_output)

        if requires_grad:
            # ensure gradients flow back correctly
            output.backward()
            self.assertEqual(nt.grad, torch.ones_like(nt))
=======
        # expect min / max seqlen to be stored here
        cache = dict(nt._metadata_cache)

        @torch.compile
        def f(nt):
            q = nt.transpose(-3, -2)
            output = F.scaled_dot_product_attention(q, q, q).transpose(-3, -2)
            return output

        output = f(nt)
        output.backward(torch.ones_like(output))
        self.assertEqual(output._metadata_cache, cache)

    @dtypes(torch.float32)
    @skipIfTorchDynamo("Test compiles internally")
    @unittest.skipIf(
        sys.version_info >= (3, 12), "torch.compile is not supported on python 3.12+"
    )
    @unittest.skipIf(IS_WINDOWS, reason="Windows not yet supported for torch.compile")
    @skipCUDAIf(not SM70OrLater, "GPU capability is < SM70")
    def test_compile_with_dynamic_max_seq_len(self, device, dtype):
        # shape (B, *, D)
        # max seq len: 18
        nt = torch.nested.nested_tensor(
            [
                torch.randn(2, 5),
                torch.randn(3, 5),
                torch.randn(18, 5),
            ],
            layout=torch.jagged,
        )

        # max seq len: 19
        nt2 = torch.nested.nested_tensor(
            [
                torch.randn(2, 5),
                torch.randn(3, 5),
                torch.randn(19, 5),
            ],
            layout=torch.jagged,
        )

        def f(nt):
            # TODO: Replace with public API when we can use @properties
            return torch.ones_like(nt) * nt._get_max_seqlen()

        for dynamic in [False, True, None]:
            self.assertFalse(_recompiles_for_inputs(f, (nt,), (nt2,), dynamic=dynamic))

    @dtypes(torch.float32)
    @skipIfTorchDynamo("Test compiles internally")
    @unittest.skipIf(
        sys.version_info >= (3, 12), "torch.compile is not supported on python 3.12+"
    )
    @unittest.skipIf(IS_WINDOWS, reason="Windows not yet supported for torch.compile")
    @skipCUDAIf(not SM70OrLater, "GPU capability is < SM70")
    def test_compile_with_dynamic_min_seq_len(self, device, dtype):
        # shape (B, *, D)
        # min seq len: 7
        nt = torch.nested.nested_tensor(
            [
                torch.randn(7, 5),
                torch.randn(8, 5),
                torch.randn(9, 5),
            ],
            layout=torch.jagged,
        )

        # min seq len: 8
        nt2 = torch.nested.nested_tensor(
            [
                torch.randn(8, 5),
                torch.randn(9, 5),
                torch.randn(10, 5),
            ],
            layout=torch.jagged,
        )

        def f(nt):
            # TODO: Replace with public API when we can use @properties
            return torch.ones_like(nt) * nt._get_min_seqlen()

        for dynamic in [False, True, None]:
            self.assertFalse(_recompiles_for_inputs(f, (nt,), (nt2,), dynamic=dynamic))

    @dtypes(torch.float32)
    @skipIfTorchDynamo("Test compiles internally")
    @unittest.skipIf(
        sys.version_info >= (3, 12), "torch.compile is not supported on python 3.12+"
    )
    @unittest.skipIf(IS_WINDOWS, reason="Windows not yet supported for torch.compile")
    @skipCUDAIf(not SM70OrLater, "GPU capability is < SM70")
    def test_compile_with_propagated_dynamic_max_seq_len(self, device, dtype):
        # shape (B, *, D)
        # max seq len: 18
        nt = torch.nested.nested_tensor(
            [
                torch.randn(2, 5),
                torch.randn(3, 5),
                torch.randn(18, 5),
            ],
            layout=torch.jagged,
        )

        # max seq len: 19
        nt2 = torch.nested.nested_tensor(
            [
                torch.randn(2, 5),
                torch.randn(3, 5),
                torch.randn(19, 5),
            ],
            layout=torch.jagged,
        )

        def f(nt):
            nt2 = nt.sin() + 1
            # TODO: Replace with public API when we can use @properties
            return torch.ones_like(nt2) * nt2._get_max_seqlen()

        ref = f(nt)
        output = torch.compile(f, fullgraph=True, dynamic=False)(nt)
        self.assertEqual(ref, output)

        for dynamic in [False, True, None]:
            self.assertFalse(_recompiles_for_inputs(f, (nt,), (nt2,), dynamic=dynamic))
>>>>>>> d35cdee9


instantiate_parametrized_tests(TestNestedTensor)
instantiate_device_type_tests(TestNestedTensorDeviceType, globals())
instantiate_device_type_tests(TestNestedTensorAutograd, globals())
instantiate_device_type_tests(TestNestedTensorSubclass, globals())

if __name__ == "__main__":
    run_tests()<|MERGE_RESOLUTION|>--- conflicted
+++ resolved
@@ -5400,12 +5400,6 @@
         # should be equivalent to the original values
         self.assertEqual(values, output_jagged)
 
-<<<<<<< HEAD
-    @dtypes(torch.float32)
-    def test_apply_(self, device, dtype):
-        nt = random_nt_from_dims(
-            [5, None, 10],
-=======
         # success case: truncate to max length as needed
         trunc_max_length = max_length - 1
         trunc_padded = torch.ops.aten._jagged_to_padded_dense_forward(
@@ -5480,49 +5474,12 @@
         # shape (B, *, D)
         nt = random_nt_from_dims(
             [4, None, 3, 16],
->>>>>>> d35cdee9
             device=device,
             dtype=dtype,
             layout=torch.jagged,
             requires_grad=True,
         )
 
-<<<<<<< HEAD
-        def f(x):
-            return x * 2
-
-        if device != "cpu":
-            with self.assertRaisesRegex(
-                TypeError, "apply_ is only implemented on CPU tensors"
-            ):
-                nt.apply_(f)
-            return
-
-        before = nt._values.clone().detach()
-
-        nt.apply_(f)
-        expected = f(before)
-        self.assertEqual(expected, nt._values)
-        # apply_ should swap values in-place without appending to autograd graph
-        self.assertIsNone(nt.grad)
-        self.assertIsNone(nt._values.grad_fn)
-
-    @dtypes(torch.float32, torch.double, torch.half)
-    @parametrize("requires_grad", [False, True])
-    def test_sum(self, device, dtype, requires_grad):
-        nt = random_nt_from_dims(
-            [5, None, 10], device=device, dtype=dtype, layout=torch.jagged,
-            requires_grad=requires_grad)
-
-        output = nt.sum()
-        expected_output = nt._values.sum()
-        self.assertEqual(output, expected_output)
-
-        if requires_grad:
-            # ensure gradients flow back correctly
-            output.backward()
-            self.assertEqual(nt.grad, torch.ones_like(nt))
-=======
         # expect min / max seqlen to be stored here
         cache = dict(nt._metadata_cache)
 
@@ -5648,7 +5605,6 @@
 
         for dynamic in [False, True, None]:
             self.assertFalse(_recompiles_for_inputs(f, (nt,), (nt2,), dynamic=dynamic))
->>>>>>> d35cdee9
 
 
 instantiate_parametrized_tests(TestNestedTensor)
