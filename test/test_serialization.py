# Owner(s): ["module: serialization"]

import copy
import gc
import gzip
import io
import os
import pickle
import platform
<<<<<<< HEAD
import shutil
import sys
import tempfile
import unittest
import warnings
import zipfile
from collections import OrderedDict
=======
from collections import namedtuple, OrderedDict
>>>>>>> 0314c4c1
from copy import deepcopy
from itertools import product
from pathlib import Path

import torch
from torch._utils import _rebuild_tensor
from torch._utils_internal import get_file_path_2
from torch.serialization import (
    check_module_version_greater_or_equal,
    get_default_load_endianness,
    LoadEndianness,
    set_default_load_endianness,
)
from torch.testing._internal.common_device_type import instantiate_device_type_tests
from torch.testing._internal.common_dtype import all_types_and_complex_and
from torch.testing._internal.common_utils import (
    AlwaysWarnTypedStorageRemoval,
    BytesIOContext,
    download_file,
    instantiate_parametrized_tests,
    IS_FBCODE,
    IS_FILESYSTEM_UTF8_ENCODING,
    IS_WINDOWS,
    parametrize,
    run_tests,
    serialTest,
    skipIfTorchDynamo,
    TemporaryDirectoryName,
    TemporaryFileName,
    TEST_DILL,
    TestCase,
)
from torch.testing._internal.two_tensor import TwoTensor  # noqa: F401
from torch.utils._import_utils import import_dill


if not IS_WINDOWS:
    from mmap import MAP_PRIVATE, MAP_SHARED
else:
    MAP_SHARED, MAP_PRIVATE = None, None

# These tests were all copied from `test/test_torch.py` at some point, so see
# the actual blame, see this revision
# https://github.com/pytorch/pytorch/blame/9a2691f2fc948b9792686085b493c61793c2de30/test/test_torch.py

dill = import_dill()
HAS_DILL_AT_LEAST_0_3_1 = dill is not None and check_module_version_greater_or_equal(dill, (0, 3, 1))

can_retrieve_source = True
with warnings.catch_warnings(record=True) as warns:
    with tempfile.NamedTemporaryFile() as checkpoint:
        x = torch.save(torch.nn.Module(), checkpoint)
        for warn in warns:
            if "Couldn't retrieve source code" in warn.message.args[0]:
                can_retrieve_source = False
                break


class FilelikeMock:
    def __init__(self, data, has_fileno=True, has_readinto=False):
        if has_readinto:
            self.readinto = self.readinto_opt
        if has_fileno:
            # Python 2's StringIO.StringIO has no fileno attribute.
            # This is used to test that.
            self.fileno = self.fileno_opt

        self.calls = set()
        self.bytesio = io.BytesIO(data)

        def trace(fn, name):
            def result(*args, **kwargs):
                self.calls.add(name)
                return fn(*args, **kwargs)
            return result

        for attr in ['read', 'readline', 'seek', 'tell', 'write', 'flush']:
            traced_fn = trace(getattr(self.bytesio, attr), attr)
            setattr(self, attr, traced_fn)

    def fileno_opt(self):
        raise io.UnsupportedOperation('Not a real file')

    def readinto_opt(self, view):
        self.calls.add('readinto')
        return self.bytesio.readinto(view)

    def was_called(self, name):
        return name in self.calls


class SerializationMixin:
    def _test_serialization_data(self):
        a = [torch.randn(5, 5).float() for i in range(2)]
        b = [a[i % 2] for i in range(4)]  # 0-3
        b += [a[0].storage()]  # 4
        b += [a[0].reshape(-1)[1:4].storage()]  # 5
        b += [torch.arange(1, 11).int()]  # 6
        t1 = torch.FloatTensor().set_(a[0].reshape(-1)[1:4].clone().storage(), 0, (3,), (1,))
        t2 = torch.FloatTensor().set_(a[0].reshape(-1)[1:4].clone().storage(), 0, (3,), (1,))
        b += [(t1.storage(), t1.storage(), t2.storage())]  # 7
        b += [a[0].reshape(-1)[0:2].storage()]  # 8
        return b

    def _test_serialization_assert(self, b, c):
        self.assertEqual(b, c, atol=0, rtol=0)
        self.assertTrue(isinstance(c[0], torch.FloatTensor))
        self.assertTrue(isinstance(c[1], torch.FloatTensor))
        self.assertTrue(isinstance(c[2], torch.FloatTensor))
        self.assertTrue(isinstance(c[3], torch.FloatTensor))
        self.assertTrue(isinstance(c[4], torch.storage.TypedStorage))
        self.assertEqual(c[4].dtype, torch.float)
        c[0].fill_(10)
        self.assertEqual(c[0], c[2], atol=0, rtol=0)
        self.assertEqual(c[4], torch.FloatStorage(25).fill_(10), atol=0, rtol=0)
        c[1].fill_(20)
        self.assertEqual(c[1], c[3], atol=0, rtol=0)
        # I have to do it in this roundabout fashion, because there's no
        # way to slice storages
        for i in range(4):
            self.assertEqual(c[4][i + 1], c[5][i])

        # check that serializing the same storage view object unpickles
        # it as one object not two (and vice versa)
        views = c[7]
        self.assertEqual(views[0]._cdata, views[1]._cdata)
        self.assertEqual(views[0], views[2])
        self.assertNotEqual(views[0]._cdata, views[2]._cdata)

        rootview = c[8]
        self.assertEqual(rootview.data_ptr(), c[0].data_ptr())

    def test_serialization_zipfile_utils(self):
        data = {
            'a': b'12039810948234589',
            'b': b'1239081209484958',
            'c/d': b'94589480984058'
        }

        def test(name_or_buffer):
            with torch.serialization._open_zipfile_writer(name_or_buffer) as zip_file:
                for key in data:
                    zip_file.write_record(key, data[key], len(data[key]))

            if hasattr(name_or_buffer, 'seek'):
                name_or_buffer.seek(0)

            with torch.serialization._open_zipfile_reader(name_or_buffer) as zip_file:
                for key in data:
                    actual = zip_file.get_record(key)
                    expected = data[key]
                    self.assertEqual(expected, actual)

        with tempfile.NamedTemporaryFile() as f:
            test(f)

        with TemporaryFileName() as fname:
            test(fname)

        test(io.BytesIO())

    def _test_serialization(self, weights_only):
        # Test serialization with a real file
        b = self._test_serialization_data()
        with tempfile.NamedTemporaryFile() as f:
            torch.save(b, f)
            f.seek(0)
            c = torch.load(f, weights_only=weights_only)
            self._test_serialization_assert(b, c)
        with TemporaryFileName() as fname:
            torch.save(b, fname)
            c = torch.load(fname, weights_only=weights_only)
            self._test_serialization_assert(b, c)
        # test non-ascii encoding of bytes arrays/strings
        # The following bytes are produced by serializing
        #   [b'\xc5\xbc\xc4\x85\xc4\x85\xc3\xb3\xc5\xbc\xc4\x85\xc5\xbc', torch.zeros(1, dtype=torch.float), 2]
        # in Python 2.7.12 and PyTorch 0.4.1, where the first element contains
        # bytes of some utf-8 characters (i.e., `utf8_str.encode('utf-8')`).
        serialized = (
            b'\x80\x02\x8a\nl\xfc\x9cF\xf9 j\xa8P\x19.\x80\x02M\xe9\x03.'
            b'\x80\x02}q\x01(U\x10protocol_versionq\x02M\xe9\x03U\n'
            b'type_sizesq\x03}q\x04(U\x03intq\x05K\x04U\x05shortq\x06K\x02U'
            b'\x04longq\x07K\x04uU\rlittle_endianq\x08\x88u.\x80\x02]q'
            b'\x01(U\x0e\xc5\xbc\xc4\x85\xc4\x85\xc3\xb3\xc5\xbc\xc4\x85'
            b'\xc5\xbcq\x02ctorch._utils\n_rebuild_tensor_v2\nq\x03((U'
            b'\x07storageq\x04ctorch\nFloatStorage\nq\x05U\x0845640624q'
            b'\x06U\x03cpuq\x07\x8a\x01\x01NtQK\x00K\x01\x85K\x01\x85'
            b'\x89NtRq\x08K\x02e.\x80\x02]q\x01U\x0845640624q\x02a.\x01\x00'
            b'\x00\x00\x00\x00\x00\x00\x00\x00\x00\x00'
        )
        buf = io.BytesIO(serialized)
        utf8_bytes = b'\xc5\xbc\xc4\x85\xc4\x85\xc3\xb3\xc5\xbc\xc4\x85\xc5\xbc'
        utf8_str = utf8_bytes.decode('utf-8')
        loaded_utf8 = torch.load(buf, weights_only=weights_only, encoding='utf-8')
        self.assertEqual(loaded_utf8, [utf8_str, torch.zeros(1, dtype=torch.float), 2])
        buf.seek(0)
        loaded_bytes = torch.load(buf, weights_only=weights_only, encoding='bytes')
        self.assertEqual(loaded_bytes, [utf8_bytes, torch.zeros(1, dtype=torch.float), 2])

    def test_serialization(self):
        self._test_serialization(False)

    def test_serialization_safe(self):
        self._test_serialization(True)

    def test_serialization_filelike(self):
        # Test serialization (load and save) with a filelike object
        b = self._test_serialization_data()
        with BytesIOContext() as f:
            torch.save(b, f)
            f.seek(0)
            c = torch.load(f)
        self._test_serialization_assert(b, c)

    def test_serialization_fake_zip(self):
        data = [
            ord('P'),
            ord('K'),
            5,
            6
        ]
        for i in range(0, 100):
            data.append(0)
        t = torch.tensor(data, dtype=torch.uint8)

        with tempfile.NamedTemporaryFile() as f:
            torch.save(t, f)

            # If this check is False for all Python versions (i.e. the fix
            # has been backported), this test and torch.serialization._is_zipfile
            # can be deleted
            self.assertTrue(zipfile.is_zipfile(f))
            self.assertFalse(torch.serialization._is_zipfile(f))
            f.seek(0)
            self.assertEqual(torch.load(f), t)

    def test_serialization_gzip(self):
        # Test serialization with gzip file
        b = self._test_serialization_data()
        f1 = tempfile.NamedTemporaryFile(delete=False)
        f2 = tempfile.NamedTemporaryFile(delete=False)
        torch.save(b, f1)
        with open(f1.name, 'rb') as f_in, gzip.open(f2.name, 'wb') as f_out:
            shutil.copyfileobj(f_in, f_out)

        with gzip.open(f2.name, 'rb') as f:
            c = torch.load(f)
        self._test_serialization_assert(b, c)

    @unittest.skipIf(
        not TEST_DILL or HAS_DILL_AT_LEAST_0_3_1,
        '"dill" not found or is correct version'
    )
    def test_serialization_dill_version_not_supported(self):
        x = torch.randn(5, 5)

        with tempfile.NamedTemporaryFile() as f:
            with self.assertRaisesRegex(ValueError, 'supports dill >='):
                torch.save(x, f, pickle_module=dill)
            f.seek(0)
            with self.assertRaisesRegex(ValueError, 'supports dill >='):
                x2 = torch.load(f, pickle_module=dill, encoding='utf-8')

    def test_pickle_module(self):
        class ThrowingUnpickler(pickle.Unpickler):
            def load(self, *args, **kwargs):
                raise RuntimeError("rumpelstiltskin")

        class ThrowingModule:
            Unpickler = ThrowingUnpickler
            load = ThrowingUnpickler.load

        x = torch.eye(3)
        with tempfile.NamedTemporaryFile() as f:
            torch.save(x, f)
            f.seek(0)
            with self.assertRaisesRegex(RuntimeError, "rumpelstiltskin"):
                torch.load(f, pickle_module=ThrowingModule)
            f.seek(0)
            z = torch.load(f)
        self.assertEqual(x, z)

    @unittest.skipIf(
        not TEST_DILL or not HAS_DILL_AT_LEAST_0_3_1,
        '"dill" not found or not correct version'
    )
    def test_serialization_dill(self):
        x = torch.randn(5, 5)

        with tempfile.NamedTemporaryFile() as f:
            torch.save(x, f, pickle_module=dill)
            f.seek(0)
            x2 = torch.load(f, pickle_module=dill, encoding='utf-8')
            self.assertIsInstance(x2, type(x))
            self.assertEqual(x, x2)
            f.seek(0)
            x3 = torch.load(f, pickle_module=dill)
            self.assertIsInstance(x3, type(x))
            self.assertEqual(x, x3)

    def test_serialization_offset_gzip(self):
        a = torch.randn(5, 5)
        i = 41
        f1 = tempfile.NamedTemporaryFile(delete=False)
        f2 = tempfile.NamedTemporaryFile(delete=False)
        with open(f1.name, 'wb') as f:
            pickle.dump(i, f)
            torch.save(a, f)
        with open(f1.name, 'rb') as f_in, gzip.open(f2.name, 'wb') as f_out:
            shutil.copyfileobj(f_in, f_out)

        with gzip.open(f2.name, 'rb') as f:
            j = pickle.load(f)
            b = torch.load(f)
        self.assertTrue(torch.equal(a, b))
        self.assertEqual(i, j)

    def _test_serialization_sparse(self, weights_only):
        def _test_serialization(conversion):
            x = torch.zeros(3, 3)
            x[1][1] = 1
            x = conversion(x)
            with tempfile.NamedTemporaryFile() as f:
                torch.save({"tensor": x}, f)
                f.seek(0)
                y = torch.load(f, weights_only=weights_only)
                self.assertEqual(x, y["tensor"], exact_is_coalesced=True)
        _test_serialization(lambda x: x.to_sparse())
        _test_serialization(lambda x: x.to_sparse_csr())
        _test_serialization(lambda x: x.to_sparse_csc())
        _test_serialization(lambda x: x.to_sparse_bsr((1, 1)))
        _test_serialization(lambda x: x.to_sparse_bsc((1, 1)))

    def test_serialization_sparse(self):
        self._test_serialization(False)

    def test_serialization_sparse_safe(self):
        self._test_serialization(True)

    def test_serialization_sparse_invalid(self):
        x = torch.zeros(3, 3)
        x[1][1] = 1
        x = x.to_sparse()

        class TensorSerializationSpoofer:
            def __init__(self, tensor):
                self.tensor = tensor

            def __reduce_ex__(self, proto):
                invalid_indices = self.tensor._indices().clone()
                invalid_indices[0][0] = 3
                return (
                    torch._utils._rebuild_sparse_tensor,
                    (
                        self.tensor.layout,
                        (
                            invalid_indices,
                            self.tensor._values(),
                            self.tensor.size())))

        with tempfile.NamedTemporaryFile() as f:
            torch.save({"spoofed": TensorSerializationSpoofer(x)}, f)
            f.seek(0)
            with self.assertRaisesRegex(
                    RuntimeError,
                    "size is inconsistent with indices"):
                y = torch.load(f)

    def _test_serialization_sparse_compressed_invalid(self,
                                                      conversion,
                                                      get_compressed_indices,
                                                      get_plain_indices):
        x = torch.zeros(3, 3)
        x[1][1] = 1
        x = conversion(x)

        class TensorSerializationSpoofer:
            def __init__(self, tensor):
                self.tensor = tensor

            def __reduce_ex__(self, proto):
                invalid_compressed_indices = get_compressed_indices(self.tensor).clone()
                invalid_compressed_indices[0] = 3
                return (
                    torch._utils._rebuild_sparse_tensor,
                    (
                        self.tensor.layout,
                        (
                            invalid_compressed_indices,
                            get_plain_indices(self.tensor),
                            self.tensor.values(),
                            self.tensor.size())))

        if x.layout in {torch.sparse_csr, torch.sparse_bsr}:
            compressed_indices_name = 'crow_indices'
        else:
            compressed_indices_name = 'ccol_indices'

        with tempfile.NamedTemporaryFile() as f:
            torch.save({"spoofed": TensorSerializationSpoofer(x)}, f)
            f.seek(0)
            with self.assertRaisesRegex(
                    RuntimeError,
                    f"`{compressed_indices_name}[[]..., 0[]] == 0` is not satisfied."):
                y = torch.load(f)

    def test_serialization_sparse_csr_invalid(self):
        self._test_serialization_sparse_compressed_invalid(
            torch.Tensor.to_sparse_csr, torch.Tensor.crow_indices, torch.Tensor.col_indices)

    def test_serialization_sparse_csc_invalid(self):
        self._test_serialization_sparse_compressed_invalid(
            torch.Tensor.to_sparse_csc, torch.Tensor.ccol_indices, torch.Tensor.row_indices)

    def test_serialization_sparse_bsr_invalid(self):
        self._test_serialization_sparse_compressed_invalid(
            lambda x: x.to_sparse_bsr((1, 1)), torch.Tensor.crow_indices, torch.Tensor.col_indices)

    def test_serialization_sparse_bsc_invalid(self):
        self._test_serialization_sparse_compressed_invalid(
            lambda x: x.to_sparse_bsc((1, 1)), torch.Tensor.ccol_indices, torch.Tensor.row_indices)

    def test_serialize_device(self):
        device_str = ['cpu', 'cpu:0', 'cuda', 'cuda:0']
        device_obj = [torch.device(d) for d in device_str]
        for device in device_obj:
            device_copied = copy.deepcopy(device)
            self.assertEqual(device, device_copied)

    def _test_serialization_backwards_compat(self, weights_only):
        a = [torch.arange(1 + i, 26 + i).view(5, 5).float() for i in range(2)]
        b = [a[i % 2] for i in range(4)]
        b += [a[0].storage()]
        b += [a[0].reshape(-1)[1:4].clone().storage()]
        path = download_file('https://download.pytorch.org/test_data/legacy_serialized.pt')
        c = torch.load(path, weights_only=weights_only)
        self.assertEqual(b, c, atol=0, rtol=0)
        self.assertTrue(isinstance(c[0], torch.FloatTensor))
        self.assertTrue(isinstance(c[1], torch.FloatTensor))
        self.assertTrue(isinstance(c[2], torch.FloatTensor))
        self.assertTrue(isinstance(c[3], torch.FloatTensor))
        self.assertTrue(isinstance(c[4], torch.storage.TypedStorage))
        self.assertEqual(c[4].dtype, torch.float32)
        c[0].fill_(10)
        self.assertEqual(c[0], c[2], atol=0, rtol=0)
        self.assertEqual(c[4], torch.FloatStorage(25).fill_(10), atol=0, rtol=0)
        c[1].fill_(20)
        self.assertEqual(c[1], c[3], atol=0, rtol=0)

        # test some old tensor serialization mechanism
        class OldTensorBase:
            def __init__(self, new_tensor):
                self.new_tensor = new_tensor

            def __getstate__(self):
                return (self.new_tensor.storage(),
                        self.new_tensor.storage_offset(),
                        tuple(self.new_tensor.size()),
                        self.new_tensor.stride())

        class OldTensorV1(OldTensorBase):
            def __reduce__(self):
                return (torch.Tensor, (), self.__getstate__())

        class OldTensorV2(OldTensorBase):
            def __reduce__(self):
                return (_rebuild_tensor, self.__getstate__())

        x = torch.randn(30).as_strided([2, 3], [9, 3], 2)
        for old_cls in [OldTensorV1, OldTensorV2]:
            with tempfile.NamedTemporaryFile() as f:
                old_x = old_cls(x)
                torch.save(old_x, f)
                f.seek(0)
                load_x = torch.load(f, weights_only=weights_only)
                self.assertEqual(x.storage(), load_x.storage())
                self.assertEqual(x.storage_offset(), load_x.storage_offset())
                self.assertEqual(x.size(), load_x.size())
                self.assertEqual(x.stride(), load_x.stride())

    def test_serialization_backwards_compat(self):
        self._test_serialization_backwards_compat(False)

    def test_serialization_backwards_compat_safe(self):
        self._test_serialization_backwards_compat(True)

    def test_serialization_save_warnings(self):
        with warnings.catch_warnings(record=True) as warns:
            with tempfile.NamedTemporaryFile() as checkpoint:
                x = torch.save(torch.nn.Linear(2, 3), checkpoint)
                self.assertEqual(len(warns), 0)

    def test_serialization_map_location(self):
        test_file_path = download_file('https://download.pytorch.org/test_data/gpu_tensors.pt')

        def map_location(storage, loc):
            return storage

        def generate_map_locations(device_type):
            return [
                {'cuda:0': device_type + ':0'},
                device_type,
                device_type + ':0',
                torch.device(device_type),
                torch.device(device_type, 0)
            ]

        def load_bytes():
            with open(test_file_path, 'rb') as f:
                return io.BytesIO(f.read())

        fileobject_lambdas = [lambda: test_file_path, load_bytes]
        cpu_map_locations = [
            map_location,
            {'cuda:0': 'cpu'},
            'cpu',
            torch.device('cpu'),
        ]
        gpu_0_map_locations = generate_map_locations('cuda')
        gpu_last_map_locations = [
            f'cuda:{torch.cuda.device_count() - 1}',
        ]
        xpu_0_map_locations = generate_map_locations('xpu')
        xpu_last_map_locations = [
            f'xpu:{torch.xpu.device_count() - 1}',
        ]

        def check_map_locations(map_locations, dtype, intended_device):
            for fileobject_lambda in fileobject_lambdas:
                for map_location in map_locations:
                    tensor = torch.load(fileobject_lambda(), map_location=map_location)

                    self.assertEqual(tensor.device, intended_device)
                    self.assertEqual(tensor.dtype, dtype)
                    self.assertEqual(tensor, torch.tensor([[1.0, 2.0], [3.0, 4.0]], dtype=dtype, device=intended_device))

        check_map_locations(cpu_map_locations, torch.float, torch.device('cpu'))
        if torch.cuda.is_available():
            check_map_locations(gpu_0_map_locations, torch.float, torch.device('cuda', 0))
            check_map_locations(
                gpu_last_map_locations,
                torch.float,
                torch.device('cuda', torch.cuda.device_count() - 1)
            )
        if torch.xpu.is_available():
            check_map_locations(xpu_0_map_locations, torch.float, torch.device('xpu', 0))
            check_map_locations(
                xpu_last_map_locations,
                torch.float,
                torch.device('xpu', torch.xpu.device_count() - 1)
            )

    @unittest.skipIf(torch.cuda.is_available(), "Testing torch.load on CPU-only machine")
    def test_load_nonexistent_device(self):
        # Setup: create a serialized file object with a 'cuda:0' restore location
        # The following was generated by saving a torch.randn(2, device='cuda') tensor.
        serialized = (b'\x80\x02\x8a\nl\xfc\x9cF\xf9 j\xa8P\x19.\x80\x02M\xe9'
                      b'\x03.\x80\x02}q\x00(X\x10\x00\x00\x00protocol_versionq'
                      b'\x01M\xe9\x03X\r\x00\x00\x00little_endianq\x02\x88X\n'
                      b'\x00\x00\x00type_sizesq\x03}q\x04(X\x05\x00\x00\x00shortq'
                      b'\x05K\x02X\x03\x00\x00\x00intq\x06K\x04X\x04\x00\x00\x00'
                      b'longq\x07K\x04uu.\x80\x02ctorch._utils\n_rebuild_tensor_v2'
                      b'\nq\x00((X\x07\x00\x00\x00storageq\x01ctorch\nFloatStorage'
                      b'\nq\x02X\x0e\x00\x00\x0094919395964320q\x03X\x06\x00\x00'
                      b'\x00cuda:0q\x04K\x02Ntq\x05QK\x00K\x02\x85q\x06K\x01\x85q'
                      b'\x07\x89Ntq\x08Rq\t.\x80\x02]q\x00X\x0e\x00\x00\x00'
                      b'94919395964320q\x01a.\x02\x00\x00\x00\x00\x00\x00\x00\xbb'
                      b'\x1f\x82\xbe\xea\x81\xd1>')

        buf = io.BytesIO(serialized)

        error_msg = r'Attempting to deserialize object on a CUDA device'
        with self.assertRaisesRegex(RuntimeError, error_msg):
            _ = torch.load(buf)

    @unittest.skipIf((3, 8, 0) <= sys.version_info < (3, 8, 2), "See https://bugs.python.org/issue39681")
    def test_serialization_filelike_api_requirements(self):
        filemock = FilelikeMock(b'', has_readinto=False)
        tensor = torch.randn(3, 5)
        torch.save(tensor, filemock)
        expected_superset = {'write', 'flush'}
        self.assertTrue(expected_superset.issuperset(filemock.calls))

        # Reset between save and load
        filemock.seek(0)
        filemock.calls.clear()

        _ = torch.load(filemock)
        expected_superset = {'read', 'readline', 'seek', 'tell'}
        self.assertTrue(expected_superset.issuperset(filemock.calls))

    def _test_serialization_filelike(self, tensor, mock, desc):
        f = mock(b'')
        torch.save(tensor, f)
        f.seek(0)
        data = mock(f.read())

        msg = 'filelike serialization with {}'

        b = torch.load(data)
        self.assertTrue(torch.equal(tensor, b), msg.format(desc))

    @unittest.skipIf((3, 8, 0) <= sys.version_info < (3, 8, 2), "See https://bugs.python.org/issue39681")
    def test_serialization_filelike_missing_attrs(self):
        # Test edge cases where filelike objects are missing attributes.
        # The Python io docs suggests that these attributes should really exist
        # and throw io.UnsupportedOperation, but that isn't always the case.
        mocks = [
            ('no readinto', lambda x: FilelikeMock(x)),
            ('has readinto', lambda x: FilelikeMock(x, has_readinto=True)),
            ('no fileno', lambda x: FilelikeMock(x, has_fileno=False)),
        ]

        to_serialize = torch.randn(3, 10)
        for desc, mock in mocks:
            self._test_serialization_filelike(to_serialize, mock, desc)

    @unittest.skipIf((3, 8, 0) <= sys.version_info < (3, 8, 2), "See https://bugs.python.org/issue39681")
    def test_serialization_filelike_stress(self):
        a = torch.randn(11 * (2 ** 9) + 1, 5 * (2 ** 9))

        # This one should call python read multiple times
        self._test_serialization_filelike(a, lambda x: FilelikeMock(x, has_readinto=False),
                                          'read() stress test')
        self._test_serialization_filelike(a, lambda x: FilelikeMock(x, has_readinto=True),
                                          'readinto() stress test')

    def test_serialization_filelike_uses_readinto(self):
        # For maximum effiency, when reading a file-like object,
        # ensure the C API calls readinto instead of read.
        a = torch.randn(5, 4)

        f = io.BytesIO()
        torch.save(a, f)
        f.seek(0)
        data = FilelikeMock(f.read(), has_readinto=True)

        b = torch.load(data)
        self.assertTrue(data.was_called('readinto'))

    def test_serialization_filelike_exceptions(self):
        # Try to serialize to buffers that does not have write method
        # Or have a malfrormed one, and make sure it does not cause an abort
        # See https://github.com/pytorch/pytorch/issues/87997
        x = torch.rand(10)
        with self.assertRaises(AttributeError):
            # Tries to serialize str into tensor
            torch.save('foo', x)
        x.write = "bar"
        x.flush = "baz"
        with self.assertRaises(TypeError):
            # Tries to serialize str into tensor with write property
            torch.save('foo', x)
        x.write = str.__add__
        x.flush = str.__mul__
        with self.assertRaises(TypeError):
            # Tries to serialize str into tensor with wrong callable write property
            torch.save('foo', x)
        s_data = [1, 2, 3, 4, 5, 6, 7, 8, 9, 10]
        s = torch.CharStorage(s_data)
        with self.assertRaises(AttributeError):
            # Tries to serialize list into CharStorage
            torch.save(s_data, s)
        x = torch.randint(10, (3, 3), dtype=torch.float).cpu().numpy()
        with self.assertRaises(AttributeError):
            # Tries to serialize ndarray into ndarray
            torch.save(x, x)


    def test_serialization_storage_slice(self):
        # Generated using:
        #
        # t = torch.zeros(2);
        # s1 = t.storage()[:1]
        # s2 = t.storage()[1:]
        # torch.save((s1, s2), 'foo.ser')
        #
        # with PyTorch 0.3.1
        serialized = (b'\x80\x02\x8a\nl\xfc\x9cF\xf9 j\xa8P\x19.\x80\x02M\xe9\x03'
                      b'.\x80\x02}q\x00(X\n\x00\x00\x00type_sizesq\x01}q\x02(X\x03'
                      b'\x00\x00\x00intq\x03K\x04X\x05\x00\x00\x00shortq\x04K\x02X'
                      b'\x04\x00\x00\x00longq\x05K\x04uX\x10\x00\x00\x00protocol_versionq'
                      b'\x06M\xe9\x03X\r\x00\x00\x00little_endianq\x07\x88u.\x80\x02'
                      b'(X\x07\x00\x00\x00storageq\x00ctorch\nFloatStorage\nq\x01X\x0e'
                      b'\x00\x00\x0094279043900432q\x02X\x03\x00\x00\x00cpuq\x03K\x02'
                      b'X\x0e\x00\x00\x0094279029750368q\x04K\x00K\x01\x87q\x05tq\x06'
                      b'Q(h\x00h\x01X\x0e\x00\x00\x0094279043900432q\x07h\x03K\x02X'
                      b'\x0e\x00\x00\x0094279029750432q\x08K\x01K\x01\x87q\ttq\nQ'
                      b'\x86q\x0b.\x80\x02]q\x00X\x0e\x00\x00\x0094279043900432q'
                      b'\x01a.\x02\x00\x00\x00\x00\x00\x00\x00\x00\x00\x00\x00'
                      b'\x00\x00\x00\x00')

        buf = io.BytesIO(serialized)
        (s1, s2) = torch.load(buf)
        self.assertEqual(s1[0], 0)
        self.assertEqual(s2[0], 0)
        self.assertEqual(s1.data_ptr() + 4, s2.data_ptr())

    def test_load_unicode_error_msg(self):
        # This Pickle contains a Python 2 module with Unicode data and the
        # loading should fail if the user explicitly specifies ascii encoding!
        path = download_file('https://download.pytorch.org/test_data/legacy_conv2d.pt')
        self.assertRaises(UnicodeDecodeError, lambda: torch.load(path, encoding='ascii'))

    def test_load_python2_unicode_module(self):
        # This Pickle contains some Unicode data!
        path = download_file('https://download.pytorch.org/test_data/legacy_conv2d.pt')
        with warnings.catch_warnings(record=True) as w:
            self.assertIsNotNone(torch.load(path))

    def test_load_error_msg(self):
        expected_err_msg = (".*You can only torch.load from a file that is seekable. " +
                            "Please pre-load the data into a buffer like io.BytesIO and " +
                            "try to load from it instead.")

        resource = FilelikeMock(data=b"data")
        delattr(resource, "tell")
        delattr(resource, "seek")
        with self.assertRaisesRegex(AttributeError, expected_err_msg):
            torch.load(resource)

    def test_save_different_dtype_unallocated(self):
        devices = ['cpu']
        if torch.cuda.is_available():
            devices.append('cuda')

        def save_load_check(a, b):
            with io.BytesIO() as f:
                torch.save([a, b], f)
                f.seek(0)
                a_loaded, b_loaded = torch.load(f)
            self.assertEqual(a, a_loaded)
            self.assertEqual(b, b_loaded)

        for device, dtype in product(devices, all_types_and_complex_and(torch.half,
                                                                        torch.bfloat16, torch.bool)):
            a = torch.tensor([], dtype=dtype, device=device)

            for other_dtype in all_types_and_complex_and(torch.half, torch.bfloat16, torch.bool):
                s = torch.TypedStorage(
                    wrap_storage=a.storage().untyped(),
                    dtype=other_dtype)
                save_load_check(a, s)
                save_load_check(a.storage(), s)
                b = torch.tensor([], dtype=other_dtype, device=device)
                save_load_check(a, b)

    def test_save_different_dtype_error(self):
        error_msg = r"Cannot save multiple tensors or storages that view the same data as different types"

        devices = ['cpu']
        if torch.cuda.is_available():
            devices.append('cuda')

        for device in devices:
            a = torch.randn(10, dtype=torch.complex128, device=device)
            f = io.BytesIO()

            with self.assertRaisesRegex(RuntimeError, error_msg):
                torch.save([a, a.imag], f)

            with self.assertRaisesRegex(RuntimeError, error_msg):
                torch.save([a.storage(), a.imag], f)

            with self.assertRaisesRegex(RuntimeError, error_msg):
                torch.save([a, a.imag.storage()], f)

            with self.assertRaisesRegex(RuntimeError, error_msg):
                torch.save([a.storage(), a.imag.storage()], f)

            a = torch.randn(10, device=device)
            s_bytes = torch.TypedStorage(
                wrap_storage=a.storage().untyped(),
                dtype=torch.uint8)

            with self.assertRaisesRegex(RuntimeError, error_msg):
                torch.save([a, s_bytes], f)

            with self.assertRaisesRegex(RuntimeError, error_msg):
                torch.save([a.storage(), s_bytes], f)

    def test_safe_load_basic_types(self):
        with tempfile.NamedTemporaryFile() as f:
            data = {"int": 123, "str": "world", "float": 3.14, "bool": False}
            torch.save(data, f)
            f.seek(0)
            loaded_data = torch.load(f, weights_only=True)
            self.assertEqual(data, loaded_data)


class serialization_method:
    def __init__(self, use_zip):
        self.use_zip = use_zip
        self.torch_save = torch.save

    def __enter__(self, *args, **kwargs):
        def wrapper(*args, **kwargs):
            if '_use_new_zipfile_serialization' in kwargs:
                raise RuntimeError("Cannot set method manually")
            kwargs['_use_new_zipfile_serialization'] = self.use_zip
            return self.torch_save(*args, **kwargs)

        torch.save = wrapper

    def __exit__(self, *args, **kwargs):
        torch.save = self.torch_save

Point = namedtuple('Point', ['x', 'y'])

class ClassThatUsesBuildInstruction:
    def __init__(self, num):
        self.num = num

    def __reduce_ex__(self, proto):
        # Third item, state here will cause pickle to push a BUILD instruction
        return ClassThatUsesBuildInstruction, (self.num,), {'foo': 'bar'}


@unittest.skipIf(IS_WINDOWS, "NamedTemporaryFile on windows")
class TestBothSerialization(TestCase):
    @parametrize("weights_only", (True, False))
    def test_serialization_new_format_old_format_compat(self, device, weights_only):
        x = [torch.ones(200, 200, device=device) for i in range(30)]

        def test(f_new, f_old):
            torch.save(x, f_new, _use_new_zipfile_serialization=True)
            f_new.seek(0)
            x_new_load = torch.load(f_new, weights_only=weights_only)
            self.assertEqual(x, x_new_load)

            torch.save(x, f_old, _use_new_zipfile_serialization=False)
            f_old.seek(0)
            x_old_load = torch.load(f_old, weights_only=weights_only)
            self.assertEqual(x_old_load, x_new_load)

        with AlwaysWarnTypedStorageRemoval(True), warnings.catch_warnings(record=True) as w:
            with tempfile.NamedTemporaryFile() as f_new, tempfile.NamedTemporaryFile() as f_old:
                test(f_new, f_old)
            self.assertTrue(len(w) == 0, msg=f"Expected no warnings but got {[str(x) for x in w]}")

class TestOldSerialization(TestCase, SerializationMixin):
    # unique_key is necessary because on Python 2.7, if a warning passed to
    # the warning module is the same, it is not raised again.
    def _test_serialization_container(self, unique_key, filecontext_lambda):

        tmpmodule_name = f'tmpmodule{unique_key}'

        def import_module(name, filename):
            import importlib.util
            spec = importlib.util.spec_from_file_location(name, filename)
            module = importlib.util.module_from_spec(spec)
            spec.loader.exec_module(module)
            sys.modules[module.__name__] = module
            return module

        with filecontext_lambda() as checkpoint:
            fname = get_file_path_2(os.path.dirname(os.path.dirname(torch.__file__)), 'torch', 'testing',
                                    '_internal', 'data', 'network1.py')
            module = import_module(tmpmodule_name, fname)
            torch.save(module.Net(), checkpoint)

            # First check that the checkpoint can be loaded without warning about unsafe loads
            checkpoint.seek(0)
            with warnings.catch_warnings(record=True) as w:
                loaded = torch.load(checkpoint)
                self.assertTrue(isinstance(loaded, module.Net))
                if can_retrieve_source:
                    self.assertEqual(len(w), 1)
                    self.assertEqual(w[0].category, FutureWarning)

            # Replace the module with different source
            fname = get_file_path_2(os.path.dirname(os.path.dirname(torch.__file__)), 'torch', 'testing',
                                    '_internal', 'data', 'network2.py')
            module = import_module(tmpmodule_name, fname)
            checkpoint.seek(0)
            with warnings.catch_warnings(record=True) as w:
                loaded = torch.load(checkpoint)
                self.assertTrue(isinstance(loaded, module.Net))
                if can_retrieve_source:
                    self.assertEqual(len(w), 2)
                    self.assertTrue(w[1].category, 'SourceChangeWarning')

    def test_serialization_container(self):
        self._test_serialization_container('file', tempfile.NamedTemporaryFile)

    def test_serialization_container_filelike(self):
        self._test_serialization_container('filelike', BytesIOContext)

    def test_serialization_offset(self):
        a = torch.randn(5, 5)
        b = torch.randn(1024, 1024, 512, dtype=torch.float32)
        m = torch.nn.Conv2d(1, 1, (1, 3))
        i, j = 41, 43
        with tempfile.NamedTemporaryFile() as f:
            pickle.dump(i, f)
            torch.save(a, f)
            pickle.dump(j, f)
            torch.save(b, f)
            torch.save(m, f)
            self.assertTrue(f.tell() > 2 * 1024 * 1024 * 1024)
            f.seek(0)
            i_loaded = pickle.load(f)
            a_loaded = torch.load(f)
            j_loaded = pickle.load(f)
            b_loaded = torch.load(f)
            m_loaded = torch.load(f)
        self.assertTrue(torch.equal(a, a_loaded))
        self.assertTrue(torch.equal(b, b_loaded))
        self.assertTrue(m.kernel_size == m_loaded.kernel_size)
        self.assertEqual(i, i_loaded)
        self.assertEqual(j, j_loaded)

    @parametrize('weights_only', (True, False))
    def test_serialization_offset_filelike(self, weights_only):
        a = torch.randn(5, 5)
        b = torch.randn(1024, 1024, 512, dtype=torch.float32)
        i, j = 41, 43
        with BytesIOContext() as f:
            pickle.dump(i, f)
            torch.save(a, f)
            pickle.dump(j, f)
            torch.save(b, f)
            self.assertTrue(f.tell() > 2 * 1024 * 1024 * 1024)
            f.seek(0)
            i_loaded = pickle.load(f)
            a_loaded = torch.load(f, weights_only=weights_only)
            j_loaded = pickle.load(f)
            b_loaded = torch.load(f, weights_only=weights_only)
        self.assertTrue(torch.equal(a, a_loaded))
        self.assertTrue(torch.equal(b, b_loaded))
        self.assertEqual(i, i_loaded)
        self.assertEqual(j, j_loaded)

    def run(self, *args, **kwargs):
        with serialization_method(use_zip=False):
            return super().run(*args, **kwargs)


class TestSerialization(TestCase, SerializationMixin):
    @parametrize('weights_only', (True, False))
    def test_serialization_zipfile(self, weights_only):
        data = self._test_serialization_data()

        def test(name_or_buffer):
            torch.save(data, name_or_buffer)

            if hasattr(name_or_buffer, 'seek'):
                name_or_buffer.seek(0)

            result = torch.load(name_or_buffer, weights_only=weights_only)
            self.assertEqual(result, data)

        with tempfile.NamedTemporaryFile() as f:
            test(f)

        with TemporaryFileName() as fname:
            test(fname)

        if IS_FILESYSTEM_UTF8_ENCODING:
            with TemporaryDirectoryName(suffix='\u975eASCII\u30d1\u30b9') as dname:
                with TemporaryFileName(dir=dname) as fname:
                    test(fname)

        test(io.BytesIO())

    def test_serialization_zipfile_actually_jit(self):
        with tempfile.NamedTemporaryFile() as f:
            torch.jit.save(torch.jit.script(torch.nn.Linear(3, 4)), f)
            f.seek(0)
            torch.load(f)

    # Ensure large zip64 serialization works properly
    @serialTest()
    def test_serialization_2gb_file(self):
        # Run GC to clear up as much memory as possible before running this test
        gc.collect()
        big_model = torch.nn.Conv2d(20000, 3200, kernel_size=3)

        with BytesIOContext() as f:
            torch.save(big_model.state_dict(), f)
            f.seek(0)
            state = torch.load(f)

    @parametrize('weights_only', (True, False))
    def test_pathlike_serialization(self, weights_only):
        model = torch.nn.Conv2d(20, 3200, kernel_size=3)

        with TemporaryFileName() as fname:
            path = Path(fname)
            torch.save(model.state_dict(), path)
            torch.load(path, weights_only=weights_only)

    @parametrize('weights_only', (True, False))
    def test_meta_serialization(self, weights_only):
        big_model = torch.nn.Conv2d(20000, 320000, kernel_size=3, device='meta')

        with BytesIOContext() as f:
            torch.save(big_model.state_dict(), f)
            f.seek(0)
            state = torch.load(f, weights_only=weights_only)

        self.assertEqual(state['weight'].size(), big_model.weight.size())

    def test_lr_scheduler_serialization(self):
        sgd = torch.optim.SGD([
            torch.tensor(torch.randn(100, 100, 2000), requires_grad=True)
        ], lr=0.1, momentum=0.9)
        lr_scheduler = torch.optim.lr_scheduler.OneCycleLR(sgd, 6.0, total_steps=10)

        with BytesIOContext() as f:
            torch.save(lr_scheduler.state_dict(), f)
            f.seek(0, os.SEEK_END)
            size = f.tell()
            f.seek(0)
            lr_scheduler_state = torch.load(f)

        self.assertEqual(lr_scheduler_state['base_lrs'], lr_scheduler.base_lrs)
        if 'anneal_func' in lr_scheduler_state:
            self.assertFalse(hasattr(lr_scheduler_state['anneal_func'], '__self__'))  # check method is not bound
        else:
            self.assertTrue('_anneal_func_type' in lr_scheduler_state)
        self.assertTrue(size < 1024 * 1024)  # Must be less than 1MB

    @parametrize('weights_only', (True, False))
    def test_serialization_python_attr(self, weights_only):
        def _test_save_load_attr(t):
            t.foo = 'foo'
            t.pi = 3.14

            with BytesIOContext() as f:
                torch.save(t, f)
                f.seek(0)
                loaded_t = torch.load(f, weights_only=weights_only)

            self.assertEqual(t, loaded_t)
            self.assertEqual(t.foo, loaded_t.foo)
            self.assertEqual(t.pi, loaded_t.pi)

        t = torch.zeros(3, 3)
        _test_save_load_attr(t)
        _test_save_load_attr(torch.nn.Parameter(t))

    def test_weights_only_assert(self):
        class HelloWorld:
            def __reduce__(self):
                return (print, ("Hello World!",))

        with BytesIOContext() as f:
            torch.save(HelloWorld(), f)
            f.seek(0)
            # Unsafe load should work
            self.assertIsNone(torch.load(f, weights_only=False))
            f.seek(0)
            # Safe load should assert
            with self.assertRaisesRegex(pickle.UnpicklingError, "Unsupported global: GLOBAL builtins.print"):
                torch.load(f, weights_only=True)
            try:
                torch.serialization.add_safe_globals([print])
                f.seek(0)
                torch.load(f, weights_only=True)
            finally:
                torch.serialization.clear_safe_globals()

    def test_weights_only_safe_globals_newobj(self):
        # This will use NEWOBJ
        p = Point(x=1, y=2)
        with BytesIOContext() as f:
            torch.save(p, f)
            f.seek(0)
            with self.assertRaisesRegex(pickle.UnpicklingError,
                                        "GLOBAL __main__.Point was not an allowed global by default"):
                torch.load(f, weights_only=True)
            f.seek(0)
            try:
                torch.serialization.add_safe_globals([Point])
                loaded_p = torch.load(f, weights_only=True)
                self.assertEqual(loaded_p, p)
            finally:
                torch.serialization.clear_safe_globals()

    def test_weights_only_safe_globals_build(self):
        counter = 0

        def fake_set_state(obj, *args):
            nonlocal counter
            counter += 1

        c = ClassThatUsesBuildInstruction(2)
        with BytesIOContext() as f:
            torch.save(c, f)
            f.seek(0)
            with self.assertRaisesRegex(pickle.UnpicklingError,
                                        "GLOBAL __main__.ClassThatUsesBuildInstruction was not an allowed global by default"):
                torch.load(f, weights_only=True)
            try:
                torch.serialization.add_safe_globals([ClassThatUsesBuildInstruction])
                # Test dict update path
                f.seek(0)
                loaded_c = torch.load(f, weights_only=True)
                self.assertEqual(loaded_c.num, 2)
                self.assertEqual(loaded_c.foo, 'bar')
                # Test setstate path
                ClassThatUsesBuildInstruction.__setstate__ = fake_set_state
                f.seek(0)
                loaded_c = torch.load(f, weights_only=True)
                self.assertEqual(loaded_c.num, 2)
                self.assertEqual(counter, 1)
                self.assertFalse(hasattr(loaded_c, 'foo'))
            finally:
                torch.serialization.clear_safe_globals()
                ClassThatUsesBuildInstruction.__setstate__ = None

    @parametrize('weights_only', (False, True))
    def test_serialization_math_bits(self, weights_only):
        t = torch.randn(1, dtype=torch.cfloat)

        def _save_load_check(t):
            with BytesIOContext() as f:
                torch.save(t, f)
                f.seek(0)
                # Unsafe load should work
                self.assertEqual(torch.load(f, weights_only=weights_only), t)

        t_conj = torch.conj(t)
        _save_load_check(t_conj)

        t_neg = torch._neg_view(t)
        _save_load_check(t_neg)

        t_n_c = torch._neg_view(torch.conj(t))
        _save_load_check(t_n_c)

    @parametrize('weights_only', (False, True))
    def test_serialization_efficient_zerotensor(self, weights_only):
        # We don't support serializing `ZeroTensor` as it is not public
        # facing yet.
        # If in future, `ZeroTensor` serialization is supported, this test
        # should start failing!
        t = torch._efficientzerotensor((4, 5))

        def _save_load_check(t):
            with BytesIOContext() as f:
                torch.save(t, f)
                f.seek(0)
                # Unsafe load should work
                self.assertEqual(torch.load(f, weights_only=weights_only), t)

        # NOTE: `torch.save` fails before we hit the TORCH_CHECK in `getTensoMetadata`
        #       as nullptr storage is disabled.
        with self.assertRaisesRegex(RuntimeError, 'ZeroTensor is not serializable'):
            _save_load_check(t)

    def test_serialization_byteorder_mark(self):
        lstm = torch.nn.LSTM(3, 3)
        inputs = [torch.randn(1, 3) for _ in range(5)]
        inputs = torch.cat(inputs).view(len(inputs), 1, -1)
        hidden = (torch.randn(1, 1, 3), torch.randn(1, 1, 3))  # clean out hidden state

        databuffer = io.BytesIO()
        torch.save(lstm.state_dict(), databuffer)
        databuffer.seek(0)

        with torch.serialization._open_zipfile_reader(databuffer) as zip_file:
            byteordername = 'byteorder'
            self.assertTrue(zip_file.has_record(byteordername))
            byteorderdata = zip_file.get_record(byteordername)
            self.assertTrue(byteorderdata in [b'little', b'big'])
            self.assertEqual(byteorderdata.decode(), sys.byteorder)

    def test_serialization_load_bom_data(self):
        # 1. Generated on LE system using following commands:
        #
        # import torch
        #
        # lstm = torch.nn.LSTM(3, 3)
        # inputs = [torch.randn(1, 3) for _ in range(5)]
        #
        # inputs = torch.cat(inputs).view(len(inputs), 1, -1)
        # hidden = (torch.randn(1, 1, 3), torch.randn(1, 1, 3))
        #
        # torch.save(lstm.state_dict(), "lstm.LE.pt", _disable_byteorder_record=True)
        # torch.save(lstm.state_dict(), "lstm.LE.BOM.pt")
        #
        # print(lstm.state_dict())
        #
        # 2. After that it is resaved on BE system with following commands:
        #
        # import torch
        #
        # lstm = torch.nn.LSTM(3, 3)
        # lstm.load_state_dict(torch.load("lstm.LE.BOM.pt"), strict=True)
        #
        # torch.save(lstm.state_dict(), "lstm.BE.pt", _disable_byteorder_record=True)
        # torch.save(lstm.state_dict(), "lstm.BE.BOM.pt")
        #
        # print(lstm.state_dict())
        #
        # Following commands and a bit of manual work were used to produce python bytes from resulting files:
        #
        # file = open('filename', 'rb')
        # data = file.read()
        # file.close()
        # print("\n".join(textwrap.wrap(str(data), 80)))
        #
        # BOM in this context is used as Byte Order Mark.
        #
        data_le_no_bom = (b'PK\x03\x04\x00\x00\x08\x08\x00\x00\x00\x00\x00\x00\x00\x00\x00\x00\x00\x00\x00'
                          b'\x00\x00\x00\x00\x00\r\x00\x15\x00lstm/data.pklFB\x11\x00ZZZZZZZZZZZZZZZZZ\x80\x02'
                          b'ccollections\nOrderedDict\nq\x00)Rq\x01(X\x0c\x00\x00\x00weight_ih_l0q\x02ctor'
                          b'ch._utils\n_rebuild_tensor_v2\nq\x03((X\x07\x00\x00\x00storageq\x04ctorch\nFloat'
                          b'Storage\nq\x05X\x01\x00\x00\x000q\x06X\x03\x00\x00\x00cpuq\x07K$tq\x08QK\x00K\x0c'
                          b'K\x03\x86q\tK\x03K\x01\x86q\n\x89h\x00)Rq\x0btq\x0cRq\rX\x0c\x00\x00\x00weight_'
                          b'hh_l0q\x0eh\x03((h\x04h\x05X\x01\x00\x00\x001q\x0fh\x07K$tq\x10QK\x00K\x0cK\x03\x86'
                          b'q\x11K\x03K\x01\x86q\x12\x89h\x00)Rq\x13tq\x14Rq\x15X\n\x00\x00\x00bias_ih_l0'
                          b'q\x16h\x03((h\x04h\x05X\x01\x00\x00\x002q\x17h\x07K\x0ctq\x18QK\x00K\x0c\x85q\x19'
                          b'K\x01\x85q\x1a\x89h\x00)Rq\x1btq\x1cRq\x1dX\n\x00\x00\x00bias_hh_l0q\x1eh\x03(('
                          b'h\x04h\x05X\x01\x00\x00\x003q\x1fh\x07K\x0ctq QK\x00K\x0c\x85q!K\x01\x85q"\x89h\x00'
                          b')Rq#tq$Rq%u}q&X\t\x00\x00\x00_metadataq\'h\x00)Rq(X\x00\x00\x00\x00q)}q*X\x07'
                          b'\x00\x00\x00versionq+K\x01sssb.PK\x07\x08\xab\xf1\xfb\x01\xb8\x01\x00\x00\xb8\x01'
                          b'\x00\x00PK\x03\x04\x00\x00\x08\x08\x00\x00\x00\x00\x00\x00\x00\x00\x00\x00\x00\x00'
                          b'\x00\x00\x00\x00\x00\x00\x0b\x00\x0f\x00lstm/data/0FB\x0b\x00ZZZZZZZZZZZ\nuJ\xbe'
                          b'X*\xa2\xbe\xc4\xea\x10>\xd4\n\x8d\xbe\x1c\x10\x8a\xbe\xb02\xe4\xbe,\xcb4>\x00'
                          b'\x17!>H\x9c\xe0\xbe\xd2\x15!\xbe6C\xc6>v\xc5\x89>\xae\x14\x81\xbeZ\xc7\x99>\x90P'
                          b'\x01?`\xb9\x9a<\xc0 <=\'\xc7\x9e\xbe\xaa\xf4\x02?\x00\xf3\x0e\xbc\xd8\xb7v\xbe\xa0'
                          b'\xcc\xcd=$/\xaf>\x00\xc4K=0\xb8\xe5\xbe\xb6\xc5U\xbe\xc4i\xf3\xbe\xa45\xdc>\x06'
                          b'g\x8d>N!\xae>2Fr\xbe0hb\xbd\xf0we\xbd g\xa0<\xb6\xbe\x9e\xbe\x14\xd1\xc2>PK\x07'
                          b'\x08j\xd9\xb9M\x90\x00\x00\x00\x90\x00\x00\x00PK\x03\x04\x00\x00\x08\x08\x00\x00'
                          b'\x00\x00\x00\x00\x00\x00\x00\x00\x00\x00\x00\x00\x00\x00\x00\x00\x0b\x007\x00lst'
                          b'm/data/1FB3\x00ZZZZZZZZZZZZZZZZZZZZZZZZZZZZZZZZZZZZZZZZZZZZZZZZZZZ|[\xe1>\xa2Yd\xbe'
                          b'\xa5o\t\xbfz\x1c\x05\xbe \xb1\xdb<\xf0\xcd\xfc>\xa2u\xcb>\x8c\x87{\xbe\x9c\x9b'
                          b'^>\xacmG>\xae\x17\x93>\x8e\xc5\xf0\xbet\x1c\xfc>\xcb\x84\x81\xbe\xc8\xa6 >\x88\xee'
                          b'\xaf=\n\xc9\x8d>\xc0\xc5\xee>\xf0E\x91>\xf4^\xa1>\xb8\xbbF>\x97\x97\xfe\xbe\xec'
                          b'\x85\x03?h\x9c\xf3=\xf2\xa8\x97>^\xfa\r?6i\x94\xbe\xbc1w\xbeh\xc4\x8a=\x94\xc8'
                          b'\x9f\xbd\x81\xb5\x89\xbe(K\xb0>\xf0:z\xbd\xb0\xc6\x9b\xbdX\x00\x88=\x05\xc7\x11\xbf'
                          b'PK\x07\x08\x12\xc0\x87\x96\x90\x00\x00\x00\x90\x00\x00\x00PK\x03\x04\x00\x00\x08'
                          b'\x08\x00\x00\x00\x00\x00\x00\x00\x00\x00\x00\x00\x00\x00\x00\x00\x00\x00\x00\x0b'
                          b'\x007\x00lstm/data/2FB3\x00ZZZZZZZZZZZZZZZZZZZZZZZZZZZZZZZZZZZZZZZZZZZZZZZZZZ'
                          b'Z\xb0\xc2f=@\xdd1<\x864\xd8\xbe\xa0\t\x13?+g\x8f\xbeu\xb1\r\xbfbl\xc3>\xa8\\\x82'
                          b'\xbe\xa4c\xf3\xbd,\x96\xdf\xbe\xfe\x05\xf1\xbe\xf8\xc9\x96>PK\x07\x08\x92\tK?0\x00'
                          b'\x00\x000\x00\x00\x00PK\x03\x04\x00\x00\x08\x08\x00\x00\x00\x00\x00\x00\x00\x00'
                          b'\x00\x00\x00\x00\x00\x00\x00\x00\x00\x00\x0b\x00\x17\x00lstm/data/3FB\x13\x00ZZ'
                          b'ZZZZZZZZZZZZZZZZZ\x04\xaai\xbe\xce\xd8\x8a\xbe\xe3O\xdf\xbe$\xc3\xd2\xbe\x06\xb1'
                          b'\x80\xbe^&\x08?\x00\x1a}\xbd\x06\xde\r?\x04\xe7\xac>Z@\xe9\xbe\x14\xc2)>\x9c\xe9'
                          b'/>PK\x07\x08\x1axU\xe80\x00\x00\x000\x00\x00\x00PK\x03\x04\x00\x00\x08\x08\x00\x00'
                          b'\x00\x00\x00\x00\x00\x00\x00\x00\x00\x00\x00\x00\x00\x00\x00\x00\x0c\x00\x16\x00'
                          b'lstm/versionFB\x12\x00ZZZZZZZZZZZZZZZZZZ3\nPK\x07\x08\xd1\x9egU\x02\x00\x00\x00'
                          b'\x02\x00\x00\x00PK\x01\x02\x00\x00\x00\x00\x08\x08\x00\x00\x00\x00\x00\x00\xab\xf1'
                          b'\xfb\x01\xb8\x01\x00\x00\xb8\x01\x00\x00\r\x00\x00\x00\x00\x00\x00\x00\x00\x00'
                          b'\x00\x00\x00\x00\x00\x00\x00\x00lstm/data.pklPK\x01\x02\x00\x00\x00\x00\x08\x08'
                          b'\x00\x00\x00\x00\x00\x00j\xd9\xb9M\x90\x00\x00\x00\x90\x00\x00\x00\x0b\x00\x00\x00'
                          b'\x00\x00\x00\x00\x00\x00\x00\x00\x00\x00\x08\x02\x00\x00lstm/data/0PK\x01\x02\x00'
                          b'\x00\x00\x00\x08\x08\x00\x00\x00\x00\x00\x00\x12\xc0\x87\x96\x90\x00\x00\x00\x90'
                          b'\x00\x00\x00\x0b\x00\x00\x00\x00\x00\x00\x00\x00\x00\x00\x00\x00\x00\xe0\x02\x00'
                          b'\x00lstm/data/1PK\x01\x02\x00\x00\x00\x00\x08\x08\x00\x00\x00\x00\x00\x00\x92'
                          b'\tK?0\x00\x00\x000\x00\x00\x00\x0b\x00\x00\x00\x00\x00\x00\x00\x00\x00\x00\x00\x00'
                          b'\x00\xe0\x03\x00\x00lstm/data/2PK\x01\x02\x00\x00\x00\x00\x08\x08\x00\x00\x00\x00'
                          b'\x00\x00\x1axU\xe80\x00\x00\x000\x00\x00\x00\x0b\x00\x00\x00\x00\x00\x00\x00\x00'
                          b'\x00\x00\x00\x00\x00\x80\x04\x00\x00lstm/data/3PK\x01\x02\x00\x00\x00\x00\x08'
                          b'\x08\x00\x00\x00\x00\x00\x00\xd1\x9egU\x02\x00\x00\x00\x02\x00\x00\x00\x0c\x00\x00'
                          b'\x00\x00\x00\x00\x00\x00\x00\x00\x00\x00\x00\x00\x05\x00\x00lstm/versionPK\x06'
                          b'\x06,\x00\x00\x00\x00\x00\x00\x00\x1e\x03-\x00\x00\x00\x00\x00\x00\x00\x00\x00\x06'
                          b'\x00\x00\x00\x00\x00\x00\x00\x06\x00\x00\x00\x00\x00\x00\x00Y\x01\x00\x00\x00\x00'
                          b'\x00\x00R\x05\x00\x00\x00\x00\x00\x00PK\x06\x07\x00\x00\x00\x00\xab\x06\x00\x00'
                          b'\x00\x00\x00\x00\x01\x00\x00\x00PK\x05\x06\x00\x00\x00\x00\x06\x00\x06\x00Y\x01'
                          b'\x00\x00R\x05\x00\x00\x00\x00')

        data_le_bom = (b'PK\x03\x04\x00\x00\x08\x08\x00\x00\x00\x00\x00\x00\x00\x00\x00\x00\x00\x00\x00'
                       b'\x00\x00\x00\x00\x00\x12\x00\x10\x00lstm.save/data.pklFB\x0c\x00ZZZZZZZZZZZZ\x80'
                       b'\x02ccollections\nOrderedDict\nq\x00)Rq\x01(X\x0c\x00\x00\x00weight_ih_l0q\x02ct'
                       b'orch._utils\n_rebuild_tensor_v2\nq\x03((X\x07\x00\x00\x00storageq\x04ctorch\nFlo'
                       b'atStorage\nq\x05X\x01\x00\x00\x000q\x06X\x03\x00\x00\x00cpuq\x07K$tq\x08QK\x00K\x0c'
                       b'K\x03\x86q\tK\x03K\x01\x86q\n\x89h\x00)Rq\x0btq\x0cRq\rX\x0c\x00\x00\x00weigh'
                       b't_hh_l0q\x0eh\x03((h\x04h\x05X\x01\x00\x00\x001q\x0fh\x07K$tq\x10QK\x00K\x0cK\x03'
                       b'\x86q\x11K\x03K\x01\x86q\x12\x89h\x00)Rq\x13tq\x14Rq\x15X\n\x00\x00\x00bias_ih_'
                       b'l0q\x16h\x03((h\x04h\x05X\x01\x00\x00\x002q\x17h\x07K\x0ctq\x18QK\x00K\x0c\x85q\x19'
                       b'K\x01\x85q\x1a\x89h\x00)Rq\x1btq\x1cRq\x1dX\n\x00\x00\x00bias_hh_l0q\x1eh\x03'
                       b'((h\x04h\x05X\x01\x00\x00\x003q\x1fh\x07K\x0ctq QK\x00K\x0c\x85q!K\x01\x85q"\x89'
                       b'h\x00)Rq#tq$Rq%u}q&X\t\x00\x00\x00_metadataq\'h\x00)Rq(X\x00\x00\x00\x00q)}q*X\x07'
                       b'\x00\x00\x00versionq+K\x01sssb.PK\x07\x08\xab\xf1\xfb\x01\xb8\x01\x00\x00\xb8\x01'
                       b'\x00\x00PK\x03\x04\x00\x00\x08\x08\x00\x00\x00\x00\x00\x00\x00\x00\x00\x00\x00'
                       b'\x00\x00\x00\x00\x00\x00\x00\x13\x00\x07\x00lstm.save/byteorderFB\x03\x00ZZZlit'
                       b'tlePK\x07\x08\x85=\xe3\x19\x06\x00\x00\x00\x06\x00\x00\x00PK\x03\x04\x00\x00\x08'
                       b'\x08\x00\x00\x00\x00\x00\x00\x00\x00\x00\x00\x00\x00\x00\x00\x00\x00\x00\x00\x10'
                       b'\x00<\x00lstm.save/data/0FB8\x00ZZZZZZZZZZZZZZZZZZZZZZZZZZZZZZZZZZZZZZZZZZZZZZZZ'
                       b'ZZZZZZZZ\nuJ\xbeX*\xa2\xbe\xc4\xea\x10>\xd4\n\x8d\xbe\x1c\x10\x8a\xbe\xb02\xe4\xbe'
                       b',\xcb4>\x00\x17!>H\x9c\xe0\xbe\xd2\x15!\xbe6C\xc6>v\xc5\x89>\xae\x14\x81\xbeZ\xc7'
                       b'\x99>\x90P\x01?`\xb9\x9a<\xc0 <=\'\xc7\x9e\xbe\xaa\xf4\x02?\x00\xf3\x0e\xbc\xd8'
                       b'\xb7v\xbe\xa0\xcc\xcd=$/\xaf>\x00\xc4K=0\xb8\xe5\xbe\xb6\xc5U\xbe\xc4i\xf3\xbe'
                       b'\xa45\xdc>\x06g\x8d>N!\xae>2Fr\xbe0hb\xbd\xf0we\xbd g\xa0<\xb6\xbe\x9e\xbe\x14\xd1'
                       b'\xc2>PK\x07\x08j\xd9\xb9M\x90\x00\x00\x00\x90\x00\x00\x00PK\x03\x04\x00\x00\x08'
                       b'\x08\x00\x00\x00\x00\x00\x00\x00\x00\x00\x00\x00\x00\x00\x00\x00\x00\x00\x00\x10'
                       b'\x002\x00lstm.save/data/1FB.\x00ZZZZZZZZZZZZZZZZZZZZZZZZZZZZZZZZZZZZZZZZZZZZZZ|'
                       b'[\xe1>\xa2Yd\xbe\xa5o\t\xbfz\x1c\x05\xbe \xb1\xdb<\xf0\xcd\xfc>\xa2u\xcb>\x8c\x87'
                       b'{\xbe\x9c\x9b^>\xacmG>\xae\x17\x93>\x8e\xc5\xf0\xbet\x1c\xfc>\xcb\x84\x81\xbe\xc8'
                       b'\xa6 >\x88\xee\xaf=\n\xc9\x8d>\xc0\xc5\xee>\xf0E\x91>\xf4^\xa1>\xb8\xbbF>\x97\x97'
                       b'\xfe\xbe\xec\x85\x03?h\x9c\xf3=\xf2\xa8\x97>^\xfa\r?6i\x94\xbe\xbc1w\xbeh\xc4'
                       b'\x8a=\x94\xc8\x9f\xbd\x81\xb5\x89\xbe(K\xb0>\xf0:z\xbd\xb0\xc6\x9b\xbdX\x00\x88='
                       b'\x05\xc7\x11\xbfPK\x07\x08\x12\xc0\x87\x96\x90\x00\x00\x00\x90\x00\x00\x00PK\x03'
                       b'\x04\x00\x00\x08\x08\x00\x00\x00\x00\x00\x00\x00\x00\x00\x00\x00\x00\x00\x00\x00'
                       b'\x00\x00\x00\x10\x002\x00lstm.save/data/2FB.\x00ZZZZZZZZZZZZZZZZZZZZZZZZZZZZZZZZ'
                       b'ZZZZZZZZZZZZZZ\xb0\xc2f=@\xdd1<\x864\xd8\xbe\xa0\t\x13?+g\x8f\xbeu\xb1\r\xbfbl\xc3'
                       b'>\xa8\\\x82\xbe\xa4c\xf3\xbd,\x96\xdf\xbe\xfe\x05\xf1\xbe\xf8\xc9\x96>PK\x07\x08'
                       b'\x92\tK?0\x00\x00\x000\x00\x00\x00PK\x03\x04\x00\x00\x08\x08\x00\x00\x00\x00\x00'
                       b'\x00\x00\x00\x00\x00\x00\x00\x00\x00\x00\x00\x00\x00\x10\x00\x12\x00lstm.save/'
                       b'data/3FB\x0e\x00ZZZZZZZZZZZZZZ\x04\xaai\xbe\xce\xd8\x8a\xbe\xe3O\xdf\xbe$\xc3\xd2'
                       b'\xbe\x06\xb1\x80\xbe^&\x08?\x00\x1a}\xbd\x06\xde\r?\x04\xe7\xac>Z@\xe9\xbe\x14\xc2'
                       b')>\x9c\xe9/>PK\x07\x08\x1axU\xe80\x00\x00\x000\x00\x00\x00PK\x03\x04\x00\x00\x08'
                       b'\x08\x00\x00\x00\x00\x00\x00\x00\x00\x00\x00\x00\x00\x00\x00\x00\x00\x00\x00\x11'
                       b'\x00\x11\x00lstm.save/versionFB\r\x00ZZZZZZZZZZZZZ3\nPK\x07\x08\xd1\x9egU\x02'
                       b'\x00\x00\x00\x02\x00\x00\x00PK\x01\x02\x00\x00\x00\x00\x08\x08\x00\x00\x00\x00\x00'
                       b'\x00\xab\xf1\xfb\x01\xb8\x01\x00\x00\xb8\x01\x00\x00\x12\x00\x00\x00\x00\x00\x00'
                       b'\x00\x00\x00\x00\x00\x00\x00\x00\x00\x00\x00lstm.save/data.pklPK\x01\x02\x00\x00'
                       b'\x00\x00\x08\x08\x00\x00\x00\x00\x00\x00\x85=\xe3\x19\x06\x00\x00\x00\x06\x00\x00'
                       b'\x00\x13\x00\x00\x00\x00\x00\x00\x00\x00\x00\x00\x00\x00\x00\x08\x02\x00\x00l'
                       b'stm.save/byteorderPK\x01\x02\x00\x00\x00\x00\x08\x08\x00\x00\x00\x00\x00\x00j\xd9'
                       b'\xb9M\x90\x00\x00\x00\x90\x00\x00\x00\x10\x00\x00\x00\x00\x00\x00\x00\x00\x00\x00'
                       b'\x00\x00\x00V\x02\x00\x00lstm.save/data/0PK\x01\x02\x00\x00\x00\x00\x08\x08\x00'
                       b'\x00\x00\x00\x00\x00\x12\xc0\x87\x96\x90\x00\x00\x00\x90\x00\x00\x00\x10\x00\x00'
                       b'\x00\x00\x00\x00\x00\x00\x00\x00\x00\x00\x00`\x03\x00\x00lstm.save/data/1PK\x01'
                       b'\x02\x00\x00\x00\x00\x08\x08\x00\x00\x00\x00\x00\x00\x92\tK?0\x00\x00\x000\x00\x00'
                       b'\x00\x10\x00\x00\x00\x00\x00\x00\x00\x00\x00\x00\x00\x00\x00`\x04\x00\x00lstm.'
                       b'save/data/2PK\x01\x02\x00\x00\x00\x00\x08\x08\x00\x00\x00\x00\x00\x00\x1axU\xe80'
                       b'\x00\x00\x000\x00\x00\x00\x10\x00\x00\x00\x00\x00\x00\x00\x00\x00\x00\x00\x00\x00'
                       b'\x00\x05\x00\x00lstm.save/data/3PK\x01\x02\x00\x00\x00\x00\x08\x08\x00\x00\x00\x00'
                       b'\x00\x00\xd1\x9egU\x02\x00\x00\x00\x02\x00\x00\x00\x11\x00\x00\x00\x00\x00\x00'
                       b'\x00\x00\x00\x00\x00\x00\x00\x80\x05\x00\x00lstm.save/versionPK\x06\x06,\x00\x00'
                       b'\x00\x00\x00\x00\x00\x1e\x03-\x00\x00\x00\x00\x00\x00\x00\x00\x00\x07\x00\x00\x00'
                       b'\x00\x00\x00\x00\x07\x00\x00\x00\x00\x00\x00\x00\xb8\x01\x00\x00\x00\x00\x00\x00'
                       b'\xd2\x05\x00\x00\x00\x00\x00\x00PK\x06\x07\x00\x00\x00\x00\x8a\x07\x00\x00\x00'
                       b'\x00\x00\x00\x01\x00\x00\x00PK\x05\x06\x00\x00\x00\x00\x07\x00\x07\x00\xb8\x01\x00'
                       b'\x00\xd2\x05\x00\x00\x00\x00')

        data_be_no_bom = (b'PK\x03\x04\x00\x00\x08\x08\x00\x00\x00\x00\x00\x00\x00\x00\x00\x00\x00\x00\x00'
                          b'\x00\x00\x00\x00\x00\x12\x00\x10\x00lstm.save/data.pklFB\x0c\x00ZZZZZZZZZZZZ\x80'
                          b'\x02ccollections\nOrderedDict\nq\x00)Rq\x01(X\x0c\x00\x00\x00weight_ih_l0q\x02ct'
                          b'orch._utils\n_rebuild_tensor_v2\nq\x03((X\x07\x00\x00\x00storageq\x04ctorch\nFlo'
                          b'atStorage\nq\x05X\x01\x00\x00\x000q\x06X\x03\x00\x00\x00cpuq\x07K$tq\x08QK\x00K\x0c'
                          b'K\x03\x86q\tK\x03K\x01\x86q\n\x89h\x00)Rq\x0btq\x0cRq\rX\x0c\x00\x00\x00weigh'
                          b't_hh_l0q\x0eh\x03((h\x04h\x05X\x01\x00\x00\x001q\x0fh\x07K$tq\x10QK\x00K\x0cK\x03'
                          b'\x86q\x11K\x03K\x01\x86q\x12\x89h\x00)Rq\x13tq\x14Rq\x15X\n\x00\x00\x00bias_ih_'
                          b'l0q\x16h\x03((h\x04h\x05X\x01\x00\x00\x002q\x17h\x07K\x0ctq\x18QK\x00K\x0c\x85q\x19'
                          b'K\x01\x85q\x1a\x89h\x00)Rq\x1btq\x1cRq\x1dX\n\x00\x00\x00bias_hh_l0q\x1eh\x03'
                          b'((h\x04h\x05X\x01\x00\x00\x003q\x1fh\x07K\x0ctq QK\x00K\x0c\x85q!K\x01\x85q"\x89'
                          b'h\x00)Rq#tq$Rq%u}q&X\t\x00\x00\x00_metadataq\'h\x00)Rq(X\x00\x00\x00\x00q)}q*X\x07'
                          b'\x00\x00\x00versionq+K\x01sssb.PK\x07\x08\xab\xf1\xfb\x01\xb8\x01\x00\x00\xb8\x01'
                          b'\x00\x00PK\x03\x04\x00\x00\x08\x08\x00\x00\x00\x00\x00\x00\x00\x00\x00\x00\x00'
                          b'\x00\x00\x00\x00\x00\x00\x00\x10\x00\n\x00lstm.save/data/0FB\x06\x00ZZZZZZ\xbeJ'
                          b'u\n\xbe\xa2*X>\x10\xea\xc4\xbe\x8d\n\xd4\xbe\x8a\x10\x1c\xbe\xe42\xb0>4\xcb,>!\x17'
                          b'\x00\xbe\xe0\x9cH\xbe!\x15\xd2>\xc6C6>\x89\xc5v\xbe\x81\x14\xae>\x99\xc7Z?\x01'
                          b'P\x90<\x9a\xb9`=< \xc0\xbe\x9e\xc7\'?\x02\xf4\xaa\xbc\x0e\xf3\x00\xbev\xb7\xd8=\xcd'
                          b'\xcc\xa0>\xaf/$=K\xc4\x00\xbe\xe5\xb80\xbeU\xc5\xb6\xbe\xf3i\xc4>\xdc5\xa4>\x8d'
                          b'g\x06>\xae!N\xberF2\xbdbh0\xbdew\xf0<\xa0g \xbe\x9e\xbe\xb6>\xc2\xd1\x14PK\x07'
                          b'\x08\xc2yG\xba\x90\x00\x00\x00\x90\x00\x00\x00PK\x03\x04\x00\x00\x08\x08\x00\x00'
                          b'\x00\x00\x00\x00\x00\x00\x00\x00\x00\x00\x00\x00\x00\x00\x00\x00\x10\x002\x00lst'
                          b'm.save/data/1FB.\x00ZZZZZZZZZZZZZZZZZZZZZZZZZZZZZZZZZZZZZZZZZZZZZZ>\xe1[|\xbedY\xa2'
                          b'\xbf\to\xa5\xbe\x05\x1cz<\xdb\xb1 >\xfc\xcd\xf0>\xcbu\xa2\xbe{\x87\x8c>^\x9b\x9c'
                          b'>Gm\xac>\x93\x17\xae\xbe\xf0\xc5\x8e>\xfc\x1ct\xbe\x81\x84\xcb> \xa6\xc8=\xaf'
                          b'\xee\x88>\x8d\xc9\n>\xee\xc5\xc0>\x91E\xf0>\xa1^\xf4>F\xbb\xb8\xbe\xfe\x97\x97?\x03'
                          b'\x85\xec=\xf3\x9ch>\x97\xa8\xf2?\r\xfa^\xbe\x94i6\xbew1\xbc=\x8a\xc4h\xbd\x9f'
                          b'\xc8\x94\xbe\x89\xb5\x81>\xb0K(\xbdz:\xf0\xbd\x9b\xc6\xb0=\x88\x00X\xbf\x11\xc7\x05'
                          b'PK\x07\x08\xd0\xbftD\x90\x00\x00\x00\x90\x00\x00\x00PK\x03\x04\x00\x00\x08\x08'
                          b'\x00\x00\x00\x00\x00\x00\x00\x00\x00\x00\x00\x00\x00\x00\x00\x00\x00\x00\x10\x00'
                          b'2\x00lstm.save/data/2FB.\x00ZZZZZZZZZZZZZZZZZZZZZZZZZZZZZZZZZZZZZZZZZZZZZZ=f\xc2'
                          b'\xb0<1\xdd@\xbe\xd84\x86?\x13\t\xa0\xbe\x8fg+\xbf\r\xb1u>\xc3lb\xbe\x82\\\xa8\xbd'
                          b'\xf3c\xa4\xbe\xdf\x96,\xbe\xf1\x05\xfe>\x96\xc9\xf8PK\x07\x08"\xc5\xc5O0\x00\x00'
                          b'\x000\x00\x00\x00PK\x03\x04\x00\x00\x08\x08\x00\x00\x00\x00\x00\x00\x00\x00\x00'
                          b'\x00\x00\x00\x00\x00\x00\x00\x00\x00\x10\x00\x12\x00lstm.save/data/3FB\x0e\x00Z'
                          b'ZZZZZZZZZZZZZ\xbei\xaa\x04\xbe\x8a\xd8\xce\xbe\xdfO\xe3\xbe\xd2\xc3$\xbe\x80\xb1'
                          b'\x06?\x08&^\xbd}\x1a\x00?\r\xde\x06>\xac\xe7\x04\xbe\xe9@Z>)\xc2\x14>/\xe9\x9cPK'
                          b'\x07\x08\xfb\xfd/\x920\x00\x00\x000\x00\x00\x00PK\x03\x04\x00\x00\x08\x08\x00\x00'
                          b'\x00\x00\x00\x00\x00\x00\x00\x00\x00\x00\x00\x00\x00\x00\x00\x00\x11\x00\x11\x00'
                          b'lstm.save/versionFB\r\x00ZZZZZZZZZZZZZ3\nPK\x07\x08\xd1\x9egU\x02\x00\x00\x00\x02'
                          b'\x00\x00\x00PK\x01\x02\x00\x00\x00\x00\x08\x08\x00\x00\x00\x00\x00\x00\xab\xf1'
                          b'\xfb\x01\xb8\x01\x00\x00\xb8\x01\x00\x00\x12\x00\x00\x00\x00\x00\x00\x00\x00\x00'
                          b'\x00\x00\x00\x00\x00\x00\x00\x00lstm.save/data.pklPK\x01\x02\x00\x00\x00\x00\x08'
                          b'\x08\x00\x00\x00\x00\x00\x00\xc2yG\xba\x90\x00\x00\x00\x90\x00\x00\x00\x10\x00\x00'
                          b'\x00\x00\x00\x00\x00\x00\x00\x00\x00\x00\x00\x08\x02\x00\x00lstm.save/data/0PK'
                          b'\x01\x02\x00\x00\x00\x00\x08\x08\x00\x00\x00\x00\x00\x00\xd0\xbftD\x90\x00\x00\x00'
                          b'\x90\x00\x00\x00\x10\x00\x00\x00\x00\x00\x00\x00\x00\x00\x00\x00\x00\x00\xe0\x02'
                          b'\x00\x00lstm.save/data/1PK\x01\x02\x00\x00\x00\x00\x08\x08\x00\x00\x00\x00\x00'
                          b'\x00"\xc5\xc5O0\x00\x00\x000\x00\x00\x00\x10\x00\x00\x00\x00\x00\x00\x00\x00\x00'
                          b'\x00\x00\x00\x00\xe0\x03\x00\x00lstm.save/data/2PK\x01\x02\x00\x00\x00\x00\x08\x08'
                          b'\x00\x00\x00\x00\x00\x00\xfb\xfd/\x920\x00\x00\x000\x00\x00\x00\x10\x00\x00\x00'
                          b'\x00\x00\x00\x00\x00\x00\x00\x00\x00\x00\x80\x04\x00\x00lstm.save/data/3PK\x01\x02'
                          b'\x00\x00\x00\x00\x08\x08\x00\x00\x00\x00\x00\x00\xd1\x9egU\x02\x00\x00\x00\x02'
                          b'\x00\x00\x00\x11\x00\x00\x00\x00\x00\x00\x00\x00\x00\x00\x00\x00\x00\x00\x05\x00'
                          b'\x00lstm.save/versionPK\x06\x06,\x00\x00\x00\x00\x00\x00\x00\x1e\x03-\x00\x00\x00'
                          b'\x00\x00\x00\x00\x00\x00\x06\x00\x00\x00\x00\x00\x00\x00\x06\x00\x00\x00\x00\x00'
                          b'\x00\x00w\x01\x00\x00\x00\x00\x00\x00R\x05\x00\x00\x00\x00\x00\x00PK\x06\x07\x00'
                          b'\x00\x00\x00\xc9\x06\x00\x00\x00\x00\x00\x00\x01\x00\x00\x00PK\x05\x06\x00\x00'
                          b'\x00\x00\x06\x00\x06\x00w\x01\x00\x00R\x05\x00\x00\x00\x00')

        data_be_bom = (b'PK\x03\x04\x00\x00\x08\x08\x00\x00\x00\x00\x00\x00\x00\x00\x00\x00\x00\x00\x00'
                       b'\x00\x00\x00\x00\x00\x12\x00\x10\x00lstm.save/data.pklFB\x0c\x00ZZZZZZZZZZZZ\x80'
                       b'\x02ccollections\nOrderedDict\nq\x00)Rq\x01(X\x0c\x00\x00\x00weight_ih_l0q\x02ct'
                       b'orch._utils\n_rebuild_tensor_v2\nq\x03((X\x07\x00\x00\x00storageq\x04ctorch\nFlo'
                       b'atStorage\nq\x05X\x01\x00\x00\x000q\x06X\x03\x00\x00\x00cpuq\x07K$tq\x08QK\x00K\x0c'
                       b'K\x03\x86q\tK\x03K\x01\x86q\n\x89h\x00)Rq\x0btq\x0cRq\rX\x0c\x00\x00\x00weigh'
                       b't_hh_l0q\x0eh\x03((h\x04h\x05X\x01\x00\x00\x001q\x0fh\x07K$tq\x10QK\x00K\x0cK\x03'
                       b'\x86q\x11K\x03K\x01\x86q\x12\x89h\x00)Rq\x13tq\x14Rq\x15X\n\x00\x00\x00bias_ih_'
                       b'l0q\x16h\x03((h\x04h\x05X\x01\x00\x00\x002q\x17h\x07K\x0ctq\x18QK\x00K\x0c\x85q\x19'
                       b'K\x01\x85q\x1a\x89h\x00)Rq\x1btq\x1cRq\x1dX\n\x00\x00\x00bias_hh_l0q\x1eh\x03'
                       b'((h\x04h\x05X\x01\x00\x00\x003q\x1fh\x07K\x0ctq QK\x00K\x0c\x85q!K\x01\x85q"\x89'
                       b'h\x00)Rq#tq$Rq%u}q&X\t\x00\x00\x00_metadataq\'h\x00)Rq(X\x00\x00\x00\x00q)}q*X\x07'
                       b'\x00\x00\x00versionq+K\x01sssb.PK\x07\x08\xab\xf1\xfb\x01\xb8\x01\x00\x00\xb8\x01'
                       b'\x00\x00PK\x03\x04\x00\x00\x08\x08\x00\x00\x00\x00\x00\x00\x00\x00\x00\x00\x00'
                       b'\x00\x00\x00\x00\x00\x00\x00\x13\x00\x07\x00lstm.save/byteorderFB\x03\x00ZZZbig'
                       b'PK\x07\x08I\xe2\xfb\xd3\x03\x00\x00\x00\x03\x00\x00\x00PK\x03\x04\x00\x00\x08\x08'
                       b'\x00\x00\x00\x00\x00\x00\x00\x00\x00\x00\x00\x00\x00\x00\x00\x00\x00\x00\x10\x00'
                       b'?\x00lstm.save/data/0FB;\x00ZZZZZZZZZZZZZZZZZZZZZZZZZZZZZZZZZZZZZZZZZZZZZZZZZZZ'
                       b'ZZZZZZZZ\xbeJu\n\xbe\xa2*X>\x10\xea\xc4\xbe\x8d\n\xd4\xbe\x8a\x10\x1c\xbe\xe42\xb0'
                       b'>4\xcb,>!\x17\x00\xbe\xe0\x9cH\xbe!\x15\xd2>\xc6C6>\x89\xc5v\xbe\x81\x14\xae>\x99'
                       b'\xc7Z?\x01P\x90<\x9a\xb9`=< \xc0\xbe\x9e\xc7\'?\x02\xf4\xaa\xbc\x0e\xf3\x00\xbe'
                       b'v\xb7\xd8=\xcd\xcc\xa0>\xaf/$=K\xc4\x00\xbe\xe5\xb80\xbeU\xc5\xb6\xbe\xf3i\xc4'
                       b'>\xdc5\xa4>\x8dg\x06>\xae!N\xberF2\xbdbh0\xbdew\xf0<\xa0g \xbe\x9e\xbe\xb6>\xc2\xd1'
                       b'\x14PK\x07\x08\xc2yG\xba\x90\x00\x00\x00\x90\x00\x00\x00PK\x03\x04\x00\x00\x08'
                       b'\x08\x00\x00\x00\x00\x00\x00\x00\x00\x00\x00\x00\x00\x00\x00\x00\x00\x00\x00\x10'
                       b'\x002\x00lstm.save/data/1FB.\x00ZZZZZZZZZZZZZZZZZZZZZZZZZZZZZZZZZZZZZZZZZZZZZZ>'
                       b'\xe1[|\xbedY\xa2\xbf\to\xa5\xbe\x05\x1cz<\xdb\xb1 >\xfc\xcd\xf0>\xcbu\xa2\xbe{\x87'
                       b'\x8c>^\x9b\x9c>Gm\xac>\x93\x17\xae\xbe\xf0\xc5\x8e>\xfc\x1ct\xbe\x81\x84\xcb> '
                       b'\xa6\xc8=\xaf\xee\x88>\x8d\xc9\n>\xee\xc5\xc0>\x91E\xf0>\xa1^\xf4>F\xbb\xb8\xbe\xfe'
                       b'\x97\x97?\x03\x85\xec=\xf3\x9ch>\x97\xa8\xf2?\r\xfa^\xbe\x94i6\xbew1\xbc=\x8a'
                       b'\xc4h\xbd\x9f\xc8\x94\xbe\x89\xb5\x81>\xb0K(\xbdz:\xf0\xbd\x9b\xc6\xb0=\x88\x00X'
                       b'\xbf\x11\xc7\x05PK\x07\x08\xd0\xbftD\x90\x00\x00\x00\x90\x00\x00\x00PK\x03\x04\x00'
                       b'\x00\x08\x08\x00\x00\x00\x00\x00\x00\x00\x00\x00\x00\x00\x00\x00\x00\x00\x00\x00'
                       b'\x00\x10\x002\x00lstm.save/data/2FB.\x00ZZZZZZZZZZZZZZZZZZZZZZZZZZZZZZZZZZZZZZ'
                       b'ZZZZZZZZ=f\xc2\xb0<1\xdd@\xbe\xd84\x86?\x13\t\xa0\xbe\x8fg+\xbf\r\xb1u>\xc3lb\xbe'
                       b'\x82\\\xa8\xbd\xf3c\xa4\xbe\xdf\x96,\xbe\xf1\x05\xfe>\x96\xc9\xf8PK\x07\x08"\xc5'
                       b'\xc5O0\x00\x00\x000\x00\x00\x00PK\x03\x04\x00\x00\x08\x08\x00\x00\x00\x00\x00\x00'
                       b'\x00\x00\x00\x00\x00\x00\x00\x00\x00\x00\x00\x00\x10\x00\x12\x00lstm.save/data'
                       b'/3FB\x0e\x00ZZZZZZZZZZZZZZ\xbei\xaa\x04\xbe\x8a\xd8\xce\xbe\xdfO\xe3\xbe\xd2\xc3'
                       b'$\xbe\x80\xb1\x06?\x08&^\xbd}\x1a\x00?\r\xde\x06>\xac\xe7\x04\xbe\xe9@Z>)\xc2\x14'
                       b'>/\xe9\x9cPK\x07\x08\xfb\xfd/\x920\x00\x00\x000\x00\x00\x00PK\x03\x04\x00\x00\x08'
                       b'\x08\x00\x00\x00\x00\x00\x00\x00\x00\x00\x00\x00\x00\x00\x00\x00\x00\x00\x00\x11'
                       b'\x00\x11\x00lstm.save/versionFB\r\x00ZZZZZZZZZZZZZ3\nPK\x07\x08\xd1\x9egU\x02\x00'
                       b'\x00\x00\x02\x00\x00\x00PK\x01\x02\x00\x00\x00\x00\x08\x08\x00\x00\x00\x00\x00'
                       b'\x00\xab\xf1\xfb\x01\xb8\x01\x00\x00\xb8\x01\x00\x00\x12\x00\x00\x00\x00\x00\x00'
                       b'\x00\x00\x00\x00\x00\x00\x00\x00\x00\x00\x00lstm.save/data.pklPK\x01\x02\x00\x00'
                       b'\x00\x00\x08\x08\x00\x00\x00\x00\x00\x00I\xe2\xfb\xd3\x03\x00\x00\x00\x03\x00\x00'
                       b'\x00\x13\x00\x00\x00\x00\x00\x00\x00\x00\x00\x00\x00\x00\x00\x08\x02\x00\x00ls'
                       b'tm.save/byteorderPK\x01\x02\x00\x00\x00\x00\x08\x08\x00\x00\x00\x00\x00\x00\xc2y'
                       b'G\xba\x90\x00\x00\x00\x90\x00\x00\x00\x10\x00\x00\x00\x00\x00\x00\x00\x00\x00\x00'
                       b'\x00\x00\x00S\x02\x00\x00lstm.save/data/0PK\x01\x02\x00\x00\x00\x00\x08\x08\x00'
                       b'\x00\x00\x00\x00\x00\xd0\xbftD\x90\x00\x00\x00\x90\x00\x00\x00\x10\x00\x00\x00\x00'
                       b'\x00\x00\x00\x00\x00\x00\x00\x00\x00`\x03\x00\x00lstm.save/data/1PK\x01\x02\x00'
                       b'\x00\x00\x00\x08\x08\x00\x00\x00\x00\x00\x00"\xc5\xc5O0\x00\x00\x000\x00\x00\x00'
                       b'\x10\x00\x00\x00\x00\x00\x00\x00\x00\x00\x00\x00\x00\x00`\x04\x00\x00lstm.save/'
                       b'data/2PK\x01\x02\x00\x00\x00\x00\x08\x08\x00\x00\x00\x00\x00\x00\xfb\xfd/\x920\x00'
                       b'\x00\x000\x00\x00\x00\x10\x00\x00\x00\x00\x00\x00\x00\x00\x00\x00\x00\x00\x00\x00'
                       b'\x05\x00\x00lstm.save/data/3PK\x01\x02\x00\x00\x00\x00\x08\x08\x00\x00\x00\x00'
                       b'\x00\x00\xd1\x9egU\x02\x00\x00\x00\x02\x00\x00\x00\x11\x00\x00\x00\x00\x00\x00\x00'
                       b'\x00\x00\x00\x00\x00\x00\x80\x05\x00\x00lstm.save/versionPK\x06\x06,\x00\x00\x00'
                       b'\x00\x00\x00\x00\x1e\x03-\x00\x00\x00\x00\x00\x00\x00\x00\x00\x07\x00\x00\x00'
                       b'\x00\x00\x00\x00\x07\x00\x00\x00\x00\x00\x00\x00\xb8\x01\x00\x00\x00\x00\x00\x00'
                       b'\xd2\x05\x00\x00\x00\x00\x00\x00PK\x06\x07\x00\x00\x00\x00\x8a\x07\x00\x00\x00\x00'
                       b'\x00\x00\x01\x00\x00\x00PK\x05\x06\x00\x00\x00\x00\x07\x00\x07\x00\xb8\x01\x00'
                       b'\x00\xd2\x05\x00\x00\x00\x00')

        current_load_endian = get_default_load_endianness()

        buf_le_no_bom = io.BytesIO(data_le_no_bom)
        buf_le_bom = io.BytesIO(data_le_bom)
        buf_be_no_bom = io.BytesIO(data_be_no_bom)
        buf_be_bom = io.BytesIO(data_be_bom)

        lstm_le_no_bom = torch.nn.LSTM(3, 3)
        lstm_le_bom = torch.nn.LSTM(3, 3)
        lstm_be_no_bom = torch.nn.LSTM(3, 3)
        lstm_be_bom = torch.nn.LSTM(3, 3)

        lstm_le_no_bom_little = torch.nn.LSTM(3, 3)
        lstm_be_no_bom_little = torch.nn.LSTM(3, 3)
        lstm_le_no_bom_big = torch.nn.LSTM(3, 3)
        lstm_be_no_bom_big = torch.nn.LSTM(3, 3)

        try:
            set_default_load_endianness(LoadEndianness.NATIVE)
            lstm_le_no_bom.load_state_dict(torch.load(buf_le_no_bom), strict=True)
            lstm_be_no_bom.load_state_dict(torch.load(buf_be_no_bom), strict=True)
        finally:
            set_default_load_endianness(current_load_endian)

        lstm_le_bom.load_state_dict(torch.load(buf_le_bom), strict=True)
        lstm_be_bom.load_state_dict(torch.load(buf_be_bom), strict=True)

        buf_le_no_bom.seek(0)
        buf_be_no_bom.seek(0)

        try:
            set_default_load_endianness(LoadEndianness.LITTLE)
            lstm_le_no_bom_little.load_state_dict(torch.load(buf_le_no_bom), strict=True)
            lstm_be_no_bom_little.load_state_dict(torch.load(buf_be_no_bom), strict=True)
        finally:
            set_default_load_endianness(current_load_endian)

        buf_le_no_bom.seek(0)
        buf_be_no_bom.seek(0)

        try:
            set_default_load_endianness(LoadEndianness.BIG)
            lstm_le_no_bom_big.load_state_dict(torch.load(buf_le_no_bom), strict=True)
            lstm_be_no_bom_big.load_state_dict(torch.load(buf_be_no_bom), strict=True)
        finally:
            set_default_load_endianness(current_load_endian)

        self.assertEqual(lstm_le_bom.state_dict(), lstm_be_bom.state_dict())
        self.assertNotEqual(lstm_le_no_bom.state_dict(), lstm_be_no_bom.state_dict())
        self.assertEqual(lstm_le_no_bom_little.state_dict(), lstm_le_bom.state_dict())
        self.assertNotEqual(lstm_be_no_bom_little.state_dict(), lstm_be_bom.state_dict())
        self.assertNotEqual(lstm_le_no_bom_big.state_dict(), lstm_le_bom.state_dict())
        self.assertEqual(lstm_be_no_bom_big.state_dict(), lstm_be_bom.state_dict())

        if (sys.byteorder == 'little'):
            self.assertEqual(lstm_le_no_bom.state_dict(), lstm_le_bom.state_dict())
            self.assertEqual(lstm_le_no_bom.state_dict(), lstm_be_bom.state_dict())
            self.assertNotEqual(lstm_be_no_bom.state_dict(), lstm_le_bom.state_dict())
            self.assertNotEqual(lstm_be_no_bom.state_dict(), lstm_be_bom.state_dict())
        else:
            self.assertNotEqual(lstm_le_no_bom.state_dict(), lstm_le_bom.state_dict())
            self.assertNotEqual(lstm_le_no_bom.state_dict(), lstm_be_bom.state_dict())
            self.assertEqual(lstm_be_no_bom.state_dict(), lstm_le_bom.state_dict())
            self.assertEqual(lstm_be_no_bom.state_dict(), lstm_be_bom.state_dict())

    def test_serialization_load_bom_data_double(self):
        # 1. Generated on LE system using following commands:
        #
        # import torch
        #
        # x = torch.randn(2,2, dtype=torch.double)
        #
        # torch.save(x, "tensor.double.LE.pt", _disable_byteorder_record=True)
        # torch.save(x, "tensor.double.LE.BOM.pt")
        #
        # print(x)
        #
        # 2. After that it is resaved on BE system with following commands:
        #
        # import torch
        #
        # x = torch.load('tensor.double.LE.BOM.pt')
        #
        # torch.save(x, 'tensor.double.BE.pt', _disable_byteorder_record=True)
        # torch.save(x, 'tensor.double.BE.BOM.pt')
        #
        # print(x)
        #
        # Following commands and a bit of manual work were used to produce python bytes from resulting files:
        #
        # file = open('filename', 'rb')
        # data = file.read()
        # file.close()
        # print("\n".join(textwrap.wrap(str(data), 80)))
        #
        # BOM in this context is used as Byte Order Mark.
        #
        data_le_no_bom = (b'PK\x03\x04\x00\x00\x08\x08\x00\x00\x00\x00\x00\x00\x00\x00\x00\x00\x00\x00\x00'
                          b'\x00\x00\x00\x00\x00\x19\x00\t\x00tensor.double.LE/data.pklFB\x05\x00ZZZZZ\x80\x02'
                          b'ctorch._utils\n_rebuild_tensor_v2\nq\x00((X\x07\x00\x00\x00storageq\x01ctorch\n'
                          b'DoubleStorage\nq\x02X\x01\x00\x00\x000q\x03X\x03\x00\x00\x00cpuq\x04K\x04tq\x05'
                          b'QK\x00K\x02K\x02\x86q\x06K\x02K\x01\x86q\x07\x89ccollections\nOrderedDict\nq\x08'
                          b')Rq\ttq\nRq\x0b.PK\x07\x08S\xd3\xba&\x9b\x00\x00\x00\x9b\x00\x00\x00PK\x03\x04\x00'
                          b'\x00\x08\x08\x00\x00\x00\x00\x00\x00\x00\x00\x00\x00\x00\x00\x00\x00\x00\x00\x00'
                          b'\x00\x17\x00 \x00tensor.double.LE/data/0FB\x1c\x00ZZZZZZZZZZZZZZZZZZZZZZZZZZZZ'
                          b'\x97v\xa4\xff|^\xc9?\xce\xbc\x8cP\x8d\xb0\xe9\xbf\xdc\x0e\xef[\xb7\xdb\xd3\xbf4\xb1'
                          b'\x08Q\xf9\x00\xde?PK\x07\x08\xae\x92t\x0f \x00\x00\x00 \x00\x00\x00PK\x03\x04'
                          b'\x00\x00\x08\x08\x00\x00\x00\x00\x00\x00\x00\x00\x00\x00\x00\x00\x00\x00\x00\x00'
                          b'\x00\x00\x18\x00\x1a\x00tensor.double.LE/versionFB\x16\x00ZZZZZZZZZZZZZZZZZZZZZZ'
                          b'3\nPK\x07\x08\xd1\x9egU\x02\x00\x00\x00\x02\x00\x00\x00PK\x01\x02\x00\x00\x00\x00'
                          b'\x08\x08\x00\x00\x00\x00\x00\x00S\xd3\xba&\x9b\x00\x00\x00\x9b\x00\x00\x00\x19\x00'
                          b'\x00\x00\x00\x00\x00\x00\x00\x00\x00\x00\x00\x00\x00\x00\x00\x00tensor.double'
                          b'.LE/data.pklPK\x01\x02\x00\x00\x00\x00\x08\x08\x00\x00\x00\x00\x00\x00\xae\x92t\x0f'
                          b' \x00\x00\x00 \x00\x00\x00\x17\x00\x00\x00\x00\x00\x00\x00\x00\x00\x00\x00\x00'
                          b'\x00\xeb\x00\x00\x00tensor.double.LE/data/0PK\x01\x02\x00\x00\x00\x00\x08\x08\x00'
                          b'\x00\x00\x00\x00\x00\xd1\x9egU\x02\x00\x00\x00\x02\x00\x00\x00\x18\x00\x00\x00'
                          b'\x00\x00\x00\x00\x00\x00\x00\x00\x00\x00p\x01\x00\x00tensor.double.LE/versionPK\x06'
                          b'\x06,\x00\x00\x00\x00\x00\x00\x00\x1e\x03-\x00\x00\x00\x00\x00\x00\x00\x00\x00'
                          b'\x03\x00\x00\x00\x00\x00\x00\x00\x03\x00\x00\x00\x00\x00\x00\x00\xd2\x00\x00\x00'
                          b'\x00\x00\x00\x00\xd2\x01\x00\x00\x00\x00\x00\x00PK\x06\x07\x00\x00\x00\x00\xa4\x02'
                          b'\x00\x00\x00\x00\x00\x00\x01\x00\x00\x00PK\x05\x06\x00\x00\x00\x00\x03\x00\x03'
                          b'\x00\xd2\x00\x00\x00\xd2\x01\x00\x00\x00\x00')

        data_le_bom = (b'PK\x03\x04\x00\x00\x08\x08\x00\x00\x00\x00\x00\x00\x00\x00\x00\x00\x00\x00\x00'
                       b'\x00\x00\x00\x00\x00\x1d\x00\x05\x00tensor.double.LE.BOM/data.pklFB\x01\x00Z\x80'
                       b'\x02ctorch._utils\n_rebuild_tensor_v2\nq\x00((X\x07\x00\x00\x00storageq\x01ctorc'
                       b'h\nDoubleStorage\nq\x02X\x01\x00\x00\x000q\x03X\x03\x00\x00\x00cpuq\x04K\x04tq\x05'
                       b'QK\x00K\x02K\x02\x86q\x06K\x02K\x01\x86q\x07\x89ccollections\nOrderedDict\nq\x08'
                       b')Rq\ttq\nRq\x0b.PK\x07\x08S\xd3\xba&\x9b\x00\x00\x00\x9b\x00\x00\x00PK\x03\x04'
                       b'\x00\x00\x08\x08\x00\x00\x00\x00\x00\x00\x00\x00\x00\x00\x00\x00\x00\x00\x00\x00'
                       b'\x00\x00\x1e\x00\x19\x00tensor.double.LE.BOM/byteorderFB\x15\x00ZZZZZZZZZZZZZZZZ'
                       b'ZZZZZlittlePK\x07\x08\x85=\xe3\x19\x06\x00\x00\x00\x06\x00\x00\x00PK\x03\x04\x00'
                       b'\x00\x08\x08\x00\x00\x00\x00\x00\x00\x00\x00\x00\x00\x00\x00\x00\x00\x00\x00\x00'
                       b'\x00\x1b\x001\x00tensor.double.LE.BOM/data/0FB-\x00ZZZZZZZZZZZZZZZZZZZZZZZZZZZZZ'
                       b'ZZZZZZZZZZZZZZZZ\x97v\xa4\xff|^\xc9?\xce\xbc\x8cP\x8d\xb0\xe9\xbf\xdc\x0e\xef[\xb7'
                       b'\xdb\xd3\xbf4\xb1\x08Q\xf9\x00\xde?PK\x07\x08\xae\x92t\x0f \x00\x00\x00 \x00\x00'
                       b'\x00PK\x03\x04\x00\x00\x08\x08\x00\x00\x00\x00\x00\x00\x00\x00\x00\x00\x00\x00'
                       b'\x00\x00\x00\x00\x00\x00\x1c\x00\x16\x00tensor.double.LE.BOM/versionFB\x12\x00ZZ'
                       b'ZZZZZZZZZZZZZZZZ3\nPK\x07\x08\xd1\x9egU\x02\x00\x00\x00\x02\x00\x00\x00PK\x01\x02'
                       b'\x00\x00\x00\x00\x08\x08\x00\x00\x00\x00\x00\x00S\xd3\xba&\x9b\x00\x00\x00\x9b\x00'
                       b'\x00\x00\x1d\x00\x00\x00\x00\x00\x00\x00\x00\x00\x00\x00\x00\x00\x00\x00\x00\x00'
                       b'tensor.double.LE.BOM/data.pklPK\x01\x02\x00\x00\x00\x00\x08\x08\x00\x00\x00\x00'
                       b'\x00\x00\x85=\xe3\x19\x06\x00\x00\x00\x06\x00\x00\x00\x1e\x00\x00\x00\x00\x00\x00'
                       b'\x00\x00\x00\x00\x00\x00\x00\xeb\x00\x00\x00tensor.double.LE.BOM/byteorderPK\x01'
                       b'\x02\x00\x00\x00\x00\x08\x08\x00\x00\x00\x00\x00\x00\xae\x92t\x0f '
                       b'\x00\x00\x00 \x00\x00\x00\x1b\x00\x00\x00\x00\x00\x00\x00\x00\x00\x00\x00\x00\x00'
                       b'V\x01\x00\x00tensor.double.LE.BOM/data/0PK\x01\x02\x00\x00\x00\x00\x08\x08\x00\x00'
                       b'\x00\x00\x00\x00\xd1\x9egU\x02\x00\x00\x00\x02\x00\x00\x00\x1c\x00\x00\x00\x00'
                       b'\x00\x00\x00\x00\x00\x00\x00\x00\x00\xf0\x01\x00\x00tensor.double.LE.BOM/versio'
                       b'nPK\x06\x06,\x00\x00\x00\x00\x00\x00\x00\x1e\x03-\x00\x00\x00\x00\x00\x00\x00\x00'
                       b'\x00\x04\x00\x00\x00\x00\x00\x00\x00\x04\x00\x00\x00\x00\x00\x00\x00*\x01\x00\x00'
                       b'\x00\x00\x00\x00R\x02\x00\x00\x00\x00\x00\x00PK\x06\x07\x00\x00\x00\x00|\x03\x00'
                       b'\x00\x00\x00\x00\x00\x01\x00\x00\x00PK\x05\x06\x00\x00\x00\x00\x04\x00\x04\x00'
                       b'*\x01\x00\x00R\x02\x00\x00\x00\x00')

        data_be_no_bom = (b'PK\x03\x04\x00\x00\x08\x08\x00\x00\x00\x00\x00\x00\x00\x00\x00\x00\x00\x00\x00'
                          b'\x00\x00\x00\x00\x00\x19\x00\t\x00tensor.double.BE/data.pklFB\x05\x00ZZZZZ\x80\x02'
                          b'ctorch._utils\n_rebuild_tensor_v2\nq\x00((X\x07\x00\x00\x00storageq\x01ctorch\n'
                          b'DoubleStorage\nq\x02X\x01\x00\x00\x000q\x03X\x03\x00\x00\x00cpuq\x04K\x04tq\x05'
                          b'QK\x00K\x02K\x02\x86q\x06K\x02K\x01\x86q\x07\x89ccollections\nOrderedDict\nq\x08'
                          b')Rq\ttq\nRq\x0b.PK\x07\x08S\xd3\xba&\x9b\x00\x00\x00\x9b\x00\x00\x00PK\x03\x04\x00'
                          b'\x00\x08\x08\x00\x00\x00\x00\x00\x00\x00\x00\x00\x00\x00\x00\x00\x00\x00\x00\x00'
                          b'\x00\x17\x00 \x00tensor.double.BE/data/0FB\x1c\x00ZZZZZZZZZZZZZZZZZZZZZZZZZZZZ'
                          b'?\xc9^|\xff\xa4v\x97\xbf\xe9\xb0\x8dP\x8c\xbc\xce\xbf\xd3\xdb\xb7[\xef\x0e\xdc?\xde'
                          b'\x00\xf9Q\x08\xb14PK\x07\x083@\x82/ \x00\x00\x00 \x00\x00\x00PK\x03\x04\x00\x00'
                          b'\x08\x08\x00\x00\x00\x00\x00\x00\x00\x00\x00\x00\x00\x00\x00\x00\x00\x00\x00\x00'
                          b'\x18\x00\x1a\x00tensor.double.BE/versionFB\x16\x00ZZZZZZZZZZZZZZZZZZZZZZ3\nPK\x07'
                          b'\x08\xd1\x9egU\x02\x00\x00\x00\x02\x00\x00\x00PK\x01\x02\x00\x00\x00\x00\x08\x08'
                          b'\x00\x00\x00\x00\x00\x00S\xd3\xba&\x9b\x00\x00\x00\x9b\x00\x00\x00\x19\x00\x00'
                          b'\x00\x00\x00\x00\x00\x00\x00\x00\x00\x00\x00\x00\x00\x00\x00tensor.double.BE/da'
                          b'ta.pklPK\x01\x02\x00\x00\x00\x00\x08\x08\x00\x00\x00\x00\x00\x003@\x82/ '
                          b'\x00\x00\x00 \x00\x00\x00\x17\x00\x00\x00\x00\x00\x00\x00\x00\x00\x00\x00\x00\x00'
                          b'\xeb\x00\x00\x00tensor.double.BE/data/0PK\x01\x02\x00\x00\x00\x00\x08\x08\x00\x00'
                          b'\x00\x00\x00\x00\xd1\x9egU\x02\x00\x00\x00\x02\x00\x00\x00\x18\x00\x00\x00\x00'
                          b'\x00\x00\x00\x00\x00\x00\x00\x00\x00p\x01\x00\x00tensor.double.BE/versionPK\x06\x06'
                          b',\x00\x00\x00\x00\x00\x00\x00\x1e\x03-\x00\x00\x00\x00\x00\x00\x00\x00\x00\x03'
                          b'\x00\x00\x00\x00\x00\x00\x00\x03\x00\x00\x00\x00\x00\x00\x00\xd2\x00\x00\x00\x00'
                          b'\x00\x00\x00\xd2\x01\x00\x00\x00\x00\x00\x00PK\x06\x07\x00\x00\x00\x00\xa4\x02\x00'
                          b'\x00\x00\x00\x00\x00\x01\x00\x00\x00PK\x05\x06\x00\x00\x00\x00\x03\x00\x03\x00'
                          b'\xd2\x00\x00\x00\xd2\x01\x00\x00\x00\x00')

        data_be_bom = (b'PK\x03\x04\x00\x00\x08\x08\x00\x00\x00\x00\x00\x00\x00\x00\x00\x00\x00\x00\x00'
                       b'\x00\x00\x00\x00\x00\x1d\x00\x05\x00tensor.double.BE.BOM/data.pklFB\x01\x00Z\x80'
                       b'\x02ctorch._utils\n_rebuild_tensor_v2\nq\x00((X\x07\x00\x00\x00storageq\x01ctorc'
                       b'h\nDoubleStorage\nq\x02X\x01\x00\x00\x000q\x03X\x03\x00\x00\x00cpuq\x04K\x04tq\x05'
                       b'QK\x00K\x02K\x02\x86q\x06K\x02K\x01\x86q\x07\x89ccollections\nOrderedDict\nq\x08'
                       b')Rq\ttq\nRq\x0b.PK\x07\x08S\xd3\xba&\x9b\x00\x00\x00\x9b\x00\x00\x00PK\x03\x04'
                       b'\x00\x00\x08\x08\x00\x00\x00\x00\x00\x00\x00\x00\x00\x00\x00\x00\x00\x00\x00\x00'
                       b'\x00\x00\x1e\x00\x19\x00tensor.double.BE.BOM/byteorderFB\x15\x00ZZZZZZZZZZZZZZZZ'
                       b'ZZZZZbigPK\x07\x08I\xe2\xfb\xd3\x03\x00\x00\x00\x03\x00\x00\x00PK\x03\x04\x00\x00'
                       b'\x08\x08\x00\x00\x00\x00\x00\x00\x00\x00\x00\x00\x00\x00\x00\x00\x00\x00\x00\x00'
                       b'\x1b\x004\x00tensor.double.BE.BOM/data/0FB0\x00ZZZZZZZZZZZZZZZZZZZZZZZZZZZZZZZZ'
                       b'ZZZZZZZZZZZZZZZZ?\xc9^|\xff\xa4v\x97\xbf\xe9\xb0\x8dP\x8c\xbc\xce\xbf\xd3\xdb\xb7'
                       b'[\xef\x0e\xdc?\xde\x00\xf9Q\x08\xb14PK\x07\x083@\x82/ \x00\x00\x00 \x00\x00\x00'
                       b'PK\x03\x04\x00\x00\x08\x08\x00\x00\x00\x00\x00\x00\x00\x00\x00\x00\x00\x00\x00\x00'
                       b'\x00\x00\x00\x00\x1c\x00\x16\x00tensor.double.BE.BOM/versionFB\x12\x00ZZZZZZZZ'
                       b'ZZZZZZZZZZ3\nPK\x07\x08\xd1\x9egU\x02\x00\x00\x00\x02\x00\x00\x00PK\x01\x02\x00\x00'
                       b'\x00\x00\x08\x08\x00\x00\x00\x00\x00\x00S\xd3\xba&\x9b\x00\x00\x00\x9b\x00\x00'
                       b'\x00\x1d\x00\x00\x00\x00\x00\x00\x00\x00\x00\x00\x00\x00\x00\x00\x00\x00\x00ten'
                       b'sor.double.BE.BOM/data.pklPK\x01\x02\x00\x00\x00\x00\x08\x08\x00\x00\x00\x00\x00'
                       b'\x00I\xe2\xfb\xd3\x03\x00\x00\x00\x03\x00\x00\x00\x1e\x00\x00\x00\x00\x00\x00\x00'
                       b'\x00\x00\x00\x00\x00\x00\xeb\x00\x00\x00tensor.double.BE.BOM/byteorderPK\x01\x02'
                       b'\x00\x00\x00\x00\x08\x08\x00\x00\x00\x00\x00\x003@\x82/ \x00\x00\x00 \x00\x00\x00'
                       b'\x1b\x00\x00\x00\x00\x00\x00\x00\x00\x00\x00\x00\x00\x00S\x01\x00\x00tensor.do'
                       b'uble.BE.BOM/data/0PK\x01\x02\x00\x00\x00\x00\x08\x08\x00\x00\x00\x00\x00\x00\xd1'
                       b'\x9egU\x02\x00\x00\x00\x02\x00\x00\x00\x1c\x00\x00\x00\x00\x00\x00\x00\x00\x00\x00'
                       b'\x00\x00\x00\xf0\x01\x00\x00tensor.double.BE.BOM/versionPK\x06\x06,\x00\x00\x00'
                       b'\x00\x00\x00\x00\x1e\x03-\x00\x00\x00\x00\x00\x00\x00\x00\x00\x04\x00\x00\x00\x00'
                       b'\x00\x00\x00\x04\x00\x00\x00\x00\x00\x00\x00*\x01\x00\x00\x00\x00\x00\x00R\x02'
                       b'\x00\x00\x00\x00\x00\x00PK\x06\x07\x00\x00\x00\x00|\x03\x00\x00\x00\x00\x00\x00\x01'
                       b'\x00\x00\x00PK\x05\x06\x00\x00\x00\x00\x04\x00\x04\x00*\x01\x00\x00R\x02\x00\x00'
                       b'\x00\x00')

        current_load_endian = get_default_load_endianness()

        buf_le_no_bom = io.BytesIO(data_le_no_bom)
        buf_le_bom = io.BytesIO(data_le_bom)
        buf_be_no_bom = io.BytesIO(data_be_no_bom)
        buf_be_bom = io.BytesIO(data_be_bom)

        try:
            set_default_load_endianness(LoadEndianness.NATIVE)
            tensor_le_no_bom = torch.load(buf_le_no_bom)
            tensor_be_no_bom = torch.load(buf_be_no_bom)
        finally:
            set_default_load_endianness(current_load_endian)

        tensor_le_bom = torch.load(buf_le_bom)
        tensor_be_bom = torch.load(buf_be_bom)

        buf_le_no_bom.seek(0)
        buf_be_no_bom.seek(0)

        try:
            set_default_load_endianness(LoadEndianness.LITTLE)
            tensor_le_no_bom_little = torch.load(buf_le_no_bom)
            tensor_be_no_bom_little = torch.load(buf_be_no_bom)
        finally:
            set_default_load_endianness(current_load_endian)

        buf_le_no_bom.seek(0)
        buf_be_no_bom.seek(0)

        try:
            set_default_load_endianness(LoadEndianness.BIG)
            tensor_le_no_bom_big = torch.load(buf_le_no_bom)
            tensor_be_no_bom_big = torch.load(buf_be_no_bom)
        finally:
            set_default_load_endianness(current_load_endian)

        self.assertTrue(torch.equal(tensor_le_bom, tensor_be_bom))
        self.assertFalse(torch.equal(tensor_le_no_bom, tensor_be_no_bom))
        self.assertTrue(torch.equal(tensor_le_no_bom_little, tensor_le_bom))
        self.assertFalse(torch.equal(tensor_be_no_bom_little, tensor_be_bom))
        self.assertFalse(torch.equal(tensor_le_no_bom_big, tensor_le_bom))
        self.assertTrue(torch.equal(tensor_be_no_bom_big, tensor_be_bom))

        if (sys.byteorder == 'little'):
            self.assertTrue(torch.equal(tensor_le_no_bom, tensor_le_bom))
            self.assertTrue(torch.equal(tensor_le_no_bom, tensor_be_bom))
            self.assertFalse(torch.equal(tensor_be_no_bom, tensor_le_bom))
            self.assertFalse(torch.equal(tensor_be_no_bom, tensor_be_bom))
        else:
            self.assertFalse(torch.equal(tensor_le_no_bom, tensor_le_bom))
            self.assertFalse(torch.equal(tensor_le_no_bom, tensor_be_bom))
            self.assertTrue(torch.equal(tensor_be_no_bom, tensor_le_bom))
            self.assertTrue(torch.equal(tensor_be_no_bom, tensor_be_bom))

    def test_serialization_load_bom_data_float(self):
        # 1. Generated on LE system using following commands:
        #
        # import torch
        #
        # x = torch.randn(2,2, dtype=torch.float)
        #
        # torch.save(x, "tensor.float.LE.pt", _disable_byteorder_record=True)
        # torch.save(x, "tensor.float.LE.BOM.pt")
        #
        # print(x)
        #
        # 2. After that it is resaved on BE system with following commands:
        #
        # import torch
        #
        # x = torch.load('tensor.float.LE.BOM.pt')
        #
        # torch.save(x, 'tensor.float.BE.pt', _disable_byteorder_record=True)
        # torch.save(x, 'tensor.float.BE.BOM.pt')
        #
        # print(x)
        #
        # Following commands and a bit of manual work were used to produce python bytes from resulting files:
        #
        # file = open('filename', 'rb')
        # data = file.read()
        # file.close()
        # print("\n".join(textwrap.wrap(str(data), 80)))
        #
        # BOM in this context is used as Byte Order Mark.
        #
        data_le_no_bom = (b'PK\x03\x04\x00\x00\x08\x08\x00\x00\x00\x00\x00\x00\x00\x00\x00\x00\x00\x00\x00'
                          b'\x00\x00\x00\x00\x00\x18\x00\n\x00tensor.float.LE/data.pklFB\x06\x00ZZZZZZ\x80\x02'
                          b'ctorch._utils\n_rebuild_tensor_v2\nq\x00((X\x07\x00\x00\x00storageq\x01ctorch\n'
                          b'FloatStorage\nq\x02X\x01\x00\x00\x000q\x03X\x03\x00\x00\x00cpuq\x04K\x04tq\x05Q'
                          b'K\x00K\x02K\x02\x86q\x06K\x02K\x01\x86q\x07\x89ccollections\nOrderedDict\nq\x08)'
                          b'Rq\ttq\nRq\x0b.PK\x07\x08%Y"N\x9a\x00\x00\x00\x9a\x00\x00\x00PK\x03\x04\x00\x00\x08'
                          b'\x08\x00\x00\x00\x00\x00\x00\x00\x00\x00\x00\x00\x00\x00\x00\x00\x00\x00\x00\x16'
                          b'\x00"\x00tensor.float.LE/data/0FB\x1e\x00ZZZZZZZZZZZZZZZZZZZZZZZZZZZZZZ\x01h\x9e'
                          b'?\r\xb7A?\x1a\x1e\x07\xbf\xd4|\x02?PK\x07\x08\x8fq]\x8c\x10\x00\x00\x00\x10\x00'
                          b'\x00\x00PK\x03\x04\x00\x00\x08\x08\x00\x00\x00\x00\x00\x00\x00\x00\x00\x00\x00'
                          b'\x00\x00\x00\x00\x00\x00\x00\x17\x00+\x00tensor.float.LE/versionFB\'\x00ZZZZZZZZ'
                          b'ZZZZZZZZZZZZZZZZZZZZZZZZZZZZZZZ3\nPK\x07\x08\xd1\x9egU\x02\x00\x00\x00\x02\x00\x00'
                          b'\x00PK\x01\x02\x00\x00\x00\x00\x08\x08\x00\x00\x00\x00\x00\x00%Y"N\x9a\x00\x00'
                          b'\x00\x9a\x00\x00\x00\x18\x00\x00\x00\x00\x00\x00\x00\x00\x00\x00\x00\x00\x00\x00'
                          b'\x00\x00\x00tensor.float.LE/data.pklPK\x01\x02\x00\x00\x00\x00\x08\x08\x00\x00\x00'
                          b'\x00\x00\x00\x8fq]\x8c\x10\x00\x00\x00\x10\x00\x00\x00\x16\x00\x00\x00\x00\x00'
                          b'\x00\x00\x00\x00\x00\x00\x00\x00\xea\x00\x00\x00tensor.float.LE/data/0PK\x01\x02'
                          b'\x00\x00\x00\x00\x08\x08\x00\x00\x00\x00\x00\x00\xd1\x9egU\x02\x00\x00\x00\x02\x00'
                          b'\x00\x00\x17\x00\x00\x00\x00\x00\x00\x00\x00\x00\x00\x00\x00\x00`\x01\x00\x00t'
                          b'ensor.float.LE/versionPK\x06\x06,\x00\x00\x00\x00\x00\x00\x00\x1e\x03-\x00\x00\x00'
                          b'\x00\x00\x00\x00\x00\x00\x03\x00\x00\x00\x00\x00\x00\x00\x03\x00\x00\x00\x00\x00'
                          b'\x00\x00\xcf\x00\x00\x00\x00\x00\x00\x00\xd2\x01\x00\x00\x00\x00\x00\x00PK\x06'
                          b'\x07\x00\x00\x00\x00\xa1\x02\x00\x00\x00\x00\x00\x00\x01\x00\x00\x00PK\x05\x06\x00'
                          b'\x00\x00\x00\x03\x00\x03\x00\xcf\x00\x00\x00\xd2\x01\x00\x00\x00\x00')

        data_le_bom = (b'PK\x03\x04\x00\x00\x08\x08\x00\x00\x00\x00\x00\x00\x00\x00\x00\x00\x00\x00\x00'
                       b'\x00\x00\x00\x00\x00\x1c\x00\x06\x00tensor.float.LE.BOM/data.pklFB\x02\x00ZZ\x80'
                       b'\x02ctorch._utils\n_rebuild_tensor_v2\nq\x00((X\x07\x00\x00\x00storageq\x01ctorc'
                       b'h\nFloatStorage\nq\x02X\x01\x00\x00\x000q\x03X\x03\x00\x00\x00cpuq\x04K\x04tq\x05'
                       b'QK\x00K\x02K\x02\x86q\x06K\x02K\x01\x86q\x07\x89ccollections\nOrderedDict\nq\x08'
                       b')Rq\ttq\nRq\x0b.PK\x07\x08%Y"N\x9a\x00\x00\x00\x9a\x00\x00\x00PK\x03\x04\x00\x00'
                       b'\x08\x08\x00\x00\x00\x00\x00\x00\x00\x00\x00\x00\x00\x00\x00\x00\x00\x00\x00\x00'
                       b'\x1d\x00\x1b\x00tensor.float.LE.BOM/byteorderFB\x17\x00ZZZZZZZZZZZZZZZZZZZZZZZl'
                       b'ittlePK\x07\x08\x85=\xe3\x19\x06\x00\x00\x00\x06\x00\x00\x00PK\x03\x04\x00\x00\x08'
                       b'\x08\x00\x00\x00\x00\x00\x00\x00\x00\x00\x00\x00\x00\x00\x00\x00\x00\x00\x00\x1a'
                       b'\x002\x00tensor.float.LE.BOM/data/0FB.\x00ZZZZZZZZZZZZZZZZZZZZZZZZZZZZZZZZZZZZ'
                       b'ZZZZZZZZZZ\x01h\x9e?\r\xb7A?\x1a\x1e\x07\xbf\xd4|\x02?PK\x07\x08\x8fq]\x8c\x10\x00'
                       b'\x00\x00\x10\x00\x00\x00PK\x03\x04\x00\x00\x08\x08\x00\x00\x00\x00\x00\x00\x00'
                       b'\x00\x00\x00\x00\x00\x00\x00\x00\x00\x00\x00\x1b\x00\'\x00tensor.float.LE.BOM/ve'
                       b'rsionFB#\x00ZZZZZZZZZZZZZZZZZZZZZZZZZZZZZZZZZZZ3\nPK\x07\x08\xd1\x9egU\x02\x00\x00'
                       b'\x00\x02\x00\x00\x00PK\x01\x02\x00\x00\x00\x00\x08\x08\x00\x00\x00\x00\x00\x00'
                       b'%Y"N\x9a\x00\x00\x00\x9a\x00\x00\x00\x1c\x00\x00\x00\x00\x00\x00\x00\x00\x00\x00'
                       b'\x00\x00\x00\x00\x00\x00\x00tensor.float.LE.BOM/data.pklPK\x01\x02\x00\x00\x00\x00'
                       b'\x08\x08\x00\x00\x00\x00\x00\x00\x85=\xe3\x19\x06\x00\x00\x00\x06\x00\x00\x00\x1d'
                       b'\x00\x00\x00\x00\x00\x00\x00\x00\x00\x00\x00\x00\x00\xea\x00\x00\x00tensor.fl'
                       b'oat.LE.BOM/byteorderPK\x01\x02\x00\x00\x00\x00\x08\x08\x00\x00\x00\x00\x00\x00\x8f'
                       b'q]\x8c\x10\x00\x00\x00\x10\x00\x00\x00\x1a\x00\x00\x00\x00\x00\x00\x00\x00\x00'
                       b'\x00\x00\x00\x00V\x01\x00\x00tensor.float.LE.BOM/data/0PK\x01\x02\x00\x00\x00\x00'
                       b'\x08\x08\x00\x00\x00\x00\x00\x00\xd1\x9egU\x02\x00\x00\x00\x02\x00\x00\x00\x1b\x00'
                       b'\x00\x00\x00\x00\x00\x00\x00\x00\x00\x00\x00\x00\xe0\x01\x00\x00tensor.float.'
                       b'LE.BOM/versionPK\x06\x06,\x00\x00\x00\x00\x00\x00\x00\x1e\x03-\x00\x00\x00\x00\x00'
                       b'\x00\x00\x00\x00\x04\x00\x00\x00\x00\x00\x00\x00\x04\x00\x00\x00\x00\x00\x00\x00'
                       b'&\x01\x00\x00\x00\x00\x00\x00R\x02\x00\x00\x00\x00\x00\x00PK\x06\x07\x00\x00\x00'
                       b'\x00x\x03\x00\x00\x00\x00\x00\x00\x01\x00\x00\x00PK\x05\x06\x00\x00\x00\x00\x04'
                       b'\x00\x04\x00&\x01\x00\x00R\x02\x00\x00\x00\x00')

        data_be_no_bom = (b'PK\x03\x04\x00\x00\x08\x08\x00\x00\x00\x00\x00\x00\x00\x00\x00\x00\x00\x00\x00'
                          b'\x00\x00\x00\x00\x00\x18\x00\n\x00tensor.float.BE/data.pklFB\x06\x00ZZZZZZ\x80\x02'
                          b'ctorch._utils\n_rebuild_tensor_v2\nq\x00((X\x07\x00\x00\x00storageq\x01ctorch\n'
                          b'FloatStorage\nq\x02X\x01\x00\x00\x000q\x03X\x03\x00\x00\x00cpuq\x04K\x04tq\x05Q'
                          b'K\x00K\x02K\x02\x86q\x06K\x02K\x01\x86q\x07\x89ccollections\nOrderedDict\nq\x08)'
                          b'Rq\ttq\nRq\x0b.PK\x07\x08%Y"N\x9a\x00\x00\x00\x9a\x00\x00\x00PK\x03\x04\x00\x00\x08'
                          b'\x08\x00\x00\x00\x00\x00\x00\x00\x00\x00\x00\x00\x00\x00\x00\x00\x00\x00\x00\x16'
                          b'\x00"\x00tensor.float.BE/data/0FB\x1e\x00ZZZZZZZZZZZZZZZZZZZZZZZZZZZZZZ?\x9eh'
                          b'\x01?A\xb7\r\xbf\x07\x1e\x1a?\x02|\xd4PK\x07\x089D\xd6\x8a\x10\x00\x00\x00\x10\x00'
                          b'\x00\x00PK\x03\x04\x00\x00\x08\x08\x00\x00\x00\x00\x00\x00\x00\x00\x00\x00\x00'
                          b'\x00\x00\x00\x00\x00\x00\x00\x17\x00+\x00tensor.float.BE/versionFB\'\x00ZZZZZZZZ'
                          b'ZZZZZZZZZZZZZZZZZZZZZZZZZZZZZZZ3\nPK\x07\x08\xd1\x9egU\x02\x00\x00\x00\x02\x00\x00'
                          b'\x00PK\x01\x02\x00\x00\x00\x00\x08\x08\x00\x00\x00\x00\x00\x00%Y"N\x9a\x00\x00'
                          b'\x00\x9a\x00\x00\x00\x18\x00\x00\x00\x00\x00\x00\x00\x00\x00\x00\x00\x00\x00\x00'
                          b'\x00\x00\x00tensor.float.BE/data.pklPK\x01\x02\x00\x00\x00\x00\x08\x08\x00\x00\x00'
                          b'\x00\x00\x009D\xd6\x8a\x10\x00\x00\x00\x10\x00\x00\x00\x16\x00\x00\x00\x00\x00'
                          b'\x00\x00\x00\x00\x00\x00\x00\x00\xea\x00\x00\x00tensor.float.BE/data/0PK\x01\x02'
                          b'\x00\x00\x00\x00\x08\x08\x00\x00\x00\x00\x00\x00\xd1\x9egU\x02\x00\x00\x00\x02\x00'
                          b'\x00\x00\x17\x00\x00\x00\x00\x00\x00\x00\x00\x00\x00\x00\x00\x00`\x01\x00\x00t'
                          b'ensor.float.BE/versionPK\x06\x06,\x00\x00\x00\x00\x00\x00\x00\x1e\x03-\x00\x00\x00'
                          b'\x00\x00\x00\x00\x00\x00\x03\x00\x00\x00\x00\x00\x00\x00\x03\x00\x00\x00\x00\x00'
                          b'\x00\x00\xcf\x00\x00\x00\x00\x00\x00\x00\xd2\x01\x00\x00\x00\x00\x00\x00PK\x06'
                          b'\x07\x00\x00\x00\x00\xa1\x02\x00\x00\x00\x00\x00\x00\x01\x00\x00\x00PK\x05\x06\x00'
                          b'\x00\x00\x00\x03\x00\x03\x00\xcf\x00\x00\x00\xd2\x01\x00\x00\x00\x00')

        data_be_bom = (b'PK\x03\x04\x00\x00\x08\x08\x00\x00\x00\x00\x00\x00\x00\x00\x00\x00\x00\x00\x00'
                       b'\x00\x00\x00\x00\x00\x1c\x00\x06\x00tensor.float.BE.BOM/data.pklFB\x02\x00ZZ\x80'
                       b'\x02ctorch._utils\n_rebuild_tensor_v2\nq\x00((X\x07\x00\x00\x00storageq\x01ctorc'
                       b'h\nFloatStorage\nq\x02X\x01\x00\x00\x000q\x03X\x03\x00\x00\x00cpuq\x04K\x04tq\x05'
                       b'QK\x00K\x02K\x02\x86q\x06K\x02K\x01\x86q\x07\x89ccollections\nOrderedDict\nq\x08'
                       b')Rq\ttq\nRq\x0b.PK\x07\x08%Y"N\x9a\x00\x00\x00\x9a\x00\x00\x00PK\x03\x04\x00\x00'
                       b'\x08\x08\x00\x00\x00\x00\x00\x00\x00\x00\x00\x00\x00\x00\x00\x00\x00\x00\x00\x00'
                       b'\x1d\x00\x1b\x00tensor.float.BE.BOM/byteorderFB\x17\x00ZZZZZZZZZZZZZZZZZZZZZZZb'
                       b'igPK\x07\x08I\xe2\xfb\xd3\x03\x00\x00\x00\x03\x00\x00\x00PK\x03\x04\x00\x00\x08\x08'
                       b'\x00\x00\x00\x00\x00\x00\x00\x00\x00\x00\x00\x00\x00\x00\x00\x00\x00\x00\x1a\x00'
                       b'5\x00tensor.float.BE.BOM/data/0FB1\x00ZZZZZZZZZZZZZZZZZZZZZZZZZZZZZZZZZZZZZZZ'
                       b'ZZZZZZZZZZ?\x9eh\x01?A\xb7\r\xbf\x07\x1e\x1a?\x02|\xd4PK\x07\x089D\xd6\x8a\x10\x00'
                       b'\x00\x00\x10\x00\x00\x00PK\x03\x04\x00\x00\x08\x08\x00\x00\x00\x00\x00\x00\x00'
                       b'\x00\x00\x00\x00\x00\x00\x00\x00\x00\x00\x00\x1b\x00\'\x00tensor.float.BE.BOM/ve'
                       b'rsionFB#\x00ZZZZZZZZZZZZZZZZZZZZZZZZZZZZZZZZZZZ3\nPK\x07\x08\xd1\x9egU\x02\x00\x00'
                       b'\x00\x02\x00\x00\x00PK\x01\x02\x00\x00\x00\x00\x08\x08\x00\x00\x00\x00\x00\x00'
                       b'%Y"N\x9a\x00\x00\x00\x9a\x00\x00\x00\x1c\x00\x00\x00\x00\x00\x00\x00\x00\x00\x00'
                       b'\x00\x00\x00\x00\x00\x00\x00tensor.float.BE.BOM/data.pklPK\x01\x02\x00\x00\x00\x00'
                       b'\x08\x08\x00\x00\x00\x00\x00\x00I\xe2\xfb\xd3\x03\x00\x00\x00\x03\x00\x00\x00\x1d'
                       b'\x00\x00\x00\x00\x00\x00\x00\x00\x00\x00\x00\x00\x00\xea\x00\x00\x00tensor.fl'
                       b'oat.BE.BOM/byteorderPK\x01\x02\x00\x00\x00\x00\x08\x08\x00\x00\x00\x00\x00\x009D'
                       b'\xd6\x8a\x10\x00\x00\x00\x10\x00\x00\x00\x1a\x00\x00\x00\x00\x00\x00\x00\x00\x00'
                       b'\x00\x00\x00\x00S\x01\x00\x00tensor.float.BE.BOM/data/0PK\x01\x02\x00\x00\x00\x00'
                       b'\x08\x08\x00\x00\x00\x00\x00\x00\xd1\x9egU\x02\x00\x00\x00\x02\x00\x00\x00\x1b\x00'
                       b'\x00\x00\x00\x00\x00\x00\x00\x00\x00\x00\x00\x00\xe0\x01\x00\x00tensor.float.'
                       b'BE.BOM/versionPK\x06\x06,\x00\x00\x00\x00\x00\x00\x00\x1e\x03-\x00\x00\x00\x00\x00'
                       b'\x00\x00\x00\x00\x04\x00\x00\x00\x00\x00\x00\x00\x04\x00\x00\x00\x00\x00\x00\x00'
                       b'&\x01\x00\x00\x00\x00\x00\x00R\x02\x00\x00\x00\x00\x00\x00PK\x06\x07\x00\x00\x00'
                       b'\x00x\x03\x00\x00\x00\x00\x00\x00\x01\x00\x00\x00PK\x05\x06\x00\x00\x00\x00\x04'
                       b'\x00\x04\x00&\x01\x00\x00R\x02\x00\x00\x00\x00')

        current_load_endian = get_default_load_endianness()

        buf_le_no_bom = io.BytesIO(data_le_no_bom)
        buf_le_bom = io.BytesIO(data_le_bom)
        buf_be_no_bom = io.BytesIO(data_be_no_bom)
        buf_be_bom = io.BytesIO(data_be_bom)

        try:
            set_default_load_endianness(LoadEndianness.NATIVE)
            tensor_le_no_bom = torch.load(buf_le_no_bom)
            tensor_be_no_bom = torch.load(buf_be_no_bom)
        finally:
            set_default_load_endianness(current_load_endian)

        tensor_le_bom = torch.load(buf_le_bom)
        tensor_be_bom = torch.load(buf_be_bom)

        buf_le_no_bom.seek(0)
        buf_be_no_bom.seek(0)

        try:
            set_default_load_endianness(LoadEndianness.LITTLE)
            tensor_le_no_bom_little = torch.load(buf_le_no_bom)
            tensor_be_no_bom_little = torch.load(buf_be_no_bom)
        finally:
            set_default_load_endianness(current_load_endian)

        buf_le_no_bom.seek(0)
        buf_be_no_bom.seek(0)

        try:
            set_default_load_endianness(LoadEndianness.BIG)
            tensor_le_no_bom_big = torch.load(buf_le_no_bom)
            tensor_be_no_bom_big = torch.load(buf_be_no_bom)
        finally:
            set_default_load_endianness(current_load_endian)

        self.assertTrue(torch.equal(tensor_le_bom, tensor_be_bom))
        self.assertFalse(torch.equal(tensor_le_no_bom, tensor_be_no_bom))
        self.assertTrue(torch.equal(tensor_le_no_bom_little, tensor_le_bom))
        self.assertFalse(torch.equal(tensor_be_no_bom_little, tensor_be_bom))
        self.assertFalse(torch.equal(tensor_le_no_bom_big, tensor_le_bom))
        self.assertTrue(torch.equal(tensor_be_no_bom_big, tensor_be_bom))

        if (sys.byteorder == 'little'):
            self.assertTrue(torch.equal(tensor_le_no_bom, tensor_le_bom))
            self.assertTrue(torch.equal(tensor_le_no_bom, tensor_be_bom))
            self.assertFalse(torch.equal(tensor_be_no_bom, tensor_le_bom))
            self.assertFalse(torch.equal(tensor_be_no_bom, tensor_be_bom))
        else:
            self.assertFalse(torch.equal(tensor_le_no_bom, tensor_le_bom))
            self.assertFalse(torch.equal(tensor_le_no_bom, tensor_be_bom))
            self.assertTrue(torch.equal(tensor_be_no_bom, tensor_le_bom))
            self.assertTrue(torch.equal(tensor_be_no_bom, tensor_be_bom))

    def test_serialization_load_bom_data_half(self):
        # 1. Generated on LE system using following commands:
        #
        # import torch
        #
        # x = torch.randn(2,2, dtype=torch.half)
        #
        # torch.save(x, "tensor.half.LE.pt", _disable_byteorder_record=True)
        # torch.save(x, "tensor.half.LE.BOM.pt")
        #
        # print(x)
        #
        # 2. After that it is resaved on BE system with following commands:
        #
        # import torch
        #
        # x = torch.load('tensor.half.LE.BOM.pt')
        #
        # torch.save(x, 'tensor.half.BE.pt', _disable_byteorder_record=True)
        # torch.save(x, 'tensor.half.BE.BOM.pt')
        #
        # print(x)
        #
        # Following commands and a bit of manual work were used to produce python bytes from resulting files:
        #
        # file = open('filename', 'rb')
        # data = file.read()
        # file.close()
        # print("\n".join(textwrap.wrap(str(data), 80)))
        #
        # BOM in this context is used as Byte Order Mark.
        #
        data_le_no_bom = (b'PK\x03\x04\x00\x00\x08\x08\x00\x00\x00\x00\x00\x00\x00\x00\x00\x00\x00\x00\x00'
                          b'\x00\x00\x00\x00\x00\x17\x00\x0b\x00tensor.half.LE/data.pklFB\x07\x00ZZZZZZZ\x80'
                          b'\x02ctorch._utils\n_rebuild_tensor_v2\nq\x00((X\x07\x00\x00\x00storageq\x01ctorc'
                          b'h\nHalfStorage\nq\x02X\x01\x00\x00\x000q\x03X\x03\x00\x00\x00cpuq\x04K\x04tq\x05'
                          b'QK\x00K\x02K\x02\x86q\x06K\x02K\x01\x86q\x07\x89ccollections\nOrderedDict\nq\x08'
                          b')Rq\ttq\nRq\x0b.PK\x07\x08E\xabQ\x8c\x99\x00\x00\x00\x99\x00\x00\x00PK\x03\x04\x00'
                          b'\x00\x08\x08\x00\x00\x00\x00\x00\x00\x00\x00\x00\x00\x00\x00\x00\x00\x00\x00\x00'
                          b'\x00\x15\x00$\x00tensor.half.LE/data/0FB \x00ZZZZZZZZZZZZZZZZZZZZZZZZZZZZZZZZ0'
                          b'\xbbf;\xcd\xbd\xab9PK\x07\x08,D\x96\x91\x08\x00\x00\x00\x08\x00\x00\x00PK\x03\x04'
                          b'\x00\x00\x08\x08\x00\x00\x00\x00\x00\x00\x00\x00\x00\x00\x00\x00\x00\x00\x00\x00'
                          b'\x00\x00\x16\x004\x00tensor.half.LE/versionFB0\x00ZZZZZZZZZZZZZZZZZZZZZZZZZZZZZ'
                          b'ZZZZZZZZZZZZZZZZZZZ3\nPK\x07\x08\xd1\x9egU\x02\x00\x00\x00\x02\x00\x00\x00PK\x01'
                          b'\x02\x00\x00\x00\x00\x08\x08\x00\x00\x00\x00\x00\x00E\xabQ\x8c\x99\x00\x00\x00\x99'
                          b'\x00\x00\x00\x17\x00\x00\x00\x00\x00\x00\x00\x00\x00\x00\x00\x00\x00\x00\x00\x00'
                          b'\x00tensor.half.LE/data.pklPK\x01\x02\x00\x00\x00\x00\x08\x08\x00\x00\x00\x00\x00'
                          b'\x00,D\x96\x91\x08\x00\x00\x00\x08\x00\x00\x00\x15\x00\x00\x00\x00\x00\x00\x00'
                          b'\x00\x00\x00\x00\x00\x00\xe9\x00\x00\x00tensor.half.LE/data/0PK\x01\x02\x00\x00'
                          b'\x00\x00\x08\x08\x00\x00\x00\x00\x00\x00\xd1\x9egU\x02\x00\x00\x00\x02\x00\x00\x00'
                          b'\x16\x00\x00\x00\x00\x00\x00\x00\x00\x00\x00\x00\x00\x00X\x01\x00\x00tensor.ha'
                          b'lf.LE/versionPK\x06\x06,\x00\x00\x00\x00\x00\x00\x00\x1e\x03-\x00\x00\x00\x00\x00'
                          b'\x00\x00\x00\x00\x03\x00\x00\x00\x00\x00\x00\x00\x03\x00\x00\x00\x00\x00\x00\x00'
                          b'\xcc\x00\x00\x00\x00\x00\x00\x00\xd2\x01\x00\x00\x00\x00\x00\x00PK\x06\x07\x00\x00'
                          b'\x00\x00\x9e\x02\x00\x00\x00\x00\x00\x00\x01\x00\x00\x00PK\x05\x06\x00\x00\x00'
                          b'\x00\x03\x00\x03\x00\xcc\x00\x00\x00\xd2\x01\x00\x00\x00\x00')

        data_le_bom = (b'PK\x03\x04\x00\x00\x08\x08\x00\x00\x00\x00\x00\x00\x00\x00\x00\x00\x00\x00\x00'
                       b'\x00\x00\x00\x00\x00\x1b\x00\x07\x00tensor.half.LE.BOM/data.pklFB\x03\x00ZZZ\x80'
                       b'\x02ctorch._utils\n_rebuild_tensor_v2\nq\x00((X\x07\x00\x00\x00storageq\x01ctorc'
                       b'h\nHalfStorage\nq\x02X\x01\x00\x00\x000q\x03X\x03\x00\x00\x00cpuq\x04K\x04tq\x05'
                       b'QK\x00K\x02K\x02\x86q\x06K\x02K\x01\x86q\x07\x89ccollections\nOrderedDict\nq\x08'
                       b')Rq\ttq\nRq\x0b.PK\x07\x08E\xabQ\x8c\x99\x00\x00\x00\x99\x00\x00\x00PK\x03\x04\x00'
                       b'\x00\x08\x08\x00\x00\x00\x00\x00\x00\x00\x00\x00\x00\x00\x00\x00\x00\x00\x00\x00'
                       b'\x00\x1c\x00\x1d\x00tensor.half.LE.BOM/byteorderFB\x19\x00ZZZZZZZZZZZZZZZZZZZZ'
                       b'ZZZZZlittlePK\x07\x08\x85=\xe3\x19\x06\x00\x00\x00\x06\x00\x00\x00PK\x03\x04\x00'
                       b'\x00\x08\x08\x00\x00\x00\x00\x00\x00\x00\x00\x00\x00\x00\x00\x00\x00\x00\x00\x00'
                       b'\x00\x19\x003\x00tensor.half.LE.BOM/data/0FB/\x00ZZZZZZZZZZZZZZZZZZZZZZZZZZZZZZZ'
                       b'ZZZZZZZZZZZZZZZZ0\xbbf;\xcd\xbd\xab9PK\x07\x08,D\x96\x91\x08\x00\x00\x00\x08\x00'
                       b'\x00\x00PK\x03\x04\x00\x00\x08\x08\x00\x00\x00\x00\x00\x00\x00\x00\x00\x00\x00\x00'
                       b'\x00\x00\x00\x00\x00\x00\x1a\x000\x00tensor.half.LE.BOM/versionFB,\x00ZZZZZZZZ'
                       b'ZZZZZZZZZZZZZZZZZZZZZZZZZZZZZZZZZZZZ3\nPK\x07\x08\xd1\x9egU\x02\x00\x00\x00\x02\x00'
                       b'\x00\x00PK\x01\x02\x00\x00\x00\x00\x08\x08\x00\x00\x00\x00\x00\x00E\xabQ\x8c\x99'
                       b'\x00\x00\x00\x99\x00\x00\x00\x1b\x00\x00\x00\x00\x00\x00\x00\x00\x00\x00\x00\x00'
                       b'\x00\x00\x00\x00\x00tensor.half.LE.BOM/data.pklPK\x01\x02\x00\x00\x00\x00\x08'
                       b'\x08\x00\x00\x00\x00\x00\x00\x85=\xe3\x19\x06\x00\x00\x00\x06\x00\x00\x00\x1c\x00'
                       b'\x00\x00\x00\x00\x00\x00\x00\x00\x00\x00\x00\x00\xe9\x00\x00\x00tensor.half.LE.'
                       b'BOM/byteorderPK\x01\x02\x00\x00\x00\x00\x08\x08\x00\x00\x00\x00\x00\x00,D\x96\x91'
                       b'\x08\x00\x00\x00\x08\x00\x00\x00\x19\x00\x00\x00\x00\x00\x00\x00\x00\x00\x00\x00'
                       b'\x00\x00V\x01\x00\x00tensor.half.LE.BOM/data/0PK\x01\x02\x00\x00\x00\x00\x08\x08'
                       b'\x00\x00\x00\x00\x00\x00\xd1\x9egU\x02\x00\x00\x00\x02\x00\x00\x00\x1a\x00\x00\x00'
                       b'\x00\x00\x00\x00\x00\x00\x00\x00\x00\x00\xd8\x01\x00\x00tensor.half.LE.BOM/ve'
                       b'rsionPK\x06\x06,\x00\x00\x00\x00\x00\x00\x00\x1e\x03-\x00\x00\x00\x00\x00\x00\x00'
                       b'\x00\x00\x04\x00\x00\x00\x00\x00\x00\x00\x04\x00\x00\x00\x00\x00\x00\x00"\x01\x00'
                       b'\x00\x00\x00\x00\x00R\x02\x00\x00\x00\x00\x00\x00PK\x06\x07\x00\x00\x00\x00t\x03'
                       b'\x00\x00\x00\x00\x00\x00\x01\x00\x00\x00PK\x05\x06\x00\x00\x00\x00\x04\x00\x04'
                       b'\x00"\x01\x00\x00R\x02\x00\x00\x00\x00')

        data_be_no_bom = (b'PK\x03\x04\x00\x00\x08\x08\x00\x00\x00\x00\x00\x00\x00\x00\x00\x00\x00\x00\x00'
                          b'\x00\x00\x00\x00\x00\x17\x00\x0b\x00tensor.half.BE/data.pklFB\x07\x00ZZZZZZZ\x80'
                          b'\x02ctorch._utils\n_rebuild_tensor_v2\nq\x00((X\x07\x00\x00\x00storageq\x01ctorc'
                          b'h\nHalfStorage\nq\x02X\x01\x00\x00\x000q\x03X\x03\x00\x00\x00cpuq\x04K\x04tq\x05'
                          b'QK\x00K\x02K\x02\x86q\x06K\x02K\x01\x86q\x07\x89ccollections\nOrderedDict\nq\x08'
                          b')Rq\ttq\nRq\x0b.PK\x07\x08E\xabQ\x8c\x99\x00\x00\x00\x99\x00\x00\x00PK\x03\x04\x00'
                          b'\x00\x08\x08\x00\x00\x00\x00\x00\x00\x00\x00\x00\x00\x00\x00\x00\x00\x00\x00\x00'
                          b'\x00\x15\x00$\x00tensor.half.BE/data/0FB \x00ZZZZZZZZZZZZZZZZZZZZZZZZZZZZZZZZ\xbb'
                          b'0;f\xbd\xcd9\xabPK\x07\x08\xc7\xa1\xfd\x07\x08\x00\x00\x00\x08\x00\x00\x00PK\x03'
                          b'\x04\x00\x00\x08\x08\x00\x00\x00\x00\x00\x00\x00\x00\x00\x00\x00\x00\x00\x00\x00'
                          b'\x00\x00\x00\x16\x004\x00tensor.half.BE/versionFB0\x00ZZZZZZZZZZZZZZZZZZZZZZZ'
                          b'ZZZZZZZZZZZZZZZZZZZZZZZZZ3\nPK\x07\x08\xd1\x9egU\x02\x00\x00\x00\x02\x00\x00\x00'
                          b'PK\x01\x02\x00\x00\x00\x00\x08\x08\x00\x00\x00\x00\x00\x00E\xabQ\x8c\x99\x00\x00'
                          b'\x00\x99\x00\x00\x00\x17\x00\x00\x00\x00\x00\x00\x00\x00\x00\x00\x00\x00\x00\x00'
                          b'\x00\x00\x00tensor.half.BE/data.pklPK\x01\x02\x00\x00\x00\x00\x08\x08\x00\x00\x00'
                          b'\x00\x00\x00\xc7\xa1\xfd\x07\x08\x00\x00\x00\x08\x00\x00\x00\x15\x00\x00\x00\x00'
                          b'\x00\x00\x00\x00\x00\x00\x00\x00\x00\xe9\x00\x00\x00tensor.half.BE/data/0PK\x01'
                          b'\x02\x00\x00\x00\x00\x08\x08\x00\x00\x00\x00\x00\x00\xd1\x9egU\x02\x00\x00\x00\x02'
                          b'\x00\x00\x00\x16\x00\x00\x00\x00\x00\x00\x00\x00\x00\x00\x00\x00\x00X\x01\x00\x00'
                          b'tensor.half.BE/versionPK\x06\x06,\x00\x00\x00\x00\x00\x00\x00\x1e\x03-\x00\x00'
                          b'\x00\x00\x00\x00\x00\x00\x00\x03\x00\x00\x00\x00\x00\x00\x00\x03\x00\x00\x00\x00'
                          b'\x00\x00\x00\xcc\x00\x00\x00\x00\x00\x00\x00\xd2\x01\x00\x00\x00\x00\x00\x00PK\x06'
                          b'\x07\x00\x00\x00\x00\x9e\x02\x00\x00\x00\x00\x00\x00\x01\x00\x00\x00PK\x05\x06'
                          b'\x00\x00\x00\x00\x03\x00\x03\x00\xcc\x00\x00\x00\xd2\x01\x00\x00\x00\x00')

        data_be_bom = (b'PK\x03\x04\x00\x00\x08\x08\x00\x00\x00\x00\x00\x00\x00\x00\x00\x00\x00\x00\x00'
                       b'\x00\x00\x00\x00\x00\x1b\x00\x07\x00tensor.half.BE.BOM/data.pklFB\x03\x00ZZZ\x80'
                       b'\x02ctorch._utils\n_rebuild_tensor_v2\nq\x00((X\x07\x00\x00\x00storageq\x01ctorc'
                       b'h\nHalfStorage\nq\x02X\x01\x00\x00\x000q\x03X\x03\x00\x00\x00cpuq\x04K\x04tq\x05'
                       b'QK\x00K\x02K\x02\x86q\x06K\x02K\x01\x86q\x07\x89ccollections\nOrderedDict\nq\x08'
                       b')Rq\ttq\nRq\x0b.PK\x07\x08E\xabQ\x8c\x99\x00\x00\x00\x99\x00\x00\x00PK\x03\x04\x00'
                       b'\x00\x08\x08\x00\x00\x00\x00\x00\x00\x00\x00\x00\x00\x00\x00\x00\x00\x00\x00\x00'
                       b'\x00\x1c\x00\x1d\x00tensor.half.BE.BOM/byteorderFB\x19\x00ZZZZZZZZZZZZZZZZZZZZ'
                       b'ZZZZZbigPK\x07\x08I\xe2\xfb\xd3\x03\x00\x00\x00\x03\x00\x00\x00PK\x03\x04\x00\x00'
                       b'\x08\x08\x00\x00\x00\x00\x00\x00\x00\x00\x00\x00\x00\x00\x00\x00\x00\x00\x00\x00'
                       b'\x19\x006\x00tensor.half.BE.BOM/data/0FB2\x00ZZZZZZZZZZZZZZZZZZZZZZZZZZZZZZZZZZ'
                       b'ZZZZZZZZZZZZZZZZ\xbb0;f\xbd\xcd9\xabPK\x07\x08\xc7\xa1\xfd\x07\x08\x00\x00\x00\x08'
                       b'\x00\x00\x00PK\x03\x04\x00\x00\x08\x08\x00\x00\x00\x00\x00\x00\x00\x00\x00\x00'
                       b'\x00\x00\x00\x00\x00\x00\x00\x00\x1a\x000\x00tensor.half.BE.BOM/versionFB,\x00ZZ'
                       b'ZZZZZZZZZZZZZZZZZZZZZZZZZZZZZZZZZZZZZZZZZZ3\nPK\x07\x08\xd1\x9egU\x02\x00\x00\x00'
                       b'\x02\x00\x00\x00PK\x01\x02\x00\x00\x00\x00\x08\x08\x00\x00\x00\x00\x00\x00E\xab'
                       b'Q\x8c\x99\x00\x00\x00\x99\x00\x00\x00\x1b\x00\x00\x00\x00\x00\x00\x00\x00\x00\x00'
                       b'\x00\x00\x00\x00\x00\x00\x00tensor.half.BE.BOM/data.pklPK\x01\x02\x00\x00\x00\x00'
                       b'\x08\x08\x00\x00\x00\x00\x00\x00I\xe2\xfb\xd3\x03\x00\x00\x00\x03\x00\x00\x00\x1c'
                       b'\x00\x00\x00\x00\x00\x00\x00\x00\x00\x00\x00\x00\x00\xe9\x00\x00\x00tensor.ha'
                       b'lf.BE.BOM/byteorderPK\x01\x02\x00\x00\x00\x00\x08\x08\x00\x00\x00\x00\x00\x00\xc7'
                       b'\xa1\xfd\x07\x08\x00\x00\x00\x08\x00\x00\x00\x19\x00\x00\x00\x00\x00\x00\x00\x00'
                       b'\x00\x00\x00\x00\x00S\x01\x00\x00tensor.half.BE.BOM/data/0PK\x01\x02\x00\x00\x00'
                       b'\x00\x08\x08\x00\x00\x00\x00\x00\x00\xd1\x9egU\x02\x00\x00\x00\x02\x00\x00\x00\x1a'
                       b'\x00\x00\x00\x00\x00\x00\x00\x00\x00\x00\x00\x00\x00\xd8\x01\x00\x00tensor.ha'
                       b'lf.BE.BOM/versionPK\x06\x06,\x00\x00\x00\x00\x00\x00\x00\x1e\x03-\x00\x00\x00\x00'
                       b'\x00\x00\x00\x00\x00\x04\x00\x00\x00\x00\x00\x00\x00\x04\x00\x00\x00\x00\x00\x00'
                       b'\x00"\x01\x00\x00\x00\x00\x00\x00R\x02\x00\x00\x00\x00\x00\x00PK\x06\x07\x00\x00'
                       b'\x00\x00t\x03\x00\x00\x00\x00\x00\x00\x01\x00\x00\x00PK\x05\x06\x00\x00\x00\x00'
                       b'\x04\x00\x04\x00"\x01\x00\x00R\x02\x00\x00\x00\x00')

        current_load_endian = get_default_load_endianness()

        buf_le_no_bom = io.BytesIO(data_le_no_bom)
        buf_le_bom = io.BytesIO(data_le_bom)
        buf_be_no_bom = io.BytesIO(data_be_no_bom)
        buf_be_bom = io.BytesIO(data_be_bom)

        try:
            set_default_load_endianness(LoadEndianness.NATIVE)
            tensor_le_no_bom = torch.load(buf_le_no_bom)
            tensor_be_no_bom = torch.load(buf_be_no_bom)
        finally:
            set_default_load_endianness(current_load_endian)

        tensor_le_bom = torch.load(buf_le_bom)
        tensor_be_bom = torch.load(buf_be_bom)

        buf_le_no_bom.seek(0)
        buf_be_no_bom.seek(0)

        try:
            set_default_load_endianness(LoadEndianness.LITTLE)
            tensor_le_no_bom_little = torch.load(buf_le_no_bom)
            tensor_be_no_bom_little = torch.load(buf_be_no_bom)
        finally:
            set_default_load_endianness(current_load_endian)

        buf_le_no_bom.seek(0)
        buf_be_no_bom.seek(0)

        try:
            set_default_load_endianness(LoadEndianness.BIG)
            tensor_le_no_bom_big = torch.load(buf_le_no_bom)
            tensor_be_no_bom_big = torch.load(buf_be_no_bom)
        finally:
            set_default_load_endianness(current_load_endian)

        self.assertTrue(torch.equal(tensor_le_bom, tensor_be_bom))
        self.assertFalse(torch.equal(tensor_le_no_bom, tensor_be_no_bom))
        self.assertTrue(torch.equal(tensor_le_no_bom_little, tensor_le_bom))
        self.assertFalse(torch.equal(tensor_be_no_bom_little, tensor_be_bom))
        self.assertFalse(torch.equal(tensor_le_no_bom_big, tensor_le_bom))
        self.assertTrue(torch.equal(tensor_be_no_bom_big, tensor_be_bom))

        if (sys.byteorder == 'little'):
            self.assertTrue(torch.equal(tensor_le_no_bom, tensor_le_bom))
            self.assertTrue(torch.equal(tensor_le_no_bom, tensor_be_bom))
            self.assertFalse(torch.equal(tensor_be_no_bom, tensor_le_bom))
            self.assertFalse(torch.equal(tensor_be_no_bom, tensor_be_bom))
        else:
            self.assertFalse(torch.equal(tensor_le_no_bom, tensor_le_bom))
            self.assertFalse(torch.equal(tensor_le_no_bom, tensor_be_bom))
            self.assertTrue(torch.equal(tensor_be_no_bom, tensor_le_bom))
            self.assertTrue(torch.equal(tensor_be_no_bom, tensor_be_bom))

    def test_serialization_load_bom_data_long(self):
        # 1. Generated on LE system using following commands:
        #
        # import torch
        #
        # x = torch.randint(-4294967295, 4294967295, [4, 4], dtype=torch.long)
        #
        # torch.save(x, "tensor.long.LE.pt", _disable_byteorder_record=True)
        # torch.save(x, "tensor.long.LE.BOM.pt")
        #
        # print(x)
        #
        # 2. After that it is resaved on BE system with following commands:
        #
        # import torch
        #
        # x = torch.load('tensor.long.LE.BOM.pt')
        #
        # torch.save(x, 'tensor.long.BE.pt', _disable_byteorder_record=True)
        # torch.save(x, 'tensor.long.BE.BOM.pt')
        #
        # print(x)
        #
        # Following commands and a bit of manual work were used to produce python bytes from resulting files:
        #
        # file = open('filename', 'rb')
        # data = file.read()
        # file.close()
        # print("\n".join(textwrap.wrap(str(data), 80)))
        #
        # BOM in this context is used as Byte Order Mark.
        #
        data_le_no_bom = (b'PK\x03\x04\x00\x00\x08\x08\x00\x00\x00\x00\x00\x00\x00\x00\x00\x00\x00\x00\x00'
                          b'\x00\x00\x00\x00\x00\x17\x00\x0b\x00tensor.long.LE/data.pklFB\x07\x00ZZZZZZZ\x80'
                          b'\x02ctorch._utils\n_rebuild_tensor_v2\nq\x00((X\x07\x00\x00\x00storageq\x01ctorc'
                          b'h\nLongStorage\nq\x02X\x01\x00\x00\x000q\x03X\x03\x00\x00\x00cpuq\x04K\x10tq\x05'
                          b'QK\x00K\x04K\x04\x86q\x06K\x04K\x01\x86q\x07\x89ccollections\nOrderedDict\nq\x08'
                          b')Rq\ttq\nRq\x0b.PK\x07\x08 \xbd\xd7\xb0\x99\x00\x00\x00\x99\x00\x00\x00PK\x03\x04'
                          b'\x00\x00\x08\x08\x00\x00\x00\x00\x00\x00\x00\x00\x00\x00\x00\x00\x00\x00\x00\x00'
                          b'\x00\x00\x15\x00$\x00tensor.long.LE/data/0FB \x00ZZZZZZZZZZZZZZZZZZZZZZZZZZZZZZ'
                          b'ZZl\xfa\xda\xbe\x00\x00\x00\x00GQ^\xa9\xff\xff\xff\xff\xc5\xa4\x19\xa4\x00\x00\x00'
                          b'\x00\xda\x9f\x04\xdd\xff\xff\xff\xff\x9b\xfc\x98\r\x00\x00\x00\x00\x8e\xb3\xb6'
                          b'=\x00\x00\x00\x00n}\xd2\x8f\xff\xff\xff\xff\xe2\xfe\x14u\xff\xff\xff\xff\xf1\x01'
                          b'T\x07\xff\xff\xff\xff\x9b\xb3"\x7f\xff\xff\xff\xff\xb2p\x07\xfc\xff\xff\xff\xff\x1f'
                          b'1\xa6M\x00\x00\x00\x00a\xaa|u\xff\xff\xff\xff2Y\x12;\x00\x00\x00\x00\'J\xb7\xcb'
                          b'\x00\x00\x00\x00m\xb2\x1c\xe1\xff\xff\xff\xffPK\x07\x08\xd5\x00\xa1r\x80\x00\x00'
                          b'\x00\x80\x00\x00\x00PK\x03\x04\x00\x00\x08\x08\x00\x00\x00\x00\x00\x00\x00\x00'
                          b'\x00\x00\x00\x00\x00\x00\x00\x00\x00\x00\x16\x00<\x00tensor.long.LE/versionFB8\x00'
                          b'ZZZZZZZZZZZZZZZZZZZZZZZZZZZZZZZZZZZZZZZZZZZZZZZZZZZZZZZZ3\nPK\x07\x08\xd1\x9eg'
                          b'U\x02\x00\x00\x00\x02\x00\x00\x00PK\x01\x02\x00\x00\x00\x00\x08\x08\x00\x00\x00\x00'
                          b'\x00\x00 \xbd\xd7\xb0\x99\x00\x00\x00\x99\x00\x00\x00\x17\x00\x00\x00\x00\x00'
                          b'\x00\x00\x00\x00\x00\x00\x00\x00\x00\x00\x00\x00tensor.long.LE/data.pklPK\x01\x02'
                          b'\x00\x00\x00\x00\x08\x08\x00\x00\x00\x00\x00\x00\xd5\x00\xa1r\x80\x00\x00\x00\x80'
                          b'\x00\x00\x00\x15\x00\x00\x00\x00\x00\x00\x00\x00\x00\x00\x00\x00\x00\xe9\x00\x00'
                          b'\x00tensor.long.LE/data/0PK\x01\x02\x00\x00\x00\x00\x08\x08\x00\x00\x00\x00\x00'
                          b'\x00\xd1\x9egU\x02\x00\x00\x00\x02\x00\x00\x00\x16\x00\x00\x00\x00\x00\x00\x00\x00'
                          b'\x00\x00\x00\x00\x00\xd0\x01\x00\x00tensor.long.LE/versionPK\x06\x06,\x00\x00'
                          b'\x00\x00\x00\x00\x00\x1e\x03-\x00\x00\x00\x00\x00\x00\x00\x00\x00\x03\x00\x00\x00'
                          b'\x00\x00\x00\x00\x03\x00\x00\x00\x00\x00\x00\x00\xcc\x00\x00\x00\x00\x00\x00\x00'
                          b'R\x02\x00\x00\x00\x00\x00\x00PK\x06\x07\x00\x00\x00\x00\x1e\x03\x00\x00\x00\x00'
                          b'\x00\x00\x01\x00\x00\x00PK\x05\x06\x00\x00\x00\x00\x03\x00\x03\x00\xcc\x00\x00\x00'
                          b'R\x02\x00\x00\x00\x00')

        data_le_bom = (b'PK\x03\x04\x00\x00\x08\x08\x00\x00\x00\x00\x00\x00\x00\x00\x00\x00\x00\x00\x00'
                       b'\x00\x00\x00\x00\x00\x1b\x00\x07\x00tensor.long.LE.BOM/data.pklFB\x03\x00ZZZ\x80'
                       b'\x02ctorch._utils\n_rebuild_tensor_v2\nq\x00((X\x07\x00\x00\x00storageq\x01ctorc'
                       b'h\nLongStorage\nq\x02X\x01\x00\x00\x000q\x03X\x03\x00\x00\x00cpuq\x04K\x10tq\x05'
                       b'QK\x00K\x04K\x04\x86q\x06K\x04K\x01\x86q\x07\x89ccollections\nOrderedDict\nq\x08'
                       b')Rq\ttq\nRq\x0b.PK\x07\x08 \xbd\xd7\xb0\x99\x00\x00\x00\x99\x00\x00\x00PK\x03\x04'
                       b'\x00\x00\x08\x08\x00\x00\x00\x00\x00\x00\x00\x00\x00\x00\x00\x00\x00\x00\x00\x00'
                       b'\x00\x00\x1c\x00\x1d\x00tensor.long.LE.BOM/byteorderFB\x19\x00ZZZZZZZZZZZZZZZZZ'
                       b'ZZZZZZZZlittlePK\x07\x08\x85=\xe3\x19\x06\x00\x00\x00\x06\x00\x00\x00PK\x03\x04\x00'
                       b'\x00\x08\x08\x00\x00\x00\x00\x00\x00\x00\x00\x00\x00\x00\x00\x00\x00\x00\x00\x00'
                       b'\x00\x19\x003\x00tensor.long.LE.BOM/data/0FB/\x00ZZZZZZZZZZZZZZZZZZZZZZZZZZZZ'
                       b'ZZZZZZZZZZZZZZZZZZZl\xfa\xda\xbe\x00\x00\x00\x00GQ^\xa9\xff\xff\xff\xff\xc5\xa4\x19'
                       b'\xa4\x00\x00\x00\x00\xda\x9f\x04\xdd\xff\xff\xff\xff\x9b\xfc\x98\r\x00\x00\x00'
                       b'\x00\x8e\xb3\xb6=\x00\x00\x00\x00n}\xd2\x8f\xff\xff\xff\xff\xe2\xfe\x14u\xff\xff'
                       b'\xff\xff\xf1\x01T\x07\xff\xff\xff\xff\x9b\xb3"\x7f\xff\xff\xff\xff\xb2p\x07\xfc'
                       b'\xff\xff\xff\xff\x1f1\xa6M\x00\x00\x00\x00a\xaa|u\xff\xff\xff\xff2Y\x12;\x00\x00'
                       b'\x00\x00\'J\xb7\xcb\x00\x00\x00\x00m\xb2\x1c\xe1\xff\xff\xff\xffPK\x07\x08\xd5\x00'
                       b'\xa1r\x80\x00\x00\x00\x80\x00\x00\x00PK\x03\x04\x00\x00\x08\x08\x00\x00\x00\x00'
                       b'\x00\x00\x00\x00\x00\x00\x00\x00\x00\x00\x00\x00\x00\x00\x1a\x008\x00tensor.lon'
                       b'g.LE.BOM/versionFB4\x00ZZZZZZZZZZZZZZZZZZZZZZZZZZZZZZZZZZZZZZZZZZZZZZZZZZZZ3\nPK'
                       b'\x07\x08\xd1\x9egU\x02\x00\x00\x00\x02\x00\x00\x00PK\x01\x02\x00\x00\x00\x00\x08'
                       b'\x08\x00\x00\x00\x00\x00\x00 \xbd\xd7\xb0\x99\x00\x00\x00\x99\x00\x00\x00\x1b\x00'
                       b'\x00\x00\x00\x00\x00\x00\x00\x00\x00\x00\x00\x00\x00\x00\x00\x00tensor.long.LE.'
                       b'BOM/data.pklPK\x01\x02\x00\x00\x00\x00\x08\x08\x00\x00\x00\x00\x00\x00\x85=\xe3\x19'
                       b'\x06\x00\x00\x00\x06\x00\x00\x00\x1c\x00\x00\x00\x00\x00\x00\x00\x00\x00\x00\x00'
                       b'\x00\x00\xe9\x00\x00\x00tensor.long.LE.BOM/byteorderPK\x01\x02\x00\x00\x00\x00'
                       b'\x08\x08\x00\x00\x00\x00\x00\x00\xd5\x00\xa1r\x80\x00\x00\x00\x80\x00\x00\x00\x19'
                       b'\x00\x00\x00\x00\x00\x00\x00\x00\x00\x00\x00\x00\x00V\x01\x00\x00tensor.long.L'
                       b'E.BOM/data/0PK\x01\x02\x00\x00\x00\x00\x08\x08\x00\x00\x00\x00\x00\x00\xd1\x9egU'
                       b'\x02\x00\x00\x00\x02\x00\x00\x00\x1a\x00\x00\x00\x00\x00\x00\x00\x00\x00\x00\x00'
                       b'\x00\x00P\x02\x00\x00tensor.long.LE.BOM/versionPK\x06\x06,\x00\x00\x00\x00\x00\x00'
                       b'\x00\x1e\x03-\x00\x00\x00\x00\x00\x00\x00\x00\x00\x04\x00\x00\x00\x00\x00\x00\x00'
                       b'\x04\x00\x00\x00\x00\x00\x00\x00"\x01\x00\x00\x00\x00\x00\x00\xd2\x02\x00\x00'
                       b'\x00\x00\x00\x00PK\x06\x07\x00\x00\x00\x00\xf4\x03\x00\x00\x00\x00\x00\x00\x01\x00'
                       b'\x00\x00PK\x05\x06\x00\x00\x00\x00\x04\x00\x04\x00"\x01\x00\x00\xd2\x02\x00\x00'
                       b'\x00\x00')

        data_be_no_bom = (b'PK\x03\x04\x00\x00\x08\x08\x00\x00\x00\x00\x00\x00\x00\x00\x00\x00\x00\x00\x00'
                          b'\x00\x00\x00\x00\x00\x17\x00\x0b\x00tensor.long.BE/data.pklFB\x07\x00ZZZZZZZ\x80'
                          b'\x02ctorch._utils\n_rebuild_tensor_v2\nq\x00((X\x07\x00\x00\x00storageq\x01ctorc'
                          b'h\nLongStorage\nq\x02X\x01\x00\x00\x000q\x03X\x03\x00\x00\x00cpuq\x04K\x10tq\x05'
                          b'QK\x00K\x04K\x04\x86q\x06K\x04K\x01\x86q\x07\x89ccollections\nOrderedDict\nq\x08'
                          b')Rq\ttq\nRq\x0b.PK\x07\x08 \xbd\xd7\xb0\x99\x00\x00\x00\x99\x00\x00\x00PK\x03\x04'
                          b'\x00\x00\x08\x08\x00\x00\x00\x00\x00\x00\x00\x00\x00\x00\x00\x00\x00\x00\x00\x00'
                          b'\x00\x00\x15\x00$\x00tensor.long.BE/data/0FB \x00ZZZZZZZZZZZZZZZZZZZZZZZZZZZZZZ'
                          b'ZZ\x00\x00\x00\x00\xbe\xda\xfal\xff\xff\xff\xff\xa9^QG\x00\x00\x00\x00\xa4\x19\xa4'
                          b'\xc5\xff\xff\xff\xff\xdd\x04\x9f\xda\x00\x00\x00\x00\r\x98\xfc\x9b\x00\x00\x00'
                          b'\x00=\xb6\xb3\x8e\xff\xff\xff\xff\x8f\xd2}n\xff\xff\xff\xffu\x14\xfe\xe2\xff\xff'
                          b'\xff\xff\x07T\x01\xf1\xff\xff\xff\xff\x7f"\xb3\x9b\xff\xff\xff\xff\xfc\x07p\xb2\x00'
                          b'\x00\x00\x00M\xa61\x1f\xff\xff\xff\xffu|\xaaa\x00\x00\x00\x00;\x12Y2\x00\x00\x00'
                          b'\x00\xcb\xb7J\'\xff\xff\xff\xff\xe1\x1c\xb2mPK\x07\x08\xb9\x1b\x81j\x80\x00\x00'
                          b'\x00\x80\x00\x00\x00PK\x03\x04\x00\x00\x08\x08\x00\x00\x00\x00\x00\x00\x00\x00'
                          b'\x00\x00\x00\x00\x00\x00\x00\x00\x00\x00\x16\x00<\x00tensor.long.BE/versionFB8\x00'
                          b'ZZZZZZZZZZZZZZZZZZZZZZZZZZZZZZZZZZZZZZZZZZZZZZZZZZZZZZZZ3\nPK\x07\x08\xd1\x9eg'
                          b'U\x02\x00\x00\x00\x02\x00\x00\x00PK\x01\x02\x00\x00\x00\x00\x08\x08\x00\x00\x00\x00'
                          b'\x00\x00 \xbd\xd7\xb0\x99\x00\x00\x00\x99\x00\x00\x00\x17\x00\x00\x00\x00\x00'
                          b'\x00\x00\x00\x00\x00\x00\x00\x00\x00\x00\x00\x00tensor.long.BE/data.pklPK\x01\x02'
                          b'\x00\x00\x00\x00\x08\x08\x00\x00\x00\x00\x00\x00\xb9\x1b\x81j\x80\x00\x00\x00\x80'
                          b'\x00\x00\x00\x15\x00\x00\x00\x00\x00\x00\x00\x00\x00\x00\x00\x00\x00\xe9\x00\x00'
                          b'\x00tensor.long.BE/data/0PK\x01\x02\x00\x00\x00\x00\x08\x08\x00\x00\x00\x00\x00'
                          b'\x00\xd1\x9egU\x02\x00\x00\x00\x02\x00\x00\x00\x16\x00\x00\x00\x00\x00\x00\x00\x00'
                          b'\x00\x00\x00\x00\x00\xd0\x01\x00\x00tensor.long.BE/versionPK\x06\x06,\x00\x00'
                          b'\x00\x00\x00\x00\x00\x1e\x03-\x00\x00\x00\x00\x00\x00\x00\x00\x00\x03\x00\x00\x00'
                          b'\x00\x00\x00\x00\x03\x00\x00\x00\x00\x00\x00\x00\xcc\x00\x00\x00\x00\x00\x00\x00'
                          b'R\x02\x00\x00\x00\x00\x00\x00PK\x06\x07\x00\x00\x00\x00\x1e\x03\x00\x00\x00\x00'
                          b'\x00\x00\x01\x00\x00\x00PK\x05\x06\x00\x00\x00\x00\x03\x00\x03\x00\xcc\x00\x00\x00'
                          b'R\x02\x00\x00\x00\x00')

        data_be_bom = (b'PK\x03\x04\x00\x00\x08\x08\x00\x00\x00\x00\x00\x00\x00\x00\x00\x00\x00\x00\x00'
                       b'\x00\x00\x00\x00\x00\x1b\x00\x07\x00tensor.long.BE.BOM/data.pklFB\x03\x00ZZZ\x80'
                       b'\x02ctorch._utils\n_rebuild_tensor_v2\nq\x00((X\x07\x00\x00\x00storageq\x01ctorc'
                       b'h\nLongStorage\nq\x02X\x01\x00\x00\x000q\x03X\x03\x00\x00\x00cpuq\x04K\x10tq\x05'
                       b'QK\x00K\x04K\x04\x86q\x06K\x04K\x01\x86q\x07\x89ccollections\nOrderedDict\nq\x08'
                       b')Rq\ttq\nRq\x0b.PK\x07\x08 \xbd\xd7\xb0\x99\x00\x00\x00\x99\x00\x00\x00PK\x03\x04'
                       b'\x00\x00\x08\x08\x00\x00\x00\x00\x00\x00\x00\x00\x00\x00\x00\x00\x00\x00\x00\x00'
                       b'\x00\x00\x1c\x00\x1d\x00tensor.long.BE.BOM/byteorderFB\x19\x00ZZZZZZZZZZZZZZZZZ'
                       b'ZZZZZZZZbigPK\x07\x08I\xe2\xfb\xd3\x03\x00\x00\x00\x03\x00\x00\x00PK\x03\x04\x00'
                       b'\x00\x08\x08\x00\x00\x00\x00\x00\x00\x00\x00\x00\x00\x00\x00\x00\x00\x00\x00\x00'
                       b'\x00\x19\x006\x00tensor.long.BE.BOM/data/0FB2\x00ZZZZZZZZZZZZZZZZZZZZZZZZZZZZZZZ'
                       b'ZZZZZZZZZZZZZZZZZZZ\x00\x00\x00\x00\xbe\xda\xfal\xff\xff\xff\xff\xa9^QG\x00\x00\x00'
                       b'\x00\xa4\x19\xa4\xc5\xff\xff\xff\xff\xdd\x04\x9f\xda\x00\x00\x00\x00\r\x98\xfc'
                       b'\x9b\x00\x00\x00\x00=\xb6\xb3\x8e\xff\xff\xff\xff\x8f\xd2}n\xff\xff\xff\xffu\x14'
                       b'\xfe\xe2\xff\xff\xff\xff\x07T\x01\xf1\xff\xff\xff\xff\x7f"\xb3\x9b\xff\xff\xff\xff'
                       b'\xfc\x07p\xb2\x00\x00\x00\x00M\xa61\x1f\xff\xff\xff\xffu|\xaaa\x00\x00\x00\x00'
                       b';\x12Y2\x00\x00\x00\x00\xcb\xb7J\'\xff\xff\xff\xff\xe1\x1c\xb2mPK\x07\x08\xb9\x1b'
                       b'\x81j\x80\x00\x00\x00\x80\x00\x00\x00PK\x03\x04\x00\x00\x08\x08\x00\x00\x00\x00'
                       b'\x00\x00\x00\x00\x00\x00\x00\x00\x00\x00\x00\x00\x00\x00\x1a\x008\x00tensor.lon'
                       b'g.BE.BOM/versionFB4\x00ZZZZZZZZZZZZZZZZZZZZZZZZZZZZZZZZZZZZZZZZZZZZZZZZZZZZ3\nPK'
                       b'\x07\x08\xd1\x9egU\x02\x00\x00\x00\x02\x00\x00\x00PK\x01\x02\x00\x00\x00\x00\x08'
                       b'\x08\x00\x00\x00\x00\x00\x00 \xbd\xd7\xb0\x99\x00\x00\x00\x99\x00\x00\x00\x1b\x00'
                       b'\x00\x00\x00\x00\x00\x00\x00\x00\x00\x00\x00\x00\x00\x00\x00\x00tensor.long.BE.'
                       b'BOM/data.pklPK\x01\x02\x00\x00\x00\x00\x08\x08\x00\x00\x00\x00\x00\x00I\xe2\xfb\xd3'
                       b'\x03\x00\x00\x00\x03\x00\x00\x00\x1c\x00\x00\x00\x00\x00\x00\x00\x00\x00\x00\x00'
                       b'\x00\x00\xe9\x00\x00\x00tensor.long.BE.BOM/byteorderPK\x01\x02\x00\x00\x00\x00'
                       b'\x08\x08\x00\x00\x00\x00\x00\x00\xb9\x1b\x81j\x80\x00\x00\x00\x80\x00\x00\x00\x19'
                       b'\x00\x00\x00\x00\x00\x00\x00\x00\x00\x00\x00\x00\x00S\x01\x00\x00tensor.long.B'
                       b'E.BOM/data/0PK\x01\x02\x00\x00\x00\x00\x08\x08\x00\x00\x00\x00\x00\x00\xd1\x9egU'
                       b'\x02\x00\x00\x00\x02\x00\x00\x00\x1a\x00\x00\x00\x00\x00\x00\x00\x00\x00\x00\x00'
                       b'\x00\x00P\x02\x00\x00tensor.long.BE.BOM/versionPK\x06\x06,\x00\x00\x00\x00\x00\x00'
                       b'\x00\x1e\x03-\x00\x00\x00\x00\x00\x00\x00\x00\x00\x04\x00\x00\x00\x00\x00\x00\x00'
                       b'\x04\x00\x00\x00\x00\x00\x00\x00"\x01\x00\x00\x00\x00\x00\x00\xd2\x02\x00\x00'
                       b'\x00\x00\x00\x00PK\x06\x07\x00\x00\x00\x00\xf4\x03\x00\x00\x00\x00\x00\x00\x01\x00'
                       b'\x00\x00PK\x05\x06\x00\x00\x00\x00\x04\x00\x04\x00"\x01\x00\x00\xd2\x02\x00\x00'
                       b'\x00\x00')

        current_load_endian = get_default_load_endianness()

        buf_le_no_bom = io.BytesIO(data_le_no_bom)
        buf_le_bom = io.BytesIO(data_le_bom)
        buf_be_no_bom = io.BytesIO(data_be_no_bom)
        buf_be_bom = io.BytesIO(data_be_bom)

        try:
            set_default_load_endianness(LoadEndianness.NATIVE)
            tensor_le_no_bom = torch.load(buf_le_no_bom)
            tensor_be_no_bom = torch.load(buf_be_no_bom)
        finally:
            set_default_load_endianness(current_load_endian)

        tensor_le_bom = torch.load(buf_le_bom)
        tensor_be_bom = torch.load(buf_be_bom)

        buf_le_no_bom.seek(0)
        buf_be_no_bom.seek(0)

        try:
            set_default_load_endianness(LoadEndianness.LITTLE)
            tensor_le_no_bom_little = torch.load(buf_le_no_bom)
            tensor_be_no_bom_little = torch.load(buf_be_no_bom)
        finally:
            set_default_load_endianness(current_load_endian)

        buf_le_no_bom.seek(0)
        buf_be_no_bom.seek(0)

        try:
            set_default_load_endianness(LoadEndianness.BIG)
            tensor_le_no_bom_big = torch.load(buf_le_no_bom)
            tensor_be_no_bom_big = torch.load(buf_be_no_bom)
        finally:
            set_default_load_endianness(current_load_endian)

        self.assertTrue(torch.equal(tensor_le_bom, tensor_be_bom))
        self.assertFalse(torch.equal(tensor_le_no_bom, tensor_be_no_bom))
        self.assertTrue(torch.equal(tensor_le_no_bom_little, tensor_le_bom))
        self.assertFalse(torch.equal(tensor_be_no_bom_little, tensor_be_bom))
        self.assertFalse(torch.equal(tensor_le_no_bom_big, tensor_le_bom))
        self.assertTrue(torch.equal(tensor_be_no_bom_big, tensor_be_bom))

        if (sys.byteorder == 'little'):
            self.assertTrue(torch.equal(tensor_le_no_bom, tensor_le_bom))
            self.assertTrue(torch.equal(tensor_le_no_bom, tensor_be_bom))
            self.assertFalse(torch.equal(tensor_be_no_bom, tensor_le_bom))
            self.assertFalse(torch.equal(tensor_be_no_bom, tensor_be_bom))
        else:
            self.assertFalse(torch.equal(tensor_le_no_bom, tensor_le_bom))
            self.assertFalse(torch.equal(tensor_le_no_bom, tensor_be_bom))
            self.assertTrue(torch.equal(tensor_be_no_bom, tensor_le_bom))
            self.assertTrue(torch.equal(tensor_be_no_bom, tensor_be_bom))

    def test_serialization_load_bom_data_int(self):
        # 1. Generated on LE system using following commands:
        #
        # import torch
        #
        # x = torch.randint(-2147483648, 2147483648, [4, 4], dtype=torch.int)
        #
        # torch.save(x, "tensor.int.LE.pt", _disable_byteorder_record=True)
        # torch.save(x, "tensor.int.LE.BOM.pt")
        #
        # print(x)
        #
        # 2. After that it is resaved on BE system with following commands:
        #
        # import torch
        #
        # x = torch.load('tensor.int.LE.BOM.pt')
        #
        # torch.save(x, 'tensor.int.BE.pt', _disable_byteorder_record=True)
        # torch.save(x, 'tensor.int.BE.BOM.pt')
        #
        # print(x)
        #
        # Following commands and a bit of manual work were used to produce python bytes from resulting files:
        #
        # file = open('filename', 'rb')
        # data = file.read()
        # file.close()
        # print("\n".join(textwrap.wrap(str(data), 80)))
        #
        # BOM in this context is used as Byte Order Mark.
        #
        data_le_no_bom = (b'PK\x03\x04\x00\x00\x08\x08\x00\x00\x00\x00\x00\x00\x00\x00\x00\x00\x00\x00\x00'
                          b'\x00\x00\x00\x00\x00\x16\x00\x0c\x00tensor.int.LE/data.pklFB\x08\x00ZZZZZZZZ\x80'
                          b'\x02ctorch._utils\n_rebuild_tensor_v2\nq\x00((X\x07\x00\x00\x00storageq\x01ctorc'
                          b'h\nIntStorage\nq\x02X\x01\x00\x00\x000q\x03X\x03\x00\x00\x00cpuq\x04K\x10tq\x05Q'
                          b'K\x00K\x04K\x04\x86q\x06K\x04K\x01\x86q\x07\x89ccollections\nOrderedDict\nq\x08)'
                          b'Rq\ttq\nRq\x0b.PK\x07\x08\xdd\xa0\'\xa8\x98\x00\x00\x00\x98\x00\x00\x00PK\x03\x04'
                          b'\x00\x00\x08\x08\x00\x00\x00\x00\x00\x00\x00\x00\x00\x00\x00\x00\x00\x00\x00\x00'
                          b'\x00\x00\x14\x00&\x00tensor.int.LE/data/0FB"\x00ZZZZZZZZZZZZZZZZZZZZZZZZZZZZZZZ'
                          b'ZZZ\xf6\x19\x95i\xfaL\x1f\t%\xa3\r\xb8\xe5\xcfN\xe2\xa2\xc7\x8f\xb4\xfd\xf5(2\xe3'
                          b'YX\xf5\x1dhO}\xeb\xba\xcf\x02\x8b\x84\xdd>L\xbc(\xc7\x92Q\x98\xa6\x1aQ^w\xea\x93'
                          b'2>\xad\x87D\xdd\x9el\xb6\x15PK\x07\x08W\x1c\xcd\x19@\x00\x00\x00@\x00\x00\x00PK'
                          b'\x03\x04\x00\x00\x08\x08\x00\x00\x00\x00\x00\x00\x00\x00\x00\x00\x00\x00\x00\x00'
                          b'\x00\x00\x00\x00\x15\x00=\x00tensor.int.LE/versionFB9\x00ZZZZZZZZZZZZZZZZZZZZZZZ'
                          b'ZZZZZZZZZZZZZZZZZZZZZZZZZZZZZZZZZZ3\nPK\x07\x08\xd1\x9egU\x02\x00\x00\x00\x02\x00'
                          b'\x00\x00PK\x01\x02\x00\x00\x00\x00\x08\x08\x00\x00\x00\x00\x00\x00\xdd\xa0\'\xa8'
                          b'\x98\x00\x00\x00\x98\x00\x00\x00\x16\x00\x00\x00\x00\x00\x00\x00\x00\x00\x00\x00'
                          b'\x00\x00\x00\x00\x00\x00tensor.int.LE/data.pklPK\x01\x02\x00\x00\x00\x00\x08\x08'
                          b'\x00\x00\x00\x00\x00\x00W\x1c\xcd\x19@\x00\x00\x00@\x00\x00\x00\x14\x00\x00\x00'
                          b'\x00\x00\x00\x00\x00\x00\x00\x00\x00\x00\xe8\x00\x00\x00tensor.int.LE/data/0PK\x01'
                          b'\x02\x00\x00\x00\x00\x08\x08\x00\x00\x00\x00\x00\x00\xd1\x9egU\x02\x00\x00\x00'
                          b'\x02\x00\x00\x00\x15\x00\x00\x00\x00\x00\x00\x00\x00\x00\x00\x00\x00\x00\x90\x01'
                          b'\x00\x00tensor.int.LE/versionPK\x06\x06,\x00\x00\x00\x00\x00\x00\x00\x1e\x03-\x00'
                          b'\x00\x00\x00\x00\x00\x00\x00\x00\x03\x00\x00\x00\x00\x00\x00\x00\x03\x00\x00\x00'
                          b'\x00\x00\x00\x00\xc9\x00\x00\x00\x00\x00\x00\x00\x12\x02\x00\x00\x00\x00\x00\x00'
                          b'PK\x06\x07\x00\x00\x00\x00\xdb\x02\x00\x00\x00\x00\x00\x00\x01\x00\x00\x00PK\x05'
                          b'\x06\x00\x00\x00\x00\x03\x00\x03\x00\xc9\x00\x00\x00\x12\x02\x00\x00\x00\x00')

        data_le_bom = (b"PK\x03\x04\x00\x00\x08\x08\x00\x00\x00\x00\x00\x00\x00\x00\x00\x00\x00\x00\x00"
                       b"\x00\x00\x00\x00\x00\x1a\x00\x08\x00tensor.int.LE.BOM/data.pklFB\x04\x00ZZZZ\x80"
                       b"\x02ctorch._utils\n_rebuild_tensor_v2\nq\x00((X\x07\x00\x00\x00storageq\x01ctorc"
                       b"h\nIntStorage\nq\x02X\x01\x00\x00\x000q\x03X\x03\x00\x00\x00cpuq\x04K\x10tq\x05Q"
                       b"K\x00K\x04K\x04\x86q\x06K\x04K\x01\x86q\x07\x89ccollections\nOrderedDict\nq\x08)"
                       b"Rq\ttq\nRq\x0b.PK\x07\x08\xdd\xa0'\xa8\x98\x00\x00\x00\x98\x00\x00\x00PK\x03\x04"
                       b"\x00\x00\x08\x08\x00\x00\x00\x00\x00\x00\x00\x00\x00\x00\x00\x00\x00\x00\x00\x00"
                       b"\x00\x00\x1b\x00\x1f\x00tensor.int.LE.BOM/byteorderFB\x1b\x00ZZZZZZZZZZZZZZZZZZZ"
                       b"ZZZZZZZZlittlePK\x07\x08\x85=\xe3\x19\x06\x00\x00\x00\x06\x00\x00\x00PK\x03\x04\x00"
                       b"\x00\x08\x08\x00\x00\x00\x00\x00\x00\x00\x00\x00\x00\x00\x00\x00\x00\x00\x00\x00"
                       b"\x00\x18\x004\x00tensor.int.LE.BOM/data/0FB0\x00ZZZZZZZZZZZZZZZZZZZZZZZZZZZZZ"
                       b"ZZZZZZZZZZZZZZZZZZZ\xf6\x19\x95i\xfaL\x1f\t%\xa3\r\xb8\xe5\xcfN\xe2\xa2\xc7\x8f\xb4"
                       b"\xfd\xf5(2\xe3YX\xf5\x1dhO}\xeb\xba\xcf\x02\x8b\x84\xdd>L\xbc(\xc7\x92Q\x98\xa6"
                       b"\x1aQ^w\xea\x932>\xad\x87D\xdd\x9el\xb6\x15PK\x07\x08W\x1c\xcd\x19@\x00\x00\x00"
                       b"@\x00\x00\x00PK\x03\x04\x00\x00\x08\x08\x00\x00\x00\x00\x00\x00\x00\x00\x00\x00"
                       b"\x00\x00\x00\x00\x00\x00\x00\x00\x19\x009\x00tensor.int.LE.BOM/versionFB5\x00ZZZ"
                       b"ZZZZZZZZZZZZZZZZZZZZZZZZZZZZZZZZZZZZZZZZZZZZZZZZZZ3\nPK\x07\x08\xd1\x9egU\x02\x00"
                       b"\x00\x00\x02\x00\x00\x00PK\x01\x02\x00\x00\x00\x00\x08\x08\x00\x00\x00\x00\x00\x00"
                       b"\xdd\xa0'\xa8\x98\x00\x00\x00\x98\x00\x00\x00\x1a\x00\x00\x00\x00\x00\x00\x00"
                       b"\x00\x00\x00\x00\x00\x00\x00\x00\x00\x00tensor.int.LE.BOM/data.pklPK\x01\x02\x00"
                       b"\x00\x00\x00\x08\x08\x00\x00\x00\x00\x00\x00\x85=\xe3\x19\x06\x00\x00\x00\x06\x00"
                       b"\x00\x00\x1b\x00\x00\x00\x00\x00\x00\x00\x00\x00\x00\x00\x00\x00\xe8\x00\x00\x00"
                       b"tensor.int.LE.BOM/byteorderPK\x01\x02\x00\x00\x00\x00\x08\x08\x00\x00\x00\x00\x00"
                       b"\x00W\x1c\xcd\x19@\x00\x00\x00@\x00\x00\x00\x18\x00\x00\x00\x00\x00\x00\x00\x00"
                       b"\x00\x00\x00\x00\x00V\x01\x00\x00tensor.int.LE.BOM/data/0PK\x01\x02\x00\x00\x00"
                       b"\x00\x08\x08\x00\x00\x00\x00\x00\x00\xd1\x9egU\x02\x00\x00\x00\x02\x00\x00\x00\x19"
                       b"\x00\x00\x00\x00\x00\x00\x00\x00\x00\x00\x00\x00\x00\x10\x02\x00\x00tensor.int"
                       b".LE.BOM/versionPK\x06\x06,\x00\x00\x00\x00\x00\x00\x00\x1e\x03-\x00\x00\x00\x00\x00"
                       b"\x00\x00\x00\x00\x04\x00\x00\x00\x00\x00\x00\x00\x04\x00\x00\x00\x00\x00\x00\x00"
                       b"\x1e\x01\x00\x00\x00\x00\x00\x00\x92\x02\x00\x00\x00\x00\x00\x00PK\x06\x07\x00"
                       b"\x00\x00\x00\xb0\x03\x00\x00\x00\x00\x00\x00\x01\x00\x00\x00PK\x05\x06\x00\x00\x00"
                       b"\x00\x04\x00\x04\x00\x1e\x01\x00\x00\x92\x02\x00\x00\x00\x00")

        data_be_no_bom = (b'PK\x03\x04\x00\x00\x08\x08\x00\x00\x00\x00\x00\x00\x00\x00\x00\x00\x00\x00\x00'
                          b'\x00\x00\x00\x00\x00\x16\x00\x0c\x00tensor.int.BE/data.pklFB\x08\x00ZZZZZZZZ\x80'
                          b'\x02ctorch._utils\n_rebuild_tensor_v2\nq\x00((X\x07\x00\x00\x00storageq\x01ctorc'
                          b'h\nIntStorage\nq\x02X\x01\x00\x00\x000q\x03X\x03\x00\x00\x00cpuq\x04K\x10tq\x05Q'
                          b'K\x00K\x04K\x04\x86q\x06K\x04K\x01\x86q\x07\x89ccollections\nOrderedDict\nq\x08)'
                          b'Rq\ttq\nRq\x0b.PK\x07\x08\xdd\xa0\'\xa8\x98\x00\x00\x00\x98\x00\x00\x00PK\x03\x04'
                          b'\x00\x00\x08\x08\x00\x00\x00\x00\x00\x00\x00\x00\x00\x00\x00\x00\x00\x00\x00\x00'
                          b'\x00\x00\x14\x00&\x00tensor.int.BE/data/0FB"\x00ZZZZZZZZZZZZZZZZZZZZZZZZZZZZZZZ'
                          b'ZZZi\x95\x19\xf6\t\x1fL\xfa\xb8\r\xa3%\xe2N\xcf\xe5\xb4\x8f\xc7\xa22(\xf5\xfd\xf5'
                          b'XY\xe3}Oh\x1d\x02\xcf\xba\xeb>\xdd\x84\x8b\xc7(\xbcL\xa6\x98Q\x92w^Q\x1a>2\x93\xea'
                          b'\xddD\x87\xad\x15\xb6l\x9ePK\x07\x08rq\x19^@\x00\x00\x00@\x00\x00\x00PK\x03\x04'
                          b'\x00\x00\x08\x08\x00\x00\x00\x00\x00\x00\x00\x00\x00\x00\x00\x00\x00\x00\x00\x00'
                          b'\x00\x00\x15\x00=\x00tensor.int.BE/versionFB9\x00ZZZZZZZZZZZZZZZZZZZZZZZZZZZZZ'
                          b'ZZZZZZZZZZZZZZZZZZZZZZZZZZZZ3\nPK\x07\x08\xd1\x9egU\x02\x00\x00\x00\x02\x00\x00\x00'
                          b'PK\x01\x02\x00\x00\x00\x00\x08\x08\x00\x00\x00\x00\x00\x00\xdd\xa0\'\xa8\x98\x00'
                          b'\x00\x00\x98\x00\x00\x00\x16\x00\x00\x00\x00\x00\x00\x00\x00\x00\x00\x00\x00\x00'
                          b'\x00\x00\x00\x00tensor.int.BE/data.pklPK\x01\x02\x00\x00\x00\x00\x08\x08\x00\x00'
                          b'\x00\x00\x00\x00rq\x19^@\x00\x00\x00@\x00\x00\x00\x14\x00\x00\x00\x00\x00\x00'
                          b'\x00\x00\x00\x00\x00\x00\x00\xe8\x00\x00\x00tensor.int.BE/data/0PK\x01\x02\x00\x00'
                          b'\x00\x00\x08\x08\x00\x00\x00\x00\x00\x00\xd1\x9egU\x02\x00\x00\x00\x02\x00\x00'
                          b'\x00\x15\x00\x00\x00\x00\x00\x00\x00\x00\x00\x00\x00\x00\x00\x90\x01\x00\x00tens'
                          b'or.int.BE/versionPK\x06\x06,\x00\x00\x00\x00\x00\x00\x00\x1e\x03-\x00\x00\x00\x00'
                          b'\x00\x00\x00\x00\x00\x03\x00\x00\x00\x00\x00\x00\x00\x03\x00\x00\x00\x00\x00\x00'
                          b'\x00\xc9\x00\x00\x00\x00\x00\x00\x00\x12\x02\x00\x00\x00\x00\x00\x00PK\x06\x07\x00'
                          b'\x00\x00\x00\xdb\x02\x00\x00\x00\x00\x00\x00\x01\x00\x00\x00PK\x05\x06\x00\x00'
                          b'\x00\x00\x03\x00\x03\x00\xc9\x00\x00\x00\x12\x02\x00\x00\x00\x00')

        data_be_bom = (b"PK\x03\x04\x00\x00\x08\x08\x00\x00\x00\x00\x00\x00\x00\x00\x00\x00\x00\x00\x00"
                       b"\x00\x00\x00\x00\x00\x1a\x00\x08\x00tensor.int.BE.BOM/data.pklFB\x04\x00ZZZZ\x80"
                       b"\x02ctorch._utils\n_rebuild_tensor_v2\nq\x00((X\x07\x00\x00\x00storageq\x01ctorc"
                       b"h\nIntStorage\nq\x02X\x01\x00\x00\x000q\x03X\x03\x00\x00\x00cpuq\x04K\x10tq\x05Q"
                       b"K\x00K\x04K\x04\x86q\x06K\x04K\x01\x86q\x07\x89ccollections\nOrderedDict\nq\x08)"
                       b"Rq\ttq\nRq\x0b.PK\x07\x08\xdd\xa0'\xa8\x98\x00\x00\x00\x98\x00\x00\x00PK\x03\x04"
                       b"\x00\x00\x08\x08\x00\x00\x00\x00\x00\x00\x00\x00\x00\x00\x00\x00\x00\x00\x00\x00"
                       b"\x00\x00\x1b\x00\x1f\x00tensor.int.BE.BOM/byteorderFB\x1b\x00ZZZZZZZZZZZZZZZZZZZ"
                       b"ZZZZZZZZbigPK\x07\x08I\xe2\xfb\xd3\x03\x00\x00\x00\x03\x00\x00\x00PK\x03\x04\x00"
                       b"\x00\x08\x08\x00\x00\x00\x00\x00\x00\x00\x00\x00\x00\x00\x00\x00\x00\x00\x00\x00"
                       b"\x00\x18\x007\x00tensor.int.BE.BOM/data/0FB3\x00ZZZZZZZZZZZZZZZZZZZZZZZZZZZZZZZZ"
                       b"ZZZZZZZZZZZZZZZZZZZi\x95\x19\xf6\t\x1fL\xfa\xb8\r\xa3%\xe2N\xcf\xe5\xb4\x8f\xc7\xa2"
                       b"2(\xf5\xfd\xf5XY\xe3}Oh\x1d\x02\xcf\xba\xeb>\xdd\x84\x8b\xc7(\xbcL\xa6\x98Q\x92"
                       b"w^Q\x1a>2\x93\xea\xddD\x87\xad\x15\xb6l\x9ePK\x07\x08rq\x19^@\x00\x00\x00@\x00"
                       b"\x00\x00PK\x03\x04\x00\x00\x08\x08\x00\x00\x00\x00\x00\x00\x00\x00\x00\x00\x00\x00"
                       b"\x00\x00\x00\x00\x00\x00\x19\x009\x00tensor.int.BE.BOM/versionFB5\x00ZZZZZZZZZ"
                       b"ZZZZZZZZZZZZZZZZZZZZZZZZZZZZZZZZZZZZZZZZZZZZ3\nPK\x07\x08\xd1\x9egU\x02\x00\x00\x00"
                       b"\x02\x00\x00\x00PK\x01\x02\x00\x00\x00\x00\x08\x08\x00\x00\x00\x00\x00\x00\xdd"
                       b"\xa0'\xa8\x98\x00\x00\x00\x98\x00\x00\x00\x1a\x00\x00\x00\x00\x00\x00\x00\x00\x00"
                       b"\x00\x00\x00\x00\x00\x00\x00\x00tensor.int.BE.BOM/data.pklPK\x01\x02\x00\x00\x00"
                       b"\x00\x08\x08\x00\x00\x00\x00\x00\x00I\xe2\xfb\xd3\x03\x00\x00\x00\x03\x00\x00\x00"
                       b"\x1b\x00\x00\x00\x00\x00\x00\x00\x00\x00\x00\x00\x00\x00\xe8\x00\x00\x00tenso"
                       b"r.int.BE.BOM/byteorderPK\x01\x02\x00\x00\x00\x00\x08\x08\x00\x00\x00\x00\x00\x00"
                       b"rq\x19^@\x00\x00\x00@\x00\x00\x00\x18\x00\x00\x00\x00\x00\x00\x00\x00\x00\x00\x00"
                       b"\x00\x00S\x01\x00\x00tensor.int.BE.BOM/data/0PK\x01\x02\x00\x00\x00\x00\x08\x08"
                       b"\x00\x00\x00\x00\x00\x00\xd1\x9egU\x02\x00\x00\x00\x02\x00\x00\x00\x19\x00\x00\x00"
                       b"\x00\x00\x00\x00\x00\x00\x00\x00\x00\x00\x10\x02\x00\x00tensor.int.BE.BOM/vers"
                       b"ionPK\x06\x06,\x00\x00\x00\x00\x00\x00\x00\x1e\x03-\x00\x00\x00\x00\x00\x00\x00\x00"
                       b"\x00\x04\x00\x00\x00\x00\x00\x00\x00\x04\x00\x00\x00\x00\x00\x00\x00\x1e\x01\x00"
                       b"\x00\x00\x00\x00\x00\x92\x02\x00\x00\x00\x00\x00\x00PK\x06\x07\x00\x00\x00\x00"
                       b"\xb0\x03\x00\x00\x00\x00\x00\x00\x01\x00\x00\x00PK\x05\x06\x00\x00\x00\x00\x04\x00"
                       b"\x04\x00\x1e\x01\x00\x00\x92\x02\x00\x00\x00\x00")

        current_load_endian = get_default_load_endianness()

        buf_le_no_bom = io.BytesIO(data_le_no_bom)
        buf_le_bom = io.BytesIO(data_le_bom)
        buf_be_no_bom = io.BytesIO(data_be_no_bom)
        buf_be_bom = io.BytesIO(data_be_bom)

        try:
            set_default_load_endianness(LoadEndianness.NATIVE)
            tensor_le_no_bom = torch.load(buf_le_no_bom)
            tensor_be_no_bom = torch.load(buf_be_no_bom)
        finally:
            set_default_load_endianness(current_load_endian)

        tensor_le_bom = torch.load(buf_le_bom)
        tensor_be_bom = torch.load(buf_be_bom)

        buf_le_no_bom.seek(0)
        buf_be_no_bom.seek(0)

        try:
            set_default_load_endianness(LoadEndianness.LITTLE)
            tensor_le_no_bom_little = torch.load(buf_le_no_bom)
            tensor_be_no_bom_little = torch.load(buf_be_no_bom)
        finally:
            set_default_load_endianness(current_load_endian)

        buf_le_no_bom.seek(0)
        buf_be_no_bom.seek(0)

        try:
            set_default_load_endianness(LoadEndianness.BIG)
            tensor_le_no_bom_big = torch.load(buf_le_no_bom)
            tensor_be_no_bom_big = torch.load(buf_be_no_bom)
        finally:
            set_default_load_endianness(current_load_endian)

        self.assertTrue(torch.equal(tensor_le_bom, tensor_be_bom))
        self.assertFalse(torch.equal(tensor_le_no_bom, tensor_be_no_bom))
        self.assertTrue(torch.equal(tensor_le_no_bom_little, tensor_le_bom))
        self.assertFalse(torch.equal(tensor_be_no_bom_little, tensor_be_bom))
        self.assertFalse(torch.equal(tensor_le_no_bom_big, tensor_le_bom))
        self.assertTrue(torch.equal(tensor_be_no_bom_big, tensor_be_bom))

        if (sys.byteorder == 'little'):
            self.assertTrue(torch.equal(tensor_le_no_bom, tensor_le_bom))
            self.assertTrue(torch.equal(tensor_le_no_bom, tensor_be_bom))
            self.assertFalse(torch.equal(tensor_be_no_bom, tensor_le_bom))
            self.assertFalse(torch.equal(tensor_be_no_bom, tensor_be_bom))
        else:
            self.assertFalse(torch.equal(tensor_le_no_bom, tensor_le_bom))
            self.assertFalse(torch.equal(tensor_le_no_bom, tensor_be_bom))
            self.assertTrue(torch.equal(tensor_be_no_bom, tensor_le_bom))
            self.assertTrue(torch.equal(tensor_be_no_bom, tensor_be_bom))

    def test_serialization_load_bom_data_int16(self):
        # 1. Generated on LE system using following commands:
        #
        # import torch
        #
        # x = torch.randint(-32768, 32768, [4, 4], dtype=torch.int16)
        #
        # torch.save(x, "tensor.int16.LE.pt", _disable_byteorder_record=True)
        # torch.save(x, "tensor.int16.LE.BOM.pt")
        #
        # print(x)
        #
        # 2. After that it is resaved on BE system with following commands:
        #
        # import torch
        #
        # x = torch.load('tensor.int16.LE.BOM.pt')
        #
        # torch.save(x, 'tensor.int16.BE.pt', _disable_byteorder_record=True)
        # torch.save(x, 'tensor.int16.BE.BOM.pt')
        #
        # print(x)
        #
        # Following commands and a bit of manual work were used to produce python bytes from resulting files:
        #
        # file = open('filename', 'rb')
        # data = file.read()
        # file.close()
        # print("\n".join(textwrap.wrap(str(data), 80)))
        #
        # BOM in this context is used as Byte Order Mark.
        #
        data_le_no_bom = (b'PK\x03\x04\x00\x00\x08\x08\x00\x00\x00\x00\x00\x00\x00\x00\x00\x00\x00\x00\x00'
                          b'\x00\x00\x00\x00\x00\x18\x00\n\x00tensor.int16.LE/data.pklFB\x06\x00ZZZZZZ\x80\x02'
                          b'ctorch._utils\n_rebuild_tensor_v2\nq\x00((X\x07\x00\x00\x00storageq\x01ctorch\n'
                          b'ShortStorage\nq\x02X\x01\x00\x00\x000q\x03X\x03\x00\x00\x00cpuq\x04K\x10tq\x05Q'
                          b'K\x00K\x04K\x04\x86q\x06K\x04K\x01\x86q\x07\x89ccollections\nOrderedDict\nq\x08)'
                          b'Rq\ttq\nRq\x0b.PK\x07\x08\xf6\xc8K\xd8\x9a\x00\x00\x00\x9a\x00\x00\x00PK\x03\x04'
                          b'\x00\x00\x08\x08\x00\x00\x00\x00\x00\x00\x00\x00\x00\x00\x00\x00\x00\x00\x00\x00'
                          b'\x00\x00\x16\x00"\x00tensor.int16.LE/data/0FB\x1e\x00ZZZZZZZZZZZZZZZZZZZZZZZZZZZ'
                          b'ZZZO\xa4\x9bJ_Z-\xa5#\xf1y\xef\xb1@\x061"\xe3\x83\x07;\x83\x80\x08\xf1\x18q\xf6\xfe'
                          b'\xf3\xc9,PK\x07\x08\xa0\x98\xd9\xdf \x00\x00\x00 \x00\x00\x00PK\x03\x04\x00\x00'
                          b'\x08\x08\x00\x00\x00\x00\x00\x00\x00\x00\x00\x00\x00\x00\x00\x00\x00\x00\x00\x00'
                          b'\x17\x00\x1b\x00tensor.int16.LE/versionFB\x17\x00ZZZZZZZZZZZZZZZZZZZZZZZ3\nPK\x07'
                          b'\x08\xd1\x9egU\x02\x00\x00\x00\x02\x00\x00\x00PK\x01\x02\x00\x00\x00\x00\x08\x08'
                          b'\x00\x00\x00\x00\x00\x00\xf6\xc8K\xd8\x9a\x00\x00\x00\x9a\x00\x00\x00\x18\x00'
                          b'\x00\x00\x00\x00\x00\x00\x00\x00\x00\x00\x00\x00\x00\x00\x00\x00tensor.int16.LE/'
                          b'data.pklPK\x01\x02\x00\x00\x00\x00\x08\x08\x00\x00\x00\x00\x00\x00\xa0\x98\xd9\xdf'
                          b' \x00\x00\x00 \x00\x00\x00\x16\x00\x00\x00\x00\x00\x00\x00\x00\x00\x00\x00\x00'
                          b'\x00\xea\x00\x00\x00tensor.int16.LE/data/0PK\x01\x02\x00\x00\x00\x00\x08\x08\x00'
                          b'\x00\x00\x00\x00\x00\xd1\x9egU\x02\x00\x00\x00\x02\x00\x00\x00\x17\x00\x00\x00\x00'
                          b'\x00\x00\x00\x00\x00\x00\x00\x00\x00p\x01\x00\x00tensor.int16.LE/versionPK\x06'
                          b'\x06,\x00\x00\x00\x00\x00\x00\x00\x1e\x03-\x00\x00\x00\x00\x00\x00\x00\x00\x00\x03'
                          b'\x00\x00\x00\x00\x00\x00\x00\x03\x00\x00\x00\x00\x00\x00\x00\xcf\x00\x00\x00\x00'
                          b'\x00\x00\x00\xd2\x01\x00\x00\x00\x00\x00\x00PK\x06\x07\x00\x00\x00\x00\xa1\x02'
                          b'\x00\x00\x00\x00\x00\x00\x01\x00\x00\x00PK\x05\x06\x00\x00\x00\x00\x03\x00\x03\x00'
                          b'\xcf\x00\x00\x00\xd2\x01\x00\x00\x00\x00')

        data_le_bom = (b'PK\x03\x04\x00\x00\x08\x08\x00\x00\x00\x00\x00\x00\x00\x00\x00\x00\x00\x00\x00'
                       b'\x00\x00\x00\x00\x00\x1c\x00\x06\x00tensor.int16.LE.BOM/data.pklFB\x02\x00ZZ\x80'
                       b'\x02ctorch._utils\n_rebuild_tensor_v2\nq\x00((X\x07\x00\x00\x00storageq\x01ctorc'
                       b'h\nShortStorage\nq\x02X\x01\x00\x00\x000q\x03X\x03\x00\x00\x00cpuq\x04K\x10tq\x05'
                       b'QK\x00K\x04K\x04\x86q\x06K\x04K\x01\x86q\x07\x89ccollections\nOrderedDict\nq\x08'
                       b')Rq\ttq\nRq\x0b.PK\x07\x08\xf6\xc8K\xd8\x9a\x00\x00\x00\x9a\x00\x00\x00PK\x03\x04'
                       b'\x00\x00\x08\x08\x00\x00\x00\x00\x00\x00\x00\x00\x00\x00\x00\x00\x00\x00\x00\x00'
                       b'\x00\x00\x1d\x00\x1b\x00tensor.int16.LE.BOM/byteorderFB\x17\x00ZZZZZZZZZZZZZZZ'
                       b'ZZZZZZZZlittlePK\x07\x08\x85=\xe3\x19\x06\x00\x00\x00\x06\x00\x00\x00PK\x03\x04\x00'
                       b'\x00\x08\x08\x00\x00\x00\x00\x00\x00\x00\x00\x00\x00\x00\x00\x00\x00\x00\x00\x00'
                       b'\x00\x1a\x002\x00tensor.int16.LE.BOM/data/0FB.\x00ZZZZZZZZZZZZZZZZZZZZZZZZZZZ'
                       b'ZZZZZZZZZZZZZZZZZZZO\xa4\x9bJ_Z-\xa5#\xf1y\xef\xb1@\x061"\xe3\x83\x07;\x83\x80\x08'
                       b'\xf1\x18q\xf6\xfe\xf3\xc9,PK\x07\x08\xa0\x98\xd9\xdf \x00\x00\x00 \x00\x00\x00'
                       b'PK\x03\x04\x00\x00\x08\x08\x00\x00\x00\x00\x00\x00\x00\x00\x00\x00\x00\x00\x00\x00'
                       b'\x00\x00\x00\x00\x1b\x00\x17\x00tensor.int16.LE.BOM/versionFB\x13\x00ZZZZZZZZZ'
                       b'ZZZZZZZZZZ3\nPK\x07\x08\xd1\x9egU\x02\x00\x00\x00\x02\x00\x00\x00PK\x01\x02\x00\x00'
                       b'\x00\x00\x08\x08\x00\x00\x00\x00\x00\x00\xf6\xc8K\xd8\x9a\x00\x00\x00\x9a\x00'
                       b'\x00\x00\x1c\x00\x00\x00\x00\x00\x00\x00\x00\x00\x00\x00\x00\x00\x00\x00\x00\x00'
                       b'tensor.int16.LE.BOM/data.pklPK\x01\x02\x00\x00\x00\x00\x08\x08\x00\x00\x00\x00\x00'
                       b'\x00\x85=\xe3\x19\x06\x00\x00\x00\x06\x00\x00\x00\x1d\x00\x00\x00\x00\x00\x00\x00'
                       b'\x00\x00\x00\x00\x00\x00\xea\x00\x00\x00tensor.int16.LE.BOM/byteorderPK\x01\x02'
                       b'\x00\x00\x00\x00\x08\x08\x00\x00\x00\x00\x00\x00\xa0\x98\xd9\xdf \x00\x00\x00 '
                       b'\x00\x00\x00\x1a\x00\x00\x00\x00\x00\x00\x00\x00\x00\x00\x00\x00\x00V\x01\x00\x00'
                       b'tensor.int16.LE.BOM/data/0PK\x01\x02\x00\x00\x00\x00\x08\x08\x00\x00\x00\x00\x00'
                       b'\x00\xd1\x9egU\x02\x00\x00\x00\x02\x00\x00\x00\x1b\x00\x00\x00\x00\x00\x00\x00\x00'
                       b'\x00\x00\x00\x00\x00\xf0\x01\x00\x00tensor.int16.LE.BOM/versionPK\x06\x06,\x00'
                       b'\x00\x00\x00\x00\x00\x00\x1e\x03-\x00\x00\x00\x00\x00\x00\x00\x00\x00\x04\x00\x00'
                       b'\x00\x00\x00\x00\x00\x04\x00\x00\x00\x00\x00\x00\x00&\x01\x00\x00\x00\x00\x00\x00'
                       b'R\x02\x00\x00\x00\x00\x00\x00PK\x06\x07\x00\x00\x00\x00x\x03\x00\x00\x00\x00\x00'
                       b'\x00\x01\x00\x00\x00PK\x05\x06\x00\x00\x00\x00\x04\x00\x04\x00&\x01\x00\x00R\x02'
                       b'\x00\x00\x00\x00')

        data_be_no_bom = (b'PK\x03\x04\x00\x00\x08\x08\x00\x00\x00\x00\x00\x00\x00\x00\x00\x00\x00\x00\x00'
                          b'\x00\x00\x00\x00\x00\x18\x00\n\x00tensor.int16.BE/data.pklFB\x06\x00ZZZZZZ\x80\x02'
                          b'ctorch._utils\n_rebuild_tensor_v2\nq\x00((X\x07\x00\x00\x00storageq\x01ctorch\n'
                          b'ShortStorage\nq\x02X\x01\x00\x00\x000q\x03X\x03\x00\x00\x00cpuq\x04K\x10tq\x05Q'
                          b'K\x00K\x04K\x04\x86q\x06K\x04K\x01\x86q\x07\x89ccollections\nOrderedDict\nq\x08)'
                          b'Rq\ttq\nRq\x0b.PK\x07\x08\xf6\xc8K\xd8\x9a\x00\x00\x00\x9a\x00\x00\x00PK\x03\x04'
                          b'\x00\x00\x08\x08\x00\x00\x00\x00\x00\x00\x00\x00\x00\x00\x00\x00\x00\x00\x00\x00'
                          b'\x00\x00\x16\x00"\x00tensor.int16.BE/data/0FB\x1e\x00ZZZZZZZZZZZZZZZZZZZZZZZZZZZ'
                          b'ZZZ\xa4OJ\x9bZ_\xa5-\xf1#\xefy@\xb11\x06\xe3"\x07\x83\x83;\x08\x80\x18\xf1\xf6q\xf3'
                          b'\xfe,\xc9PK\x07\x08\x8a\xeb\x9b[ \x00\x00\x00 \x00\x00\x00PK\x03\x04\x00\x00\x08'
                          b'\x08\x00\x00\x00\x00\x00\x00\x00\x00\x00\x00\x00\x00\x00\x00\x00\x00\x00\x00\x17'
                          b'\x00\x1b\x00tensor.int16.BE/versionFB\x17\x00ZZZZZZZZZZZZZZZZZZZZZZZ3\nPK\x07'
                          b'\x08\xd1\x9egU\x02\x00\x00\x00\x02\x00\x00\x00PK\x01\x02\x00\x00\x00\x00\x08\x08'
                          b'\x00\x00\x00\x00\x00\x00\xf6\xc8K\xd8\x9a\x00\x00\x00\x9a\x00\x00\x00\x18\x00\x00'
                          b'\x00\x00\x00\x00\x00\x00\x00\x00\x00\x00\x00\x00\x00\x00\x00tensor.int16.BE/dat'
                          b'a.pklPK\x01\x02\x00\x00\x00\x00\x08\x08\x00\x00\x00\x00\x00\x00\x8a\xeb\x9b[ '
                          b'\x00\x00\x00 \x00\x00\x00\x16\x00\x00\x00\x00\x00\x00\x00\x00\x00\x00\x00\x00\x00'
                          b'\xea\x00\x00\x00tensor.int16.BE/data/0PK\x01\x02\x00\x00\x00\x00\x08\x08\x00\x00'
                          b'\x00\x00\x00\x00\xd1\x9egU\x02\x00\x00\x00\x02\x00\x00\x00\x17\x00\x00\x00\x00\x00'
                          b'\x00\x00\x00\x00\x00\x00\x00\x00p\x01\x00\x00tensor.int16.BE/versionPK\x06\x06'
                          b',\x00\x00\x00\x00\x00\x00\x00\x1e\x03-\x00\x00\x00\x00\x00\x00\x00\x00\x00\x03\x00'
                          b'\x00\x00\x00\x00\x00\x00\x03\x00\x00\x00\x00\x00\x00\x00\xcf\x00\x00\x00\x00\x00'
                          b'\x00\x00\xd2\x01\x00\x00\x00\x00\x00\x00PK\x06\x07\x00\x00\x00\x00\xa1\x02\x00'
                          b'\x00\x00\x00\x00\x00\x01\x00\x00\x00PK\x05\x06\x00\x00\x00\x00\x03\x00\x03\x00\xcf'
                          b'\x00\x00\x00\xd2\x01\x00\x00\x00\x00')

        data_be_bom = (b'PK\x03\x04\x00\x00\x08\x08\x00\x00\x00\x00\x00\x00\x00\x00\x00\x00\x00\x00\x00'
                       b'\x00\x00\x00\x00\x00\x1c\x00\x06\x00tensor.int16.BE.BOM/data.pklFB\x02\x00ZZ\x80'
                       b'\x02ctorch._utils\n_rebuild_tensor_v2\nq\x00((X\x07\x00\x00\x00storageq\x01ctorc'
                       b'h\nShortStorage\nq\x02X\x01\x00\x00\x000q\x03X\x03\x00\x00\x00cpuq\x04K\x10tq\x05'
                       b'QK\x00K\x04K\x04\x86q\x06K\x04K\x01\x86q\x07\x89ccollections\nOrderedDict\nq\x08'
                       b')Rq\ttq\nRq\x0b.PK\x07\x08\xf6\xc8K\xd8\x9a\x00\x00\x00\x9a\x00\x00\x00PK\x03\x04'
                       b'\x00\x00\x08\x08\x00\x00\x00\x00\x00\x00\x00\x00\x00\x00\x00\x00\x00\x00\x00\x00'
                       b'\x00\x00\x1d\x00\x1b\x00tensor.int16.BE.BOM/byteorderFB\x17\x00ZZZZZZZZZZZZZZZ'
                       b'ZZZZZZZZbigPK\x07\x08I\xe2\xfb\xd3\x03\x00\x00\x00\x03\x00\x00\x00PK\x03\x04\x00'
                       b'\x00\x08\x08\x00\x00\x00\x00\x00\x00\x00\x00\x00\x00\x00\x00\x00\x00\x00\x00\x00'
                       b'\x00\x1a\x005\x00tensor.int16.BE.BOM/data/0FB1\x00ZZZZZZZZZZZZZZZZZZZZZZZZZZZZZZ'
                       b'ZZZZZZZZZZZZZZZZZZZ\xa4OJ\x9bZ_\xa5-\xf1#\xefy@\xb11\x06\xe3"\x07\x83\x83;\x08\x80'
                       b'\x18\xf1\xf6q\xf3\xfe,\xc9PK\x07\x08\x8a\xeb\x9b[ \x00\x00\x00 \x00\x00\x00PK\x03'
                       b'\x04\x00\x00\x08\x08\x00\x00\x00\x00\x00\x00\x00\x00\x00\x00\x00\x00\x00\x00\x00'
                       b'\x00\x00\x00\x1b\x00\x17\x00tensor.int16.BE.BOM/versionFB\x13\x00ZZZZZZZZZZZZ'
                       b'ZZZZZZZ3\nPK\x07\x08\xd1\x9egU\x02\x00\x00\x00\x02\x00\x00\x00PK\x01\x02\x00\x00'
                       b'\x00\x00\x08\x08\x00\x00\x00\x00\x00\x00\xf6\xc8K\xd8\x9a\x00\x00\x00\x9a\x00\x00'
                       b'\x00\x1c\x00\x00\x00\x00\x00\x00\x00\x00\x00\x00\x00\x00\x00\x00\x00\x00\x00ten'
                       b'sor.int16.BE.BOM/data.pklPK\x01\x02\x00\x00\x00\x00\x08\x08\x00\x00\x00\x00\x00\x00'
                       b'I\xe2\xfb\xd3\x03\x00\x00\x00\x03\x00\x00\x00\x1d\x00\x00\x00\x00\x00\x00\x00'
                       b'\x00\x00\x00\x00\x00\x00\xea\x00\x00\x00tensor.int16.BE.BOM/byteorderPK\x01\x02\x00'
                       b'\x00\x00\x00\x08\x08\x00\x00\x00\x00\x00\x00\x8a\xeb\x9b[ \x00\x00\x00 \x00\x00'
                       b'\x00\x1a\x00\x00\x00\x00\x00\x00\x00\x00\x00\x00\x00\x00\x00S\x01\x00\x00tenso'
                       b'r.int16.BE.BOM/data/0PK\x01\x02\x00\x00\x00\x00\x08\x08\x00\x00\x00\x00\x00\x00\xd1'
                       b'\x9egU\x02\x00\x00\x00\x02\x00\x00\x00\x1b\x00\x00\x00\x00\x00\x00\x00\x00\x00'
                       b'\x00\x00\x00\x00\xf0\x01\x00\x00tensor.int16.BE.BOM/versionPK\x06\x06,\x00\x00\x00'
                       b'\x00\x00\x00\x00\x1e\x03-\x00\x00\x00\x00\x00\x00\x00\x00\x00\x04\x00\x00\x00'
                       b'\x00\x00\x00\x00\x04\x00\x00\x00\x00\x00\x00\x00&\x01\x00\x00\x00\x00\x00\x00R\x02'
                       b'\x00\x00\x00\x00\x00\x00PK\x06\x07\x00\x00\x00\x00x\x03\x00\x00\x00\x00\x00\x00'
                       b'\x01\x00\x00\x00PK\x05\x06\x00\x00\x00\x00\x04\x00\x04\x00&\x01\x00\x00R\x02\x00'
                       b'\x00\x00\x00')

        current_load_endian = get_default_load_endianness()

        buf_le_no_bom = io.BytesIO(data_le_no_bom)
        buf_le_bom = io.BytesIO(data_le_bom)
        buf_be_no_bom = io.BytesIO(data_be_no_bom)
        buf_be_bom = io.BytesIO(data_be_bom)

        try:
            set_default_load_endianness(LoadEndianness.NATIVE)
            tensor_le_no_bom = torch.load(buf_le_no_bom)
            tensor_be_no_bom = torch.load(buf_be_no_bom)
        finally:
            set_default_load_endianness(current_load_endian)

        tensor_le_bom = torch.load(buf_le_bom)
        tensor_be_bom = torch.load(buf_be_bom)

        buf_le_no_bom.seek(0)
        buf_be_no_bom.seek(0)

        try:
            set_default_load_endianness(LoadEndianness.LITTLE)
            tensor_le_no_bom_little = torch.load(buf_le_no_bom)
            tensor_be_no_bom_little = torch.load(buf_be_no_bom)
        finally:
            set_default_load_endianness(current_load_endian)

        buf_le_no_bom.seek(0)
        buf_be_no_bom.seek(0)

        try:
            set_default_load_endianness(LoadEndianness.BIG)
            tensor_le_no_bom_big = torch.load(buf_le_no_bom)
            tensor_be_no_bom_big = torch.load(buf_be_no_bom)
        finally:
            set_default_load_endianness(current_load_endian)

        self.assertTrue(torch.equal(tensor_le_bom, tensor_be_bom))
        self.assertFalse(torch.equal(tensor_le_no_bom, tensor_be_no_bom))
        self.assertTrue(torch.equal(tensor_le_no_bom_little, tensor_le_bom))
        self.assertFalse(torch.equal(tensor_be_no_bom_little, tensor_be_bom))
        self.assertFalse(torch.equal(tensor_le_no_bom_big, tensor_le_bom))
        self.assertTrue(torch.equal(tensor_be_no_bom_big, tensor_be_bom))

        if (sys.byteorder == 'little'):
            self.assertTrue(torch.equal(tensor_le_no_bom, tensor_le_bom))
            self.assertTrue(torch.equal(tensor_le_no_bom, tensor_be_bom))
            self.assertFalse(torch.equal(tensor_be_no_bom, tensor_le_bom))
            self.assertFalse(torch.equal(tensor_be_no_bom, tensor_be_bom))
        else:
            self.assertFalse(torch.equal(tensor_le_no_bom, tensor_le_bom))
            self.assertFalse(torch.equal(tensor_le_no_bom, tensor_be_bom))
            self.assertTrue(torch.equal(tensor_be_no_bom, tensor_le_bom))
            self.assertTrue(torch.equal(tensor_be_no_bom, tensor_be_bom))

    def test_serialization_load_bom_data_int8(self):
        # 1. Generated on LE system using following commands:
        #
        # import torch
        #
        # x = torch.randint(-128, 128, [4, 4], dtype=torch.int8)
        #
        # torch.save(x, "tensor.int8.LE.pt", _disable_byteorder_record=True)
        # torch.save(x, "tensor.int8.LE.BOM.pt")
        #
        # print(x)
        #
        # 2. After that it is resaved on BE system with following commands:
        #
        # import torch
        #
        # x = torch.load('tensor.int8.LE.BOM.pt')
        #
        # torch.save(x, 'tensor.int8.BE.pt', _disable_byteorder_record=True)
        # torch.save(x, 'tensor.int8.BE.BOM.pt')
        #
        # print(x)
        #
        # Following commands and a bit of manual work were used to produce python bytes from resulting files:
        #
        # file = open('filename', 'rb')
        # data = file.read()
        # file.close()
        # print("\n".join(textwrap.wrap(str(data), 80)))
        #
        # BOM in this context is used as Byte Order Mark.
        #
        data_le_no_bom = (b'PK\x03\x04\x00\x00\x08\x08\x00\x00\x00\x00\x00\x00\x00\x00\x00\x00\x00\x00\x00'
                          b'\x00\x00\x00\x00\x00\x17\x00\x0b\x00tensor.int8.LE/data.pklFB\x07\x00ZZZZZZZ\x80'
                          b'\x02ctorch._utils\n_rebuild_tensor_v2\nq\x00((X\x07\x00\x00\x00storageq\x01ctorc'
                          b'h\nCharStorage\nq\x02X\x01\x00\x00\x000q\x03X\x03\x00\x00\x00cpuq\x04K\x10tq\x05'
                          b'QK\x00K\x04K\x04\x86q\x06K\x04K\x01\x86q\x07\x89ccollections\nOrderedDict\nq\x08'
                          b')Rq\ttq\nRq\x0b.PK\x07\x08\xdb6\x08\xe7\x99\x00\x00\x00\x99\x00\x00\x00PK\x03\x04'
                          b'\x00\x00\x08\x08\x00\x00\x00\x00\x00\x00\x00\x00\x00\x00\x00\x00\x00\x00\x00\x00'
                          b'\x00\x00\x15\x00$\x00tensor.int8.LE/data/0FB \x00ZZZZZZZZZZZZZZZZZZZZZZZZZZZZZZ'
                          b'ZZ\x9d\x1en\xb4\xe0l"s\x15bs\x8aa\xa0\xc6+PK\x07\x08\xe0\xffgs\x10\x00\x00\x00\x10'
                          b'\x00\x00\x00PK\x03\x04\x00\x00\x08\x08\x00\x00\x00\x00\x00\x00\x00\x00\x00\x00'
                          b'\x00\x00\x00\x00\x00\x00\x00\x00\x16\x00,\x00tensor.int8.LE/versionFB(\x00ZZZZZZ'
                          b'ZZZZZZZZZZZZZZZZZZZZZZZZZZZZZZZZZZ3\nPK\x07\x08\xd1\x9egU\x02\x00\x00\x00\x02\x00'
                          b'\x00\x00PK\x01\x02\x00\x00\x00\x00\x08\x08\x00\x00\x00\x00\x00\x00\xdb6\x08\xe7'
                          b'\x99\x00\x00\x00\x99\x00\x00\x00\x17\x00\x00\x00\x00\x00\x00\x00\x00\x00\x00\x00'
                          b'\x00\x00\x00\x00\x00\x00tensor.int8.LE/data.pklPK\x01\x02\x00\x00\x00\x00\x08\x08'
                          b'\x00\x00\x00\x00\x00\x00\xe0\xffgs\x10\x00\x00\x00\x10\x00\x00\x00\x15\x00\x00\x00'
                          b'\x00\x00\x00\x00\x00\x00\x00\x00\x00\x00\xe9\x00\x00\x00tensor.int8.LE/data/0'
                          b'PK\x01\x02\x00\x00\x00\x00\x08\x08\x00\x00\x00\x00\x00\x00\xd1\x9egU\x02\x00\x00'
                          b'\x00\x02\x00\x00\x00\x16\x00\x00\x00\x00\x00\x00\x00\x00\x00\x00\x00\x00\x00`\x01'
                          b'\x00\x00tensor.int8.LE/versionPK\x06\x06,\x00\x00\x00\x00\x00\x00\x00\x1e\x03-\x00'
                          b'\x00\x00\x00\x00\x00\x00\x00\x00\x03\x00\x00\x00\x00\x00\x00\x00\x03\x00\x00\x00'
                          b'\x00\x00\x00\x00\xcc\x00\x00\x00\x00\x00\x00\x00\xd2\x01\x00\x00\x00\x00\x00\x00'
                          b'PK\x06\x07\x00\x00\x00\x00\x9e\x02\x00\x00\x00\x00\x00\x00\x01\x00\x00\x00PK\x05'
                          b'\x06\x00\x00\x00\x00\x03\x00\x03\x00\xcc\x00\x00\x00\xd2\x01\x00\x00\x00\x00')

        data_le_bom = (b'PK\x03\x04\x00\x00\x08\x08\x00\x00\x00\x00\x00\x00\x00\x00\x00\x00\x00\x00\x00'
                       b'\x00\x00\x00\x00\x00\x1b\x00\x07\x00tensor.int8.LE.BOM/data.pklFB\x03\x00ZZZ\x80'
                       b'\x02ctorch._utils\n_rebuild_tensor_v2\nq\x00((X\x07\x00\x00\x00storageq\x01ctorc'
                       b'h\nCharStorage\nq\x02X\x01\x00\x00\x000q\x03X\x03\x00\x00\x00cpuq\x04K\x10tq\x05'
                       b'QK\x00K\x04K\x04\x86q\x06K\x04K\x01\x86q\x07\x89ccollections\nOrderedDict\nq\x08'
                       b')Rq\ttq\nRq\x0b.PK\x07\x08\xdb6\x08\xe7\x99\x00\x00\x00\x99\x00\x00\x00PK\x03\x04'
                       b'\x00\x00\x08\x08\x00\x00\x00\x00\x00\x00\x00\x00\x00\x00\x00\x00\x00\x00\x00\x00'
                       b'\x00\x00\x1c\x00\x1d\x00tensor.int8.LE.BOM/byteorderFB\x19\x00ZZZZZZZZZZZZZZZZZ'
                       b'ZZZZZZZZlittlePK\x07\x08\x85=\xe3\x19\x06\x00\x00\x00\x06\x00\x00\x00PK\x03\x04\x00'
                       b'\x00\x08\x08\x00\x00\x00\x00\x00\x00\x00\x00\x00\x00\x00\x00\x00\x00\x00\x00\x00'
                       b'\x00\x19\x003\x00tensor.int8.LE.BOM/data/0FB/\x00ZZZZZZZZZZZZZZZZZZZZZZZZZZZZ'
                       b'ZZZZZZZZZZZZZZZZZZZ\x9d\x1en\xb4\xe0l"s\x15bs\x8aa\xa0\xc6+PK\x07\x08\xe0\xffgs\x10'
                       b'\x00\x00\x00\x10\x00\x00\x00PK\x03\x04\x00\x00\x08\x08\x00\x00\x00\x00\x00\x00'
                       b'\x00\x00\x00\x00\x00\x00\x00\x00\x00\x00\x00\x00\x1a\x00(\x00tensor.int8.LE.BOM'
                       b'/versionFB$\x00ZZZZZZZZZZZZZZZZZZZZZZZZZZZZZZZZZZZZ3\nPK\x07\x08\xd1\x9egU\x02\x00'
                       b'\x00\x00\x02\x00\x00\x00PK\x01\x02\x00\x00\x00\x00\x08\x08\x00\x00\x00\x00\x00'
                       b'\x00\xdb6\x08\xe7\x99\x00\x00\x00\x99\x00\x00\x00\x1b\x00\x00\x00\x00\x00\x00\x00'
                       b'\x00\x00\x00\x00\x00\x00\x00\x00\x00\x00tensor.int8.LE.BOM/data.pklPK\x01\x02\x00'
                       b'\x00\x00\x00\x08\x08\x00\x00\x00\x00\x00\x00\x85=\xe3\x19\x06\x00\x00\x00\x06\x00'
                       b'\x00\x00\x1c\x00\x00\x00\x00\x00\x00\x00\x00\x00\x00\x00\x00\x00\xe9\x00\x00\x00'
                       b'tensor.int8.LE.BOM/byteorderPK\x01\x02\x00\x00\x00\x00\x08\x08\x00\x00\x00\x00'
                       b'\x00\x00\xe0\xffgs\x10\x00\x00\x00\x10\x00\x00\x00\x19\x00\x00\x00\x00\x00\x00\x00'
                       b'\x00\x00\x00\x00\x00\x00V\x01\x00\x00tensor.int8.LE.BOM/data/0PK\x01\x02\x00\x00'
                       b'\x00\x00\x08\x08\x00\x00\x00\x00\x00\x00\xd1\x9egU\x02\x00\x00\x00\x02\x00\x00'
                       b'\x00\x1a\x00\x00\x00\x00\x00\x00\x00\x00\x00\x00\x00\x00\x00\xe0\x01\x00\x00ten'
                       b'sor.int8.LE.BOM/versionPK\x06\x06,\x00\x00\x00\x00\x00\x00\x00\x1e\x03-\x00\x00\x00'
                       b'\x00\x00\x00\x00\x00\x00\x04\x00\x00\x00\x00\x00\x00\x00\x04\x00\x00\x00\x00\x00'
                       b'\x00\x00"\x01\x00\x00\x00\x00\x00\x00R\x02\x00\x00\x00\x00\x00\x00PK\x06\x07\x00'
                       b'\x00\x00\x00t\x03\x00\x00\x00\x00\x00\x00\x01\x00\x00\x00PK\x05\x06\x00\x00\x00'
                       b'\x00\x04\x00\x04\x00"\x01\x00\x00R\x02\x00\x00\x00\x00')

        data_be_no_bom = (b'PK\x03\x04\x00\x00\x08\x08\x00\x00\x00\x00\x00\x00\x00\x00\x00\x00\x00\x00\x00'
                          b'\x00\x00\x00\x00\x00\x17\x00\x0b\x00tensor.int8.BE/data.pklFB\x07\x00ZZZZZZZ\x80'
                          b'\x02ctorch._utils\n_rebuild_tensor_v2\nq\x00((X\x07\x00\x00\x00storageq\x01ctorc'
                          b'h\nCharStorage\nq\x02X\x01\x00\x00\x000q\x03X\x03\x00\x00\x00cpuq\x04K\x10tq\x05'
                          b'QK\x00K\x04K\x04\x86q\x06K\x04K\x01\x86q\x07\x89ccollections\nOrderedDict\nq\x08'
                          b')Rq\ttq\nRq\x0b.PK\x07\x08\xdb6\x08\xe7\x99\x00\x00\x00\x99\x00\x00\x00PK\x03\x04'
                          b'\x00\x00\x08\x08\x00\x00\x00\x00\x00\x00\x00\x00\x00\x00\x00\x00\x00\x00\x00\x00'
                          b'\x00\x00\x15\x00$\x00tensor.int8.BE/data/0FB \x00ZZZZZZZZZZZZZZZZZZZZZZZZZZZZZZ'
                          b'ZZ\x9d\x1en\xb4\xe0l"s\x15bs\x8aa\xa0\xc6+PK\x07\x08\xe0\xffgs\x10\x00\x00\x00\x10'
                          b'\x00\x00\x00PK\x03\x04\x00\x00\x08\x08\x00\x00\x00\x00\x00\x00\x00\x00\x00\x00'
                          b'\x00\x00\x00\x00\x00\x00\x00\x00\x16\x00,\x00tensor.int8.BE/versionFB(\x00ZZZZZZ'
                          b'ZZZZZZZZZZZZZZZZZZZZZZZZZZZZZZZZZZ3\nPK\x07\x08\xd1\x9egU\x02\x00\x00\x00\x02\x00'
                          b'\x00\x00PK\x01\x02\x00\x00\x00\x00\x08\x08\x00\x00\x00\x00\x00\x00\xdb6\x08\xe7'
                          b'\x99\x00\x00\x00\x99\x00\x00\x00\x17\x00\x00\x00\x00\x00\x00\x00\x00\x00\x00\x00'
                          b'\x00\x00\x00\x00\x00\x00tensor.int8.BE/data.pklPK\x01\x02\x00\x00\x00\x00\x08\x08'
                          b'\x00\x00\x00\x00\x00\x00\xe0\xffgs\x10\x00\x00\x00\x10\x00\x00\x00\x15\x00\x00\x00'
                          b'\x00\x00\x00\x00\x00\x00\x00\x00\x00\x00\xe9\x00\x00\x00tensor.int8.BE/data/0'
                          b'PK\x01\x02\x00\x00\x00\x00\x08\x08\x00\x00\x00\x00\x00\x00\xd1\x9egU\x02\x00\x00'
                          b'\x00\x02\x00\x00\x00\x16\x00\x00\x00\x00\x00\x00\x00\x00\x00\x00\x00\x00\x00`\x01'
                          b'\x00\x00tensor.int8.BE/versionPK\x06\x06,\x00\x00\x00\x00\x00\x00\x00\x1e\x03-\x00'
                          b'\x00\x00\x00\x00\x00\x00\x00\x00\x03\x00\x00\x00\x00\x00\x00\x00\x03\x00\x00\x00'
                          b'\x00\x00\x00\x00\xcc\x00\x00\x00\x00\x00\x00\x00\xd2\x01\x00\x00\x00\x00\x00\x00'
                          b'PK\x06\x07\x00\x00\x00\x00\x9e\x02\x00\x00\x00\x00\x00\x00\x01\x00\x00\x00PK\x05'
                          b'\x06\x00\x00\x00\x00\x03\x00\x03\x00\xcc\x00\x00\x00\xd2\x01\x00\x00\x00\x00')

        data_be_bom = (b'PK\x03\x04\x00\x00\x08\x08\x00\x00\x00\x00\x00\x00\x00\x00\x00\x00\x00\x00\x00'
                       b'\x00\x00\x00\x00\x00\x1b\x00\x07\x00tensor.int8.BE.BOM/data.pklFB\x03\x00ZZZ\x80'
                       b'\x02ctorch._utils\n_rebuild_tensor_v2\nq\x00((X\x07\x00\x00\x00storageq\x01ctorc'
                       b'h\nCharStorage\nq\x02X\x01\x00\x00\x000q\x03X\x03\x00\x00\x00cpuq\x04K\x10tq\x05'
                       b'QK\x00K\x04K\x04\x86q\x06K\x04K\x01\x86q\x07\x89ccollections\nOrderedDict\nq\x08'
                       b')Rq\ttq\nRq\x0b.PK\x07\x08\xdb6\x08\xe7\x99\x00\x00\x00\x99\x00\x00\x00PK\x03\x04'
                       b'\x00\x00\x08\x08\x00\x00\x00\x00\x00\x00\x00\x00\x00\x00\x00\x00\x00\x00\x00\x00'
                       b'\x00\x00\x1c\x00\x1d\x00tensor.int8.BE.BOM/byteorderFB\x19\x00ZZZZZZZZZZZZZZZZZ'
                       b'ZZZZZZZZbigPK\x07\x08I\xe2\xfb\xd3\x03\x00\x00\x00\x03\x00\x00\x00PK\x03\x04\x00'
                       b'\x00\x08\x08\x00\x00\x00\x00\x00\x00\x00\x00\x00\x00\x00\x00\x00\x00\x00\x00\x00'
                       b'\x00\x19\x006\x00tensor.int8.BE.BOM/data/0FB2\x00ZZZZZZZZZZZZZZZZZZZZZZZZZZZZZZZ'
                       b'ZZZZZZZZZZZZZZZZZZZ\x9d\x1en\xb4\xe0l"s\x15bs\x8aa\xa0\xc6+PK\x07\x08\xe0\xffgs\x10'
                       b'\x00\x00\x00\x10\x00\x00\x00PK\x03\x04\x00\x00\x08\x08\x00\x00\x00\x00\x00\x00'
                       b'\x00\x00\x00\x00\x00\x00\x00\x00\x00\x00\x00\x00\x1a\x00(\x00tensor.int8.BE.BOM'
                       b'/versionFB$\x00ZZZZZZZZZZZZZZZZZZZZZZZZZZZZZZZZZZZZ3\nPK\x07\x08\xd1\x9egU\x02\x00'
                       b'\x00\x00\x02\x00\x00\x00PK\x01\x02\x00\x00\x00\x00\x08\x08\x00\x00\x00\x00\x00'
                       b'\x00\xdb6\x08\xe7\x99\x00\x00\x00\x99\x00\x00\x00\x1b\x00\x00\x00\x00\x00\x00\x00'
                       b'\x00\x00\x00\x00\x00\x00\x00\x00\x00\x00tensor.int8.BE.BOM/data.pklPK\x01\x02\x00'
                       b'\x00\x00\x00\x08\x08\x00\x00\x00\x00\x00\x00I\xe2\xfb\xd3\x03\x00\x00\x00\x03\x00'
                       b'\x00\x00\x1c\x00\x00\x00\x00\x00\x00\x00\x00\x00\x00\x00\x00\x00\xe9\x00\x00\x00'
                       b'tensor.int8.BE.BOM/byteorderPK\x01\x02\x00\x00\x00\x00\x08\x08\x00\x00\x00\x00'
                       b'\x00\x00\xe0\xffgs\x10\x00\x00\x00\x10\x00\x00\x00\x19\x00\x00\x00\x00\x00\x00\x00'
                       b'\x00\x00\x00\x00\x00\x00S\x01\x00\x00tensor.int8.BE.BOM/data/0PK\x01\x02\x00\x00'
                       b'\x00\x00\x08\x08\x00\x00\x00\x00\x00\x00\xd1\x9egU\x02\x00\x00\x00\x02\x00\x00'
                       b'\x00\x1a\x00\x00\x00\x00\x00\x00\x00\x00\x00\x00\x00\x00\x00\xe0\x01\x00\x00ten'
                       b'sor.int8.BE.BOM/versionPK\x06\x06,\x00\x00\x00\x00\x00\x00\x00\x1e\x03-\x00\x00\x00'
                       b'\x00\x00\x00\x00\x00\x00\x04\x00\x00\x00\x00\x00\x00\x00\x04\x00\x00\x00\x00\x00'
                       b'\x00\x00"\x01\x00\x00\x00\x00\x00\x00R\x02\x00\x00\x00\x00\x00\x00PK\x06\x07\x00'
                       b'\x00\x00\x00t\x03\x00\x00\x00\x00\x00\x00\x01\x00\x00\x00PK\x05\x06\x00\x00\x00'
                       b'\x00\x04\x00\x04\x00"\x01\x00\x00R\x02\x00\x00\x00\x00')

        current_load_endian = get_default_load_endianness()

        buf_le_no_bom = io.BytesIO(data_le_no_bom)
        buf_le_bom = io.BytesIO(data_le_bom)
        buf_be_no_bom = io.BytesIO(data_be_no_bom)
        buf_be_bom = io.BytesIO(data_be_bom)

        try:
            set_default_load_endianness(LoadEndianness.NATIVE)
            tensor_le_no_bom = torch.load(buf_le_no_bom)
            tensor_be_no_bom = torch.load(buf_be_no_bom)
        finally:
            set_default_load_endianness(current_load_endian)

        tensor_le_bom = torch.load(buf_le_bom)
        tensor_be_bom = torch.load(buf_be_bom)

        buf_le_no_bom.seek(0)
        buf_be_no_bom.seek(0)

        try:
            set_default_load_endianness(LoadEndianness.LITTLE)
            tensor_le_no_bom_little = torch.load(buf_le_no_bom)
            tensor_be_no_bom_little = torch.load(buf_be_no_bom)
        finally:
            set_default_load_endianness(current_load_endian)

        buf_le_no_bom.seek(0)
        buf_be_no_bom.seek(0)

        try:
            set_default_load_endianness(LoadEndianness.BIG)
            tensor_le_no_bom_big = torch.load(buf_le_no_bom)
            tensor_be_no_bom_big = torch.load(buf_be_no_bom)
        finally:
            set_default_load_endianness(current_load_endian)

        # 1-byte types are same on BE and LE
        self.assertTrue(torch.equal(tensor_le_bom, tensor_be_bom))
        self.assertTrue(torch.equal(tensor_le_no_bom, tensor_be_no_bom))
        self.assertTrue(torch.equal(tensor_le_no_bom, tensor_le_bom))
        self.assertTrue(torch.equal(tensor_le_no_bom, tensor_be_bom))
        self.assertTrue(torch.equal(tensor_be_no_bom, tensor_le_bom))
        self.assertTrue(torch.equal(tensor_be_no_bom, tensor_be_bom))
        self.assertTrue(torch.equal(tensor_le_no_bom_little, tensor_le_bom))
        self.assertTrue(torch.equal(tensor_be_no_bom_little, tensor_be_bom))
        self.assertTrue(torch.equal(tensor_le_no_bom_big, tensor_le_bom))
        self.assertTrue(torch.equal(tensor_be_no_bom_big, tensor_be_bom))

    def test_serialization_load_bom_data_uint8(self):
        # 1. Generated on LE system using following commands:
        #
        # import torch
        #
        # x = torch.randint(0, 256, [4, 4], dtype=torch.uint8)
        #
        # torch.save(x, "tensor.uint8.LE.pt", _disable_byteorder_record=True)
        # torch.save(x, "tensor.uint8.LE.BOM.pt")
        #
        # print(x)
        #
        # 2. After that it is resaved on BE system with following commands:
        #
        # import torch
        #
        # x = torch.load('tensor.uint8.LE.BOM.pt')
        #
        # torch.save(x, 'tensor.uint8.BE.pt', _disable_byteorder_record=True)
        # torch.save(x, 'tensor.uint8.BE.BOM.pt')
        #
        # print(x)
        #
        # Following commands and a bit of manual work were used to produce python bytes from resulting files:
        #
        # file = open('filename', 'rb')
        # data = file.read()
        # file.close()
        # print("\n".join(textwrap.wrap(str(data), 80)))
        #
        # BOM in this context is used as Byte Order Mark.
        #
        data_le_no_bom = (b'PK\x03\x04\x00\x00\x08\x08\x00\x00\x00\x00\x00\x00\x00\x00\x00\x00\x00\x00\x00'
                          b'\x00\x00\x00\x00\x00\x18\x00\n\x00tensor.uint8.LE/data.pklFB\x06\x00ZZZZZZ\x80\x02'
                          b'ctorch._utils\n_rebuild_tensor_v2\nq\x00((X\x07\x00\x00\x00storageq\x01ctorch\n'
                          b'ByteStorage\nq\x02X\x01\x00\x00\x000q\x03X\x03\x00\x00\x00cpuq\x04K\x10tq\x05QK'
                          b'\x00K\x04K\x04\x86q\x06K\x04K\x01\x86q\x07\x89ccollections\nOrderedDict\nq\x08)R'
                          b'q\ttq\nRq\x0b.PK\x07\x08\xff\xb9!\x97\x99\x00\x00\x00\x99\x00\x00\x00PK\x03\x04\x00'
                          b'\x00\x08\x08\x00\x00\x00\x00\x00\x00\x00\x00\x00\x00\x00\x00\x00\x00\x00\x00\x00'
                          b'\x00\x16\x00#\x00tensor.uint8.LE/data/0FB\x1f\x00ZZZZZZZZZZZZZZZZZZZZZZZZZZZZ'
                          b'ZZZ\xf7\xf20\x04\t\x8a!\xbev\xf4\xbe\x0e";\xbb\tPK\x07\x08\xa8\x94#\x08\x10\x00\x00'
                          b'\x00\x10\x00\x00\x00PK\x03\x04\x00\x00\x08\x08\x00\x00\x00\x00\x00\x00\x00\x00'
                          b'\x00\x00\x00\x00\x00\x00\x00\x00\x00\x00\x17\x00+\x00tensor.uint8.LE/versionFB\''
                          b'\x00ZZZZZZZZZZZZZZZZZZZZZZZZZZZZZZZZZZZZZZZ3\nPK\x07\x08\xd1\x9egU\x02\x00\x00\x00'
                          b'\x02\x00\x00\x00PK\x01\x02\x00\x00\x00\x00\x08\x08\x00\x00\x00\x00\x00\x00\xff'
                          b'\xb9!\x97\x99\x00\x00\x00\x99\x00\x00\x00\x18\x00\x00\x00\x00\x00\x00\x00\x00\x00'
                          b'\x00\x00\x00\x00\x00\x00\x00\x00tensor.uint8.LE/data.pklPK\x01\x02\x00\x00\x00'
                          b'\x00\x08\x08\x00\x00\x00\x00\x00\x00\xa8\x94#\x08\x10\x00\x00\x00\x10\x00\x00\x00'
                          b'\x16\x00\x00\x00\x00\x00\x00\x00\x00\x00\x00\x00\x00\x00\xe9\x00\x00\x00tensor.'
                          b'uint8.LE/data/0PK\x01\x02\x00\x00\x00\x00\x08\x08\x00\x00\x00\x00\x00\x00\xd1\x9e'
                          b'gU\x02\x00\x00\x00\x02\x00\x00\x00\x17\x00\x00\x00\x00\x00\x00\x00\x00\x00\x00\x00'
                          b'\x00\x00`\x01\x00\x00tensor.uint8.LE/versionPK\x06\x06,\x00\x00\x00\x00\x00\x00'
                          b'\x00\x1e\x03-\x00\x00\x00\x00\x00\x00\x00\x00\x00\x03\x00\x00\x00\x00\x00\x00\x00'
                          b'\x03\x00\x00\x00\x00\x00\x00\x00\xcf\x00\x00\x00\x00\x00\x00\x00\xd2\x01\x00\x00'
                          b'\x00\x00\x00\x00PK\x06\x07\x00\x00\x00\x00\xa1\x02\x00\x00\x00\x00\x00\x00\x01'
                          b'\x00\x00\x00PK\x05\x06\x00\x00\x00\x00\x03\x00\x03\x00\xcf\x00\x00\x00\xd2\x01\x00'
                          b'\x00\x00\x00')

        data_le_bom = (b'PK\x03\x04\x00\x00\x08\x08\x00\x00\x00\x00\x00\x00\x00\x00\x00\x00\x00\x00\x00'
                       b'\x00\x00\x00\x00\x00\x1c\x00\x06\x00tensor.uint8.LE.BOM/data.pklFB\x02\x00ZZ\x80'
                       b'\x02ctorch._utils\n_rebuild_tensor_v2\nq\x00((X\x07\x00\x00\x00storageq\x01ctorc'
                       b'h\nByteStorage\nq\x02X\x01\x00\x00\x000q\x03X\x03\x00\x00\x00cpuq\x04K\x10tq\x05'
                       b'QK\x00K\x04K\x04\x86q\x06K\x04K\x01\x86q\x07\x89ccollections\nOrderedDict\nq\x08'
                       b')Rq\ttq\nRq\x0b.PK\x07\x08\xff\xb9!\x97\x99\x00\x00\x00\x99\x00\x00\x00PK\x03\x04'
                       b'\x00\x00\x08\x08\x00\x00\x00\x00\x00\x00\x00\x00\x00\x00\x00\x00\x00\x00\x00\x00'
                       b'\x00\x00\x1d\x00\x1c\x00tensor.uint8.LE.BOM/byteorderFB\x18\x00ZZZZZZZZZZZZZZZZ'
                       b'ZZZZZZZZlittlePK\x07\x08\x85=\xe3\x19\x06\x00\x00\x00\x06\x00\x00\x00PK\x03\x04\x00'
                       b'\x00\x08\x08\x00\x00\x00\x00\x00\x00\x00\x00\x00\x00\x00\x00\x00\x00\x00\x00\x00'
                       b'\x00\x1a\x002\x00tensor.uint8.LE.BOM/data/0FB.\x00ZZZZZZZZZZZZZZZZZZZZZZZZZZZ'
                       b'ZZZZZZZZZZZZZZZZZZZ\xf7\xf20\x04\t\x8a!\xbev\xf4\xbe\x0e";\xbb\tPK\x07\x08\xa8\x94'
                       b'#\x08\x10\x00\x00\x00\x10\x00\x00\x00PK\x03\x04\x00\x00\x08\x08\x00\x00\x00\x00'
                       b'\x00\x00\x00\x00\x00\x00\x00\x00\x00\x00\x00\x00\x00\x00\x1b\x00\'\x00tensor.ui'
                       b'nt8.LE.BOM/versionFB#\x00ZZZZZZZZZZZZZZZZZZZZZZZZZZZZZZZZZZZ3\nPK\x07\x08\xd1\x9e'
                       b'gU\x02\x00\x00\x00\x02\x00\x00\x00PK\x01\x02\x00\x00\x00\x00\x08\x08\x00\x00\x00'
                       b'\x00\x00\x00\xff\xb9!\x97\x99\x00\x00\x00\x99\x00\x00\x00\x1c\x00\x00\x00\x00\x00'
                       b'\x00\x00\x00\x00\x00\x00\x00\x00\x00\x00\x00\x00tensor.uint8.LE.BOM/data.pklPK'
                       b'\x01\x02\x00\x00\x00\x00\x08\x08\x00\x00\x00\x00\x00\x00\x85=\xe3\x19\x06\x00\x00'
                       b'\x00\x06\x00\x00\x00\x1d\x00\x00\x00\x00\x00\x00\x00\x00\x00\x00\x00\x00\x00\xe9'
                       b'\x00\x00\x00tensor.uint8.LE.BOM/byteorderPK\x01\x02\x00\x00\x00\x00\x08\x08\x00'
                       b'\x00\x00\x00\x00\x00\xa8\x94#\x08\x10\x00\x00\x00\x10\x00\x00\x00\x1a\x00\x00\x00'
                       b'\x00\x00\x00\x00\x00\x00\x00\x00\x00\x00V\x01\x00\x00tensor.uint8.LE.BOM/data/0'
                       b'PK\x01\x02\x00\x00\x00\x00\x08\x08\x00\x00\x00\x00\x00\x00\xd1\x9egU\x02\x00\x00'
                       b'\x00\x02\x00\x00\x00\x1b\x00\x00\x00\x00\x00\x00\x00\x00\x00\x00\x00\x00\x00\xe0'
                       b'\x01\x00\x00tensor.uint8.LE.BOM/versionPK\x06\x06,\x00\x00\x00\x00\x00\x00\x00\x1e'
                       b'\x03-\x00\x00\x00\x00\x00\x00\x00\x00\x00\x04\x00\x00\x00\x00\x00\x00\x00\x04\x00'
                       b'\x00\x00\x00\x00\x00\x00&\x01\x00\x00\x00\x00\x00\x00R\x02\x00\x00\x00\x00\x00'
                       b'\x00PK\x06\x07\x00\x00\x00\x00x\x03\x00\x00\x00\x00\x00\x00\x01\x00\x00\x00PK\x05'
                       b'\x06\x00\x00\x00\x00\x04\x00\x04\x00&\x01\x00\x00R\x02\x00\x00\x00\x00')

        data_be_no_bom = (b'PK\x03\x04\x00\x00\x08\x08\x00\x00\x00\x00\x00\x00\x00\x00\x00\x00\x00\x00\x00'
                          b'\x00\x00\x00\x00\x00\x18\x00\n\x00tensor.uint8.BE/data.pklFB\x06\x00ZZZZZZ\x80\x02'
                          b'ctorch._utils\n_rebuild_tensor_v2\nq\x00((X\x07\x00\x00\x00storageq\x01ctorch\n'
                          b'ByteStorage\nq\x02X\x01\x00\x00\x000q\x03X\x03\x00\x00\x00cpuq\x04K\x10tq\x05QK'
                          b'\x00K\x04K\x04\x86q\x06K\x04K\x01\x86q\x07\x89ccollections\nOrderedDict\nq\x08)R'
                          b'q\ttq\nRq\x0b.PK\x07\x08\xff\xb9!\x97\x99\x00\x00\x00\x99\x00\x00\x00PK\x03\x04\x00'
                          b'\x00\x08\x08\x00\x00\x00\x00\x00\x00\x00\x00\x00\x00\x00\x00\x00\x00\x00\x00\x00'
                          b'\x00\x16\x00#\x00tensor.uint8.BE/data/0FB\x1f\x00ZZZZZZZZZZZZZZZZZZZZZZZZZZZZ'
                          b'ZZZ\xf7\xf20\x04\t\x8a!\xbev\xf4\xbe\x0e";\xbb\tPK\x07\x08\xa8\x94#\x08\x10\x00\x00'
                          b'\x00\x10\x00\x00\x00PK\x03\x04\x00\x00\x08\x08\x00\x00\x00\x00\x00\x00\x00\x00'
                          b'\x00\x00\x00\x00\x00\x00\x00\x00\x00\x00\x17\x00+\x00tensor.uint8.BE/versionFB\''
                          b'\x00ZZZZZZZZZZZZZZZZZZZZZZZZZZZZZZZZZZZZZZZ3\nPK\x07\x08\xd1\x9egU\x02\x00\x00\x00'
                          b'\x02\x00\x00\x00PK\x01\x02\x00\x00\x00\x00\x08\x08\x00\x00\x00\x00\x00\x00\xff'
                          b'\xb9!\x97\x99\x00\x00\x00\x99\x00\x00\x00\x18\x00\x00\x00\x00\x00\x00\x00\x00\x00'
                          b'\x00\x00\x00\x00\x00\x00\x00\x00tensor.uint8.BE/data.pklPK\x01\x02\x00\x00\x00'
                          b'\x00\x08\x08\x00\x00\x00\x00\x00\x00\xa8\x94#\x08\x10\x00\x00\x00\x10\x00\x00\x00'
                          b'\x16\x00\x00\x00\x00\x00\x00\x00\x00\x00\x00\x00\x00\x00\xe9\x00\x00\x00tensor.'
                          b'uint8.BE/data/0PK\x01\x02\x00\x00\x00\x00\x08\x08\x00\x00\x00\x00\x00\x00\xd1\x9e'
                          b'gU\x02\x00\x00\x00\x02\x00\x00\x00\x17\x00\x00\x00\x00\x00\x00\x00\x00\x00\x00\x00'
                          b'\x00\x00`\x01\x00\x00tensor.uint8.BE/versionPK\x06\x06,\x00\x00\x00\x00\x00\x00'
                          b'\x00\x1e\x03-\x00\x00\x00\x00\x00\x00\x00\x00\x00\x03\x00\x00\x00\x00\x00\x00\x00'
                          b'\x03\x00\x00\x00\x00\x00\x00\x00\xcf\x00\x00\x00\x00\x00\x00\x00\xd2\x01\x00\x00'
                          b'\x00\x00\x00\x00PK\x06\x07\x00\x00\x00\x00\xa1\x02\x00\x00\x00\x00\x00\x00\x01'
                          b'\x00\x00\x00PK\x05\x06\x00\x00\x00\x00\x03\x00\x03\x00\xcf\x00\x00\x00\xd2\x01\x00'
                          b'\x00\x00\x00')

        data_be_bom = (b'PK\x03\x04\x00\x00\x08\x08\x00\x00\x00\x00\x00\x00\x00\x00\x00\x00\x00\x00\x00'
                       b'\x00\x00\x00\x00\x00\x1c\x00\x06\x00tensor.uint8.BE.BOM/data.pklFB\x02\x00ZZ\x80'
                       b'\x02ctorch._utils\n_rebuild_tensor_v2\nq\x00((X\x07\x00\x00\x00storageq\x01ctorc'
                       b'h\nByteStorage\nq\x02X\x01\x00\x00\x000q\x03X\x03\x00\x00\x00cpuq\x04K\x10tq\x05'
                       b'QK\x00K\x04K\x04\x86q\x06K\x04K\x01\x86q\x07\x89ccollections\nOrderedDict\nq\x08'
                       b')Rq\ttq\nRq\x0b.PK\x07\x08\xff\xb9!\x97\x99\x00\x00\x00\x99\x00\x00\x00PK\x03\x04'
                       b'\x00\x00\x08\x08\x00\x00\x00\x00\x00\x00\x00\x00\x00\x00\x00\x00\x00\x00\x00\x00'
                       b'\x00\x00\x1d\x00\x1c\x00tensor.uint8.BE.BOM/byteorderFB\x18\x00ZZZZZZZZZZZZZZZZ'
                       b'ZZZZZZZZbigPK\x07\x08I\xe2\xfb\xd3\x03\x00\x00\x00\x03\x00\x00\x00PK\x03\x04\x00'
                       b'\x00\x08\x08\x00\x00\x00\x00\x00\x00\x00\x00\x00\x00\x00\x00\x00\x00\x00\x00\x00'
                       b'\x00\x1a\x005\x00tensor.uint8.BE.BOM/data/0FB1\x00ZZZZZZZZZZZZZZZZZZZZZZZZZZZZZZ'
                       b'ZZZZZZZZZZZZZZZZZZZ\xf7\xf20\x04\t\x8a!\xbev\xf4\xbe\x0e";\xbb\tPK\x07\x08\xa8\x94'
                       b'#\x08\x10\x00\x00\x00\x10\x00\x00\x00PK\x03\x04\x00\x00\x08\x08\x00\x00\x00\x00'
                       b'\x00\x00\x00\x00\x00\x00\x00\x00\x00\x00\x00\x00\x00\x00\x1b\x00\'\x00tensor.ui'
                       b'nt8.BE.BOM/versionFB#\x00ZZZZZZZZZZZZZZZZZZZZZZZZZZZZZZZZZZZ3\nPK\x07\x08\xd1\x9e'
                       b'gU\x02\x00\x00\x00\x02\x00\x00\x00PK\x01\x02\x00\x00\x00\x00\x08\x08\x00\x00\x00'
                       b'\x00\x00\x00\xff\xb9!\x97\x99\x00\x00\x00\x99\x00\x00\x00\x1c\x00\x00\x00\x00\x00'
                       b'\x00\x00\x00\x00\x00\x00\x00\x00\x00\x00\x00\x00tensor.uint8.BE.BOM/data.pklPK'
                       b'\x01\x02\x00\x00\x00\x00\x08\x08\x00\x00\x00\x00\x00\x00I\xe2\xfb\xd3\x03\x00\x00'
                       b'\x00\x03\x00\x00\x00\x1d\x00\x00\x00\x00\x00\x00\x00\x00\x00\x00\x00\x00\x00\xe9'
                       b'\x00\x00\x00tensor.uint8.BE.BOM/byteorderPK\x01\x02\x00\x00\x00\x00\x08\x08\x00'
                       b'\x00\x00\x00\x00\x00\xa8\x94#\x08\x10\x00\x00\x00\x10\x00\x00\x00\x1a\x00\x00\x00'
                       b'\x00\x00\x00\x00\x00\x00\x00\x00\x00\x00S\x01\x00\x00tensor.uint8.BE.BOM/data/0'
                       b'PK\x01\x02\x00\x00\x00\x00\x08\x08\x00\x00\x00\x00\x00\x00\xd1\x9egU\x02\x00\x00'
                       b'\x00\x02\x00\x00\x00\x1b\x00\x00\x00\x00\x00\x00\x00\x00\x00\x00\x00\x00\x00\xe0'
                       b'\x01\x00\x00tensor.uint8.BE.BOM/versionPK\x06\x06,\x00\x00\x00\x00\x00\x00\x00\x1e'
                       b'\x03-\x00\x00\x00\x00\x00\x00\x00\x00\x00\x04\x00\x00\x00\x00\x00\x00\x00\x04\x00'
                       b'\x00\x00\x00\x00\x00\x00&\x01\x00\x00\x00\x00\x00\x00R\x02\x00\x00\x00\x00\x00'
                       b'\x00PK\x06\x07\x00\x00\x00\x00x\x03\x00\x00\x00\x00\x00\x00\x01\x00\x00\x00PK\x05'
                       b'\x06\x00\x00\x00\x00\x04\x00\x04\x00&\x01\x00\x00R\x02\x00\x00\x00\x00')

        current_load_endian = get_default_load_endianness()

        buf_le_no_bom = io.BytesIO(data_le_no_bom)
        buf_le_bom = io.BytesIO(data_le_bom)
        buf_be_no_bom = io.BytesIO(data_be_no_bom)
        buf_be_bom = io.BytesIO(data_be_bom)

        try:
            set_default_load_endianness(LoadEndianness.NATIVE)
            tensor_le_no_bom = torch.load(buf_le_no_bom)
            tensor_be_no_bom = torch.load(buf_be_no_bom)
        finally:
            set_default_load_endianness(current_load_endian)

        tensor_le_bom = torch.load(buf_le_bom)
        tensor_be_bom = torch.load(buf_be_bom)

        buf_le_no_bom.seek(0)
        buf_be_no_bom.seek(0)

        try:
            set_default_load_endianness(LoadEndianness.LITTLE)
            tensor_le_no_bom_little = torch.load(buf_le_no_bom)
            tensor_be_no_bom_little = torch.load(buf_be_no_bom)
        finally:
            set_default_load_endianness(current_load_endian)

        buf_le_no_bom.seek(0)
        buf_be_no_bom.seek(0)

        try:
            set_default_load_endianness(LoadEndianness.BIG)
            tensor_le_no_bom_big = torch.load(buf_le_no_bom)
            tensor_be_no_bom_big = torch.load(buf_be_no_bom)
        finally:
            set_default_load_endianness(current_load_endian)

        # 1-byte types are same on BE and LE
        self.assertTrue(torch.equal(tensor_le_bom, tensor_be_bom))
        self.assertTrue(torch.equal(tensor_le_no_bom, tensor_be_no_bom))
        self.assertTrue(torch.equal(tensor_le_no_bom, tensor_le_bom))
        self.assertTrue(torch.equal(tensor_le_no_bom, tensor_be_bom))
        self.assertTrue(torch.equal(tensor_be_no_bom, tensor_le_bom))
        self.assertTrue(torch.equal(tensor_be_no_bom, tensor_be_bom))
        self.assertTrue(torch.equal(tensor_le_no_bom_little, tensor_le_bom))
        self.assertTrue(torch.equal(tensor_be_no_bom_little, tensor_be_bom))
        self.assertTrue(torch.equal(tensor_le_no_bom_big, tensor_le_bom))
        self.assertTrue(torch.equal(tensor_be_no_bom_big, tensor_be_bom))

    def test_serialization_load_bom_data_bool(self):
        # 1. Generated on LE system using following commands:
        #
        # import torch
        #
        # x = torch.randint(0, 2, [4, 4], dtype=torch.bool)
        #
        # torch.save(x, "tensor.bool.LE.pt", _disable_byteorder_record=True)
        # torch.save(x, "tensor.bool.LE.BOM.pt")
        #
        # print(x)
        #
        # 2. After that it is resaved on BE system with following commands:
        #
        # import torch
        #
        # x = torch.load('tensor.bool.LE.BOM.pt')
        #
        # torch.save(x, 'tensor.bool.BE.pt', _disable_byteorder_record=True)
        # torch.save(x, 'tensor.bool.BE.BOM.pt')
        #
        # print(x)
        #
        # Following commands and a bit of manual work were used to produce python bytes from resulting files:
        #
        # file = open('filename', 'rb')
        # data = file.read()
        # file.close()
        # print("\n".join(textwrap.wrap(str(data), 80)))
        #
        # BOM in this context is used as Byte Order Mark.
        #
        data_le_no_bom = (b"PK\x03\x04\x00\x00\x08\x08\x00\x00\x00\x00\x00\x00\x00\x00\x00\x00\x00\x00\x00"
                          b"\x00\x00\x00\x00\x00\x17\x00\x0b\x00tensor.bool.LE/data.pklFB\x07\x00ZZZZZZZ\x80"
                          b"\x02ctorch._utils\n_rebuild_tensor_v2\nq\x00((X\x07\x00\x00\x00storageq\x01ctorc"
                          b"h\nBoolStorage\nq\x02X\x01\x00\x00\x000q\x03X\x03\x00\x00\x00cpuq\x04K\x10tq\x05"
                          b"QK\x00K\x04K\x04\x86q\x06K\x04K\x01\x86q\x07\x89ccollections\nOrderedDict\nq\x08"
                          b")Rq\ttq\nRq\x0b.PK\x07\x08\x9a\xab='\x99\x00\x00\x00\x99\x00\x00\x00PK\x03\x04\x00"
                          b"\x00\x08\x08\x00\x00\x00\x00\x00\x00\x00\x00\x00\x00\x00\x00\x00\x00\x00\x00\x00"
                          b"\x00\x15\x00$\x00tensor.bool.LE/data/0FB \x00ZZZZZZZZZZZZZZZZZZZZZZZZZZZZZZZZ\x01"
                          b"\x00\x00\x01\x00\x01\x00\x00\x00\x00\x01\x00\x01\x00\x01\x00PK\x07\x08\x00Y04"
                          b"\x10\x00\x00\x00\x10\x00\x00\x00PK\x03\x04\x00\x00\x08\x08\x00\x00\x00\x00\x00\x00"
                          b"\x00\x00\x00\x00\x00\x00\x00\x00\x00\x00\x00\x00\x16\x00,\x00tensor.bool.LE/ve"
                          b"rsionFB(\x00ZZZZZZZZZZZZZZZZZZZZZZZZZZZZZZZZZZZZZZZZ3\nPK\x07\x08\xd1\x9egU\x02\x00"
                          b"\x00\x00\x02\x00\x00\x00PK\x01\x02\x00\x00\x00\x00\x08\x08\x00\x00\x00\x00\x00"
                          b"\x00\x9a\xab='\x99\x00\x00\x00\x99\x00\x00\x00\x17\x00\x00\x00\x00\x00\x00\x00\x00"
                          b"\x00\x00\x00\x00\x00\x00\x00\x00\x00tensor.bool.LE/data.pklPK\x01\x02\x00\x00"
                          b"\x00\x00\x08\x08\x00\x00\x00\x00\x00\x00\x00Y04\x10\x00\x00\x00\x10\x00\x00\x00\x15"
                          b"\x00\x00\x00\x00\x00\x00\x00\x00\x00\x00\x00\x00\x00\xe9\x00\x00\x00tensor.bo"
                          b"ol.LE/data/0PK\x01\x02\x00\x00\x00\x00\x08\x08\x00\x00\x00\x00\x00\x00\xd1\x9egU"
                          b"\x02\x00\x00\x00\x02\x00\x00\x00\x16\x00\x00\x00\x00\x00\x00\x00\x00\x00\x00\x00"
                          b"\x00\x00`\x01\x00\x00tensor.bool.LE/versionPK\x06\x06,\x00\x00\x00\x00\x00\x00\x00"
                          b"\x1e\x03-\x00\x00\x00\x00\x00\x00\x00\x00\x00\x03\x00\x00\x00\x00\x00\x00\x00\x03"
                          b"\x00\x00\x00\x00\x00\x00\x00\xcc\x00\x00\x00\x00\x00\x00\x00\xd2\x01\x00\x00\x00"
                          b"\x00\x00\x00PK\x06\x07\x00\x00\x00\x00\x9e\x02\x00\x00\x00\x00\x00\x00\x01\x00"
                          b"\x00\x00PK\x05\x06\x00\x00\x00\x00\x03\x00\x03\x00\xcc\x00\x00\x00\xd2\x01\x00\x00"
                          b"\x00\x00")

        data_le_bom = (b'PK\x03\x04\x00\x00\x08\x08\x00\x00\x00\x00\x00\x00\x00\x00\x00\x00\x00\x00\x00'
                       b'\x00\x00\x00\x00\x00\x1b\x00\x07\x00tensor.bool.LE.BOM/data.pklFB\x03\x00ZZZ\x80'
                       b'\x02ctorch._utils\n_rebuild_tensor_v2\nq\x00((X\x07\x00\x00\x00storageq\x01ctorc'
                       b'h\nBoolStorage\nq\x02X\x01\x00\x00\x000q\x03X\x03\x00\x00\x00cpuq\x04K\x10tq\x05'
                       b'QK\x00K\x04K\x04\x86q\x06K\x04K\x01\x86q\x07\x89ccollections\nOrderedDict\nq\x08'
                       b')Rq\ttq\nRq\x0b.PK\x07\x08\x9a\xab=\'\x99\x00\x00\x00\x99\x00\x00\x00PK\x03\x04\x00'
                       b'\x00\x08\x08\x00\x00\x00\x00\x00\x00\x00\x00\x00\x00\x00\x00\x00\x00\x00\x00\x00'
                       b'\x00\x1c\x00\x1d\x00tensor.bool.LE.BOM/byteorderFB\x19\x00ZZZZZZZZZZZZZZZZZZZ'
                       b'ZZZZZZlittlePK\x07\x08\x85=\xe3\x19\x06\x00\x00\x00\x06\x00\x00\x00PK\x03\x04\x00'
                       b'\x00\x08\x08\x00\x00\x00\x00\x00\x00\x00\x00\x00\x00\x00\x00\x00\x00\x00\x00\x00'
                       b'\x00\x19\x003\x00tensor.bool.LE.BOM/data/0FB/\x00ZZZZZZZZZZZZZZZZZZZZZZZZZZZZZZ'
                       b'ZZZZZZZZZZZZZZZZZ\x01\x00\x00\x01\x00\x01\x00\x00\x00\x00\x01\x00\x01\x00\x01\x00'
                       b'PK\x07\x08\x00Y04\x10\x00\x00\x00\x10\x00\x00\x00PK\x03\x04\x00\x00\x08\x08\x00'
                       b'\x00\x00\x00\x00\x00\x00\x00\x00\x00\x00\x00\x00\x00\x00\x00\x00\x00\x1a\x00(\x00'
                       b'tensor.bool.LE.BOM/versionFB$\x00ZZZZZZZZZZZZZZZZZZZZZZZZZZZZZZZZZZZZ3\nPK\x07\x08'
                       b'\xd1\x9egU\x02\x00\x00\x00\x02\x00\x00\x00PK\x01\x02\x00\x00\x00\x00\x08\x08\x00'
                       b'\x00\x00\x00\x00\x00\x9a\xab=\'\x99\x00\x00\x00\x99\x00\x00\x00\x1b\x00\x00\x00'
                       b'\x00\x00\x00\x00\x00\x00\x00\x00\x00\x00\x00\x00\x00\x00tensor.bool.LE.BOM/dat'
                       b'a.pklPK\x01\x02\x00\x00\x00\x00\x08\x08\x00\x00\x00\x00\x00\x00\x85=\xe3\x19\x06'
                       b'\x00\x00\x00\x06\x00\x00\x00\x1c\x00\x00\x00\x00\x00\x00\x00\x00\x00\x00\x00\x00'
                       b'\x00\xe9\x00\x00\x00tensor.bool.LE.BOM/byteorderPK\x01\x02\x00\x00\x00\x00\x08\x08'
                       b'\x00\x00\x00\x00\x00\x00\x00Y04\x10\x00\x00\x00\x10\x00\x00\x00\x19\x00\x00\x00'
                       b'\x00\x00\x00\x00\x00\x00\x00\x00\x00\x00V\x01\x00\x00tensor.bool.LE.BOM/data/0P'
                       b'K\x01\x02\x00\x00\x00\x00\x08\x08\x00\x00\x00\x00\x00\x00\xd1\x9egU\x02\x00\x00\x00'
                       b'\x02\x00\x00\x00\x1a\x00\x00\x00\x00\x00\x00\x00\x00\x00\x00\x00\x00\x00\xe0\x01'
                       b'\x00\x00tensor.bool.LE.BOM/versionPK\x06\x06,\x00\x00\x00\x00\x00\x00\x00\x1e'
                       b'\x03-\x00\x00\x00\x00\x00\x00\x00\x00\x00\x04\x00\x00\x00\x00\x00\x00\x00\x04\x00'
                       b'\x00\x00\x00\x00\x00\x00"\x01\x00\x00\x00\x00\x00\x00R\x02\x00\x00\x00\x00\x00\x00'
                       b'PK\x06\x07\x00\x00\x00\x00t\x03\x00\x00\x00\x00\x00\x00\x01\x00\x00\x00PK\x05'
                       b'\x06\x00\x00\x00\x00\x04\x00\x04\x00"\x01\x00\x00R\x02\x00\x00\x00\x00')

        data_be_no_bom = (b"PK\x03\x04\x00\x00\x08\x08\x00\x00\x00\x00\x00\x00\x00\x00\x00\x00\x00\x00\x00"
                          b"\x00\x00\x00\x00\x00\x17\x00\x0b\x00tensor.bool.BE/data.pklFB\x07\x00ZZZZZZZ\x80"
                          b"\x02ctorch._utils\n_rebuild_tensor_v2\nq\x00((X\x07\x00\x00\x00storageq\x01ctorc"
                          b"h\nBoolStorage\nq\x02X\x01\x00\x00\x000q\x03X\x03\x00\x00\x00cpuq\x04K\x10tq\x05"
                          b"QK\x00K\x04K\x04\x86q\x06K\x04K\x01\x86q\x07\x89ccollections\nOrderedDict\nq\x08"
                          b")Rq\ttq\nRq\x0b.PK\x07\x08\x9a\xab='\x99\x00\x00\x00\x99\x00\x00\x00PK\x03\x04\x00"
                          b"\x00\x08\x08\x00\x00\x00\x00\x00\x00\x00\x00\x00\x00\x00\x00\x00\x00\x00\x00\x00"
                          b"\x00\x15\x00$\x00tensor.bool.BE/data/0FB \x00ZZZZZZZZZZZZZZZZZZZZZZZZZZZZZZZZ\x01"
                          b"\x00\x00\x01\x00\x01\x00\x00\x00\x00\x01\x00\x01\x00\x01\x00PK\x07\x08\x00Y04"
                          b"\x10\x00\x00\x00\x10\x00\x00\x00PK\x03\x04\x00\x00\x08\x08\x00\x00\x00\x00\x00\x00"
                          b"\x00\x00\x00\x00\x00\x00\x00\x00\x00\x00\x00\x00\x16\x00,\x00tensor.bool.BE/ve"
                          b"rsionFB(\x00ZZZZZZZZZZZZZZZZZZZZZZZZZZZZZZZZZZZZZZZZ3\nPK\x07\x08\xd1\x9egU\x02\x00"
                          b"\x00\x00\x02\x00\x00\x00PK\x01\x02\x00\x00\x00\x00\x08\x08\x00\x00\x00\x00\x00"
                          b"\x00\x9a\xab='\x99\x00\x00\x00\x99\x00\x00\x00\x17\x00\x00\x00\x00\x00\x00\x00\x00"
                          b"\x00\x00\x00\x00\x00\x00\x00\x00\x00tensor.bool.BE/data.pklPK\x01\x02\x00\x00"
                          b"\x00\x00\x08\x08\x00\x00\x00\x00\x00\x00\x00Y04\x10\x00\x00\x00\x10\x00\x00\x00\x15"
                          b"\x00\x00\x00\x00\x00\x00\x00\x00\x00\x00\x00\x00\x00\xe9\x00\x00\x00tensor.bo"
                          b"ol.BE/data/0PK\x01\x02\x00\x00\x00\x00\x08\x08\x00\x00\x00\x00\x00\x00\xd1\x9egU"
                          b"\x02\x00\x00\x00\x02\x00\x00\x00\x16\x00\x00\x00\x00\x00\x00\x00\x00\x00\x00\x00"
                          b"\x00\x00`\x01\x00\x00tensor.bool.BE/versionPK\x06\x06,\x00\x00\x00\x00\x00\x00\x00"
                          b"\x1e\x03-\x00\x00\x00\x00\x00\x00\x00\x00\x00\x03\x00\x00\x00\x00\x00\x00\x00\x03"
                          b"\x00\x00\x00\x00\x00\x00\x00\xcc\x00\x00\x00\x00\x00\x00\x00\xd2\x01\x00\x00\x00"
                          b"\x00\x00\x00PK\x06\x07\x00\x00\x00\x00\x9e\x02\x00\x00\x00\x00\x00\x00\x01\x00"
                          b"\x00\x00PK\x05\x06\x00\x00\x00\x00\x03\x00\x03\x00\xcc\x00\x00\x00\xd2\x01\x00\x00"
                          b"\x00\x00")

        data_be_bom = (b'PK\x03\x04\x00\x00\x08\x08\x00\x00\x00\x00\x00\x00\x00\x00\x00\x00\x00\x00\x00'
                       b'\x00\x00\x00\x00\x00\x1b\x00\x07\x00tensor.bool.BE.BOM/data.pklFB\x03\x00ZZZ\x80'
                       b'\x02ctorch._utils\n_rebuild_tensor_v2\nq\x00((X\x07\x00\x00\x00storageq\x01ctorc'
                       b'h\nBoolStorage\nq\x02X\x01\x00\x00\x000q\x03X\x03\x00\x00\x00cpuq\x04K\x10tq\x05'
                       b'QK\x00K\x04K\x04\x86q\x06K\x04K\x01\x86q\x07\x89ccollections\nOrderedDict\nq\x08'
                       b')Rq\ttq\nRq\x0b.PK\x07\x08\x9a\xab=\'\x99\x00\x00\x00\x99\x00\x00\x00PK\x03\x04\x00'
                       b'\x00\x08\x08\x00\x00\x00\x00\x00\x00\x00\x00\x00\x00\x00\x00\x00\x00\x00\x00\x00'
                       b'\x00\x1c\x00\x1d\x00tensor.bool.BE.BOM/byteorderFB\x19\x00ZZZZZZZZZZZZZZZZZZZ'
                       b'ZZZZZZbigPK\x07\x08I\xe2\xfb\xd3\x03\x00\x00\x00\x03\x00\x00\x00PK\x03\x04\x00\x00'
                       b'\x08\x08\x00\x00\x00\x00\x00\x00\x00\x00\x00\x00\x00\x00\x00\x00\x00\x00\x00\x00'
                       b'\x19\x006\x00tensor.bool.BE.BOM/data/0FB2\x00ZZZZZZZZZZZZZZZZZZZZZZZZZZZZZZZZZ'
                       b'ZZZZZZZZZZZZZZZZZ\x01\x00\x00\x01\x00\x01\x00\x00\x00\x00\x01\x00\x01\x00\x01\x00'
                       b'PK\x07\x08\x00Y04\x10\x00\x00\x00\x10\x00\x00\x00PK\x03\x04\x00\x00\x08\x08\x00'
                       b'\x00\x00\x00\x00\x00\x00\x00\x00\x00\x00\x00\x00\x00\x00\x00\x00\x00\x1a\x00(\x00'
                       b'tensor.bool.BE.BOM/versionFB$\x00ZZZZZZZZZZZZZZZZZZZZZZZZZZZZZZZZZZZZ3\nPK\x07\x08'
                       b'\xd1\x9egU\x02\x00\x00\x00\x02\x00\x00\x00PK\x01\x02\x00\x00\x00\x00\x08\x08\x00'
                       b'\x00\x00\x00\x00\x00\x9a\xab=\'\x99\x00\x00\x00\x99\x00\x00\x00\x1b\x00\x00\x00'
                       b'\x00\x00\x00\x00\x00\x00\x00\x00\x00\x00\x00\x00\x00\x00tensor.bool.BE.BOM/dat'
                       b'a.pklPK\x01\x02\x00\x00\x00\x00\x08\x08\x00\x00\x00\x00\x00\x00I\xe2\xfb\xd3\x03'
                       b'\x00\x00\x00\x03\x00\x00\x00\x1c\x00\x00\x00\x00\x00\x00\x00\x00\x00\x00\x00\x00'
                       b'\x00\xe9\x00\x00\x00tensor.bool.BE.BOM/byteorderPK\x01\x02\x00\x00\x00\x00\x08\x08'
                       b'\x00\x00\x00\x00\x00\x00\x00Y04\x10\x00\x00\x00\x10\x00\x00\x00\x19\x00\x00\x00'
                       b'\x00\x00\x00\x00\x00\x00\x00\x00\x00\x00S\x01\x00\x00tensor.bool.BE.BOM/data/0P'
                       b'K\x01\x02\x00\x00\x00\x00\x08\x08\x00\x00\x00\x00\x00\x00\xd1\x9egU\x02\x00\x00\x00'
                       b'\x02\x00\x00\x00\x1a\x00\x00\x00\x00\x00\x00\x00\x00\x00\x00\x00\x00\x00\xe0\x01'
                       b'\x00\x00tensor.bool.BE.BOM/versionPK\x06\x06,\x00\x00\x00\x00\x00\x00\x00\x1e'
                       b'\x03-\x00\x00\x00\x00\x00\x00\x00\x00\x00\x04\x00\x00\x00\x00\x00\x00\x00\x04\x00'
                       b'\x00\x00\x00\x00\x00\x00"\x01\x00\x00\x00\x00\x00\x00R\x02\x00\x00\x00\x00\x00\x00'
                       b'PK\x06\x07\x00\x00\x00\x00t\x03\x00\x00\x00\x00\x00\x00\x01\x00\x00\x00PK\x05'
                       b'\x06\x00\x00\x00\x00\x04\x00\x04\x00"\x01\x00\x00R\x02\x00\x00\x00\x00')

        current_load_endian = get_default_load_endianness()

        buf_le_no_bom = io.BytesIO(data_le_no_bom)
        buf_le_bom = io.BytesIO(data_le_bom)
        buf_be_no_bom = io.BytesIO(data_be_no_bom)
        buf_be_bom = io.BytesIO(data_be_bom)

        try:
            set_default_load_endianness(LoadEndianness.NATIVE)
            tensor_le_no_bom = torch.load(buf_le_no_bom)
            tensor_be_no_bom = torch.load(buf_be_no_bom)
        finally:
            set_default_load_endianness(current_load_endian)

        tensor_le_bom = torch.load(buf_le_bom)
        tensor_be_bom = torch.load(buf_be_bom)

        buf_le_no_bom.seek(0)
        buf_be_no_bom.seek(0)

        try:
            set_default_load_endianness(LoadEndianness.LITTLE)
            tensor_le_no_bom_little = torch.load(buf_le_no_bom)
            tensor_be_no_bom_little = torch.load(buf_be_no_bom)
        finally:
            set_default_load_endianness(current_load_endian)

        buf_le_no_bom.seek(0)
        buf_be_no_bom.seek(0)

        try:
            set_default_load_endianness(LoadEndianness.BIG)
            tensor_le_no_bom_big = torch.load(buf_le_no_bom)
            tensor_be_no_bom_big = torch.load(buf_be_no_bom)
        finally:
            set_default_load_endianness(current_load_endian)

        # 1-byte types are same on BE and LE
        self.assertTrue(torch.equal(tensor_le_bom, tensor_be_bom))
        self.assertTrue(torch.equal(tensor_le_no_bom, tensor_be_no_bom))
        self.assertTrue(torch.equal(tensor_le_no_bom, tensor_le_bom))
        self.assertTrue(torch.equal(tensor_le_no_bom, tensor_be_bom))
        self.assertTrue(torch.equal(tensor_be_no_bom, tensor_le_bom))
        self.assertTrue(torch.equal(tensor_be_no_bom, tensor_be_bom))
        self.assertTrue(torch.equal(tensor_le_no_bom_little, tensor_le_bom))
        self.assertTrue(torch.equal(tensor_be_no_bom_little, tensor_be_bom))
        self.assertTrue(torch.equal(tensor_le_no_bom_big, tensor_le_bom))
        self.assertTrue(torch.equal(tensor_be_no_bom_big, tensor_be_bom))

    def test_serialization_load_bom_data_bfloat16(self):
        # 1. Generated on LE system using following commands:
        #
        # import torch
        #
        # x = torch.randn(2,2, dtype=torch.bfloat16)
        #
        # torch.save(x, "tensor.bfloat16.LE.pt", _disable_byteorder_record=True)
        # torch.save(x, "tensor.bfloat16.LE.BOM.pt")
        #
        # print(x)
        #
        # 2. After that it is resaved on BE system with following commands:
        #
        # import torch
        #
        # x = torch.load('tensor.bfloat16.LE.BOM.pt')
        #
        # torch.save(x, 'tensor.bfloat16.BE.pt', _disable_byteorder_record=True)
        # torch.save(x, 'tensor.bfloat16.BE.BOM.pt')
        #
        # print(x)
        #
        # Following commands and a bit of manual work were used to produce python bytes from resulting files:
        #
        # file = open('filename', 'rb')
        # data = file.read()
        # file.close()
        # print("\n".join(textwrap.wrap(str(data), 80)))
        #
        # BOM in this context is used as Byte Order Mark.
        #
        data_le_no_bom = (b'PK\x03\x04\x00\x00\x08\x08\x00\x00\x00\x00\x00\x00\x00\x00\x00\x00\x00\x00\x00'
                          b'\x00\x00\x00\x00\x00\x1b\x00\x07\x00tensor.bfloat16.LE/data.pklFB\x03\x00ZZZ\x80'
                          b'\x02ctorch._utils\n_rebuild_tensor_v2\nq\x00((X\x07\x00\x00\x00storageq\x01ctorc'
                          b'h\nBFloat16Storage\nq\x02X\x01\x00\x00\x000q\x03X\x03\x00\x00\x00cpuq\x04K\x04tq'
                          b'\x05QK\x00K\x02K\x02\x86q\x06K\x02K\x01\x86q\x07\x89ccollections\nOrderedDict\nq'
                          b'\x08)Rq\ttq\nRq\x0b.PK\x07\x08\x1f>\xd9\x7f\x9d\x00\x00\x00\x9d\x00\x00\x00PK\x03'
                          b'\x04\x00\x00\x08\x08\x00\x00\x00\x00\x00\x00\x00\x00\x00\x00\x00\x00\x00\x00\x00'
                          b'\x00\x00\x00\x19\x00\x1c\x00tensor.bfloat16.LE/data/0FB\x18\x00ZZZZZZZZZZZZZZZZ'
                          b'ZZZZZZZZ\r@i\xber?\xbc\xbfPK\x07\x085\xd2\x8f\xc7\x08\x00\x00\x00\x08\x00\x00\x00'
                          b'PK\x03\x04\x00\x00\x08\x08\x00\x00\x00\x00\x00\x00\x00\x00\x00\x00\x00\x00\x00\x00'
                          b'\x00\x00\x00\x00\x1a\x000\x00tensor.bfloat16.LE/versionFB,\x00ZZZZZZZZZZZZZZZ'
                          b'ZZZZZZZZZZZZZZZZZZZZZZZZZZZZZ3\nPK\x07\x08\xd1\x9egU\x02\x00\x00\x00\x02\x00\x00'
                          b'\x00PK\x01\x02\x00\x00\x00\x00\x08\x08\x00\x00\x00\x00\x00\x00\x1f>\xd9\x7f\x9d\x00'
                          b'\x00\x00\x9d\x00\x00\x00\x1b\x00\x00\x00\x00\x00\x00\x00\x00\x00\x00\x00\x00\x00'
                          b'\x00\x00\x00\x00tensor.bfloat16.LE/data.pklPK\x01\x02\x00\x00\x00\x00\x08\x08'
                          b'\x00\x00\x00\x00\x00\x005\xd2\x8f\xc7\x08\x00\x00\x00\x08\x00\x00\x00\x19\x00\x00'
                          b'\x00\x00\x00\x00\x00\x00\x00\x00\x00\x00\x00\xed\x00\x00\x00tensor.bfloat16.LE/'
                          b'data/0PK\x01\x02\x00\x00\x00\x00\x08\x08\x00\x00\x00\x00\x00\x00\xd1\x9egU\x02\x00'
                          b'\x00\x00\x02\x00\x00\x00\x1a\x00\x00\x00\x00\x00\x00\x00\x00\x00\x00\x00\x00\x00'
                          b'X\x01\x00\x00tensor.bfloat16.LE/versionPK\x06\x06,\x00\x00\x00\x00\x00\x00\x00'
                          b'\x1e\x03-\x00\x00\x00\x00\x00\x00\x00\x00\x00\x03\x00\x00\x00\x00\x00\x00\x00\x03'
                          b'\x00\x00\x00\x00\x00\x00\x00\xd8\x00\x00\x00\x00\x00\x00\x00\xd2\x01\x00\x00\x00'
                          b'\x00\x00\x00PK\x06\x07\x00\x00\x00\x00\xaa\x02\x00\x00\x00\x00\x00\x00\x01\x00\x00'
                          b'\x00PK\x05\x06\x00\x00\x00\x00\x03\x00\x03\x00\xd8\x00\x00\x00\xd2\x01\x00\x00'
                          b'\x00\x00')

        data_le_bom = (b'PK\x03\x04\x00\x00\x08\x08\x00\x00\x00\x00\x00\x00\x00\x00\x00\x00\x00\x00\x00'
                       b'\x00\x00\x00\x00\x00\x1f\x00C\x00tensor.bfloat16.LE.BOM/data.pklFB?\x00ZZZZZZZZZ'
                       b'ZZZZZZZZZZZZZZZZZZZZZZZZZZZZZZZZZZZZZZZZZZZZZZZZZZZZZZ\x80\x02ctorch._utils\n_re'
                       b'build_tensor_v2\nq\x00((X\x07\x00\x00\x00storageq\x01ctorch\nBFloat16Storage\nq\x02'
                       b'X\x01\x00\x00\x000q\x03X\x03\x00\x00\x00cpuq\x04K\x04tq\x05QK\x00K\x02K\x02\x86'
                       b'q\x06K\x02K\x01\x86q\x07\x89ccollections\nOrderedDict\nq\x08)Rq\ttq\nRq\x0b.PK'
                       b'\x07\x08\x1f>\xd9\x7f\x9d\x00\x00\x00\x9d\x00\x00\x00PK\x03\x04\x00\x00\x08\x08\x00'
                       b'\x00\x00\x00\x00\x00\x00\x00\x00\x00\x00\x00\x00\x00\x00\x00\x00\x00 \x00\x15'
                       b'\x00tensor.bfloat16.LE.BOM/byteorderFB\x11\x00ZZZZZZZZZZZZZZZZZlittlePK\x07\x08\x85'
                       b'=\xe3\x19\x06\x00\x00\x00\x06\x00\x00\x00PK\x03\x04\x00\x00\x08\x08\x00\x00\x00'
                       b'\x00\x00\x00\x00\x00\x00\x00\x00\x00\x00\x00\x00\x00\x00\x00\x1d\x00/\x00tenso'
                       b'r.bfloat16.LE.BOM/data/0FB+\x00ZZZZZZZZZZZZZZZZZZZZZZZZZZZZZZZZZZZZZZZZZZZ\r@i\xbe'
                       b'r?\xbc\xbfPK\x07\x085\xd2\x8f\xc7\x08\x00\x00\x00\x08\x00\x00\x00PK\x03\x04\x00'
                       b'\x00\x08\x08\x00\x00\x00\x00\x00\x00\x00\x00\x00\x00\x00\x00\x00\x00\x00\x00\x00'
                       b'\x00\x1e\x00,\x00tensor.bfloat16.LE.BOM/versionFB(\x00ZZZZZZZZZZZZZZZZZZZZZZZZZ'
                       b'ZZZZZZZZZZZZZZZ3\nPK\x07\x08\xd1\x9egU\x02\x00\x00\x00\x02\x00\x00\x00PK\x01\x02'
                       b'\x00\x00\x00\x00\x08\x08\x00\x00\x00\x00\x00\x00\x1f>\xd9\x7f\x9d\x00\x00\x00\x9d'
                       b'\x00\x00\x00\x1f\x00\x00\x00\x00\x00\x00\x00\x00\x00\x00\x00\x00\x00\x00\x00\x00'
                       b'\x00tensor.bfloat16.LE.BOM/data.pklPK\x01\x02\x00\x00\x00\x00\x08\x08\x00\x00\x00'
                       b'\x00\x00\x00\x85=\xe3\x19\x06\x00\x00\x00\x06\x00\x00\x00 \x00\x00\x00\x00\x00'
                       b'\x00\x00\x00\x00\x00\x00\x00\x00-\x01\x00\x00tensor.bfloat16.LE.BOM/byteorderPK\x01'
                       b'\x02\x00\x00\x00\x00\x08\x08\x00\x00\x00\x00\x00\x005\xd2\x8f\xc7\x08\x00\x00'
                       b'\x00\x08\x00\x00\x00\x1d\x00\x00\x00\x00\x00\x00\x00\x00\x00\x00\x00\x00\x00\x96'
                       b'\x01\x00\x00tensor.bfloat16.LE.BOM/data/0PK\x01\x02\x00\x00\x00\x00\x08\x08\x00\x00'
                       b'\x00\x00\x00\x00\xd1\x9egU\x02\x00\x00\x00\x02\x00\x00\x00\x1e\x00\x00\x00\x00'
                       b'\x00\x00\x00\x00\x00\x00\x00\x00\x00\x18\x02\x00\x00tensor.bfloat16.LE.BOM/vers'
                       b'ionPK\x06\x06,\x00\x00\x00\x00\x00\x00\x00\x1e\x03-\x00\x00\x00\x00\x00\x00\x00\x00'
                       b'\x00\x04\x00\x00\x00\x00\x00\x00\x00\x04\x00\x00\x00\x00\x00\x00\x002\x01\x00'
                       b'\x00\x00\x00\x00\x00\x92\x02\x00\x00\x00\x00\x00\x00PK\x06\x07\x00\x00\x00\x00\xc4'
                       b'\x03\x00\x00\x00\x00\x00\x00\x01\x00\x00\x00PK\x05\x06\x00\x00\x00\x00\x04\x00'
                       b'\x04\x002\x01\x00\x00\x92\x02\x00\x00\x00\x00')

        data_be_no_bom = (b'PK\x03\x04\x00\x00\x08\x08\x00\x00\x00\x00\x00\x00\x00\x00\x00\x00\x00\x00\x00'
                          b'\x00\x00\x00\x00\x00\x1b\x00\x07\x00tensor.bfloat16.BE/data.pklFB\x03\x00ZZZ\x80'
                          b'\x02ctorch._utils\n_rebuild_tensor_v2\nq\x00((X\x07\x00\x00\x00storageq\x01ctorc'
                          b'h\nBFloat16Storage\nq\x02X\x01\x00\x00\x000q\x03X\x03\x00\x00\x00cpuq\x04K\x04tq'
                          b'\x05QK\x00K\x02K\x02\x86q\x06K\x02K\x01\x86q\x07\x89ccollections\nOrderedDict\nq'
                          b'\x08)Rq\ttq\nRq\x0b.PK\x07\x08\x1f>\xd9\x7f\x9d\x00\x00\x00\x9d\x00\x00\x00PK\x03'
                          b'\x04\x00\x00\x08\x08\x00\x00\x00\x00\x00\x00\x00\x00\x00\x00\x00\x00\x00\x00\x00'
                          b'\x00\x00\x00\x19\x00\x1c\x00tensor.bfloat16.BE/data/0FB\x18\x00ZZZZZZZZZZZZZZZZ'
                          b'ZZZZZZZZ@\r\xbei?r\xbf\xbcPK\x07\x08d\x02=\xc7\x08\x00\x00\x00\x08\x00\x00\x00PK'
                          b'\x03\x04\x00\x00\x08\x08\x00\x00\x00\x00\x00\x00\x00\x00\x00\x00\x00\x00\x00\x00'
                          b'\x00\x00\x00\x00\x1a\x000\x00tensor.bfloat16.BE/versionFB,\x00ZZZZZZZZZZZZZZZZZZ'
                          b'ZZZZZZZZZZZZZZZZZZZZZZZZZZ3\nPK\x07\x08\xd1\x9egU\x02\x00\x00\x00\x02\x00\x00\x00'
                          b'PK\x01\x02\x00\x00\x00\x00\x08\x08\x00\x00\x00\x00\x00\x00\x1f>\xd9\x7f\x9d\x00'
                          b'\x00\x00\x9d\x00\x00\x00\x1b\x00\x00\x00\x00\x00\x00\x00\x00\x00\x00\x00\x00\x00'
                          b'\x00\x00\x00\x00tensor.bfloat16.BE/data.pklPK\x01\x02\x00\x00\x00\x00\x08\x08\x00'
                          b'\x00\x00\x00\x00\x00d\x02=\xc7\x08\x00\x00\x00\x08\x00\x00\x00\x19\x00\x00\x00\x00'
                          b'\x00\x00\x00\x00\x00\x00\x00\x00\x00\xed\x00\x00\x00tensor.bfloat16.BE/data/0'
                          b'PK\x01\x02\x00\x00\x00\x00\x08\x08\x00\x00\x00\x00\x00\x00\xd1\x9egU\x02\x00\x00'
                          b'\x00\x02\x00\x00\x00\x1a\x00\x00\x00\x00\x00\x00\x00\x00\x00\x00\x00\x00\x00X\x01'
                          b'\x00\x00tensor.bfloat16.BE/versionPK\x06\x06,\x00\x00\x00\x00\x00\x00\x00\x1e\x03'
                          b'-\x00\x00\x00\x00\x00\x00\x00\x00\x00\x03\x00\x00\x00\x00\x00\x00\x00\x03\x00\x00'
                          b'\x00\x00\x00\x00\x00\xd8\x00\x00\x00\x00\x00\x00\x00\xd2\x01\x00\x00\x00\x00\x00'
                          b'\x00PK\x06\x07\x00\x00\x00\x00\xaa\x02\x00\x00\x00\x00\x00\x00\x01\x00\x00\x00'
                          b'PK\x05\x06\x00\x00\x00\x00\x03\x00\x03\x00\xd8\x00\x00\x00\xd2\x01\x00\x00\x00\x00')

        data_be_bom = (b'PK\x03\x04\x00\x00\x08\x08\x00\x00\x00\x00\x00\x00\x00\x00\x00\x00\x00\x00\x00'
                       b'\x00\x00\x00\x00\x00\x1f\x00C\x00tensor.bfloat16.BE.BOM/data.pklFB?\x00ZZZZZZZZZ'
                       b'ZZZZZZZZZZZZZZZZZZZZZZZZZZZZZZZZZZZZZZZZZZZZZZZZZZZZZZ\x80\x02ctorch._utils\n_re'
                       b'build_tensor_v2\nq\x00((X\x07\x00\x00\x00storageq\x01ctorch\nBFloat16Storage\nq\x02'
                       b'X\x01\x00\x00\x000q\x03X\x03\x00\x00\x00cpuq\x04K\x04tq\x05QK\x00K\x02K\x02\x86'
                       b'q\x06K\x02K\x01\x86q\x07\x89ccollections\nOrderedDict\nq\x08)Rq\ttq\nRq\x0b.PK'
                       b'\x07\x08\x1f>\xd9\x7f\x9d\x00\x00\x00\x9d\x00\x00\x00PK\x03\x04\x00\x00\x08\x08\x00'
                       b'\x00\x00\x00\x00\x00\x00\x00\x00\x00\x00\x00\x00\x00\x00\x00\x00\x00 \x00\x15'
                       b'\x00tensor.bfloat16.BE.BOM/byteorderFB\x11\x00ZZZZZZZZZZZZZZZZZbigPK\x07\x08I\xe2'
                       b'\xfb\xd3\x03\x00\x00\x00\x03\x00\x00\x00PK\x03\x04\x00\x00\x08\x08\x00\x00\x00\x00'
                       b'\x00\x00\x00\x00\x00\x00\x00\x00\x00\x00\x00\x00\x00\x00\x1d\x002\x00tensor.b'
                       b'float16.BE.BOM/data/0FB.\x00ZZZZZZZZZZZZZZZZZZZZZZZZZZZZZZZZZZZZZZZZZZZZZZ@\r\xbe'
                       b'i?r\xbf\xbcPK\x07\x08d\x02=\xc7\x08\x00\x00\x00\x08\x00\x00\x00PK\x03\x04\x00\x00'
                       b'\x08\x08\x00\x00\x00\x00\x00\x00\x00\x00\x00\x00\x00\x00\x00\x00\x00\x00\x00\x00'
                       b'\x1e\x00,\x00tensor.bfloat16.BE.BOM/versionFB(\x00ZZZZZZZZZZZZZZZZZZZZZZZZZZZZ'
                       b'ZZZZZZZZZZZZ3\nPK\x07\x08\xd1\x9egU\x02\x00\x00\x00\x02\x00\x00\x00PK\x01\x02\x00'
                       b'\x00\x00\x00\x08\x08\x00\x00\x00\x00\x00\x00\x1f>\xd9\x7f\x9d\x00\x00\x00\x9d\x00'
                       b'\x00\x00\x1f\x00\x00\x00\x00\x00\x00\x00\x00\x00\x00\x00\x00\x00\x00\x00\x00\x00'
                       b'tensor.bfloat16.BE.BOM/data.pklPK\x01\x02\x00\x00\x00\x00\x08\x08\x00\x00\x00\x00'
                       b'\x00\x00I\xe2\xfb\xd3\x03\x00\x00\x00\x03\x00\x00\x00 \x00\x00\x00\x00\x00\x00'
                       b'\x00\x00\x00\x00\x00\x00\x00-\x01\x00\x00tensor.bfloat16.BE.BOM/byteorderPK\x01'
                       b'\x02\x00\x00\x00\x00\x08\x08\x00\x00\x00\x00\x00\x00d\x02=\xc7\x08\x00\x00\x00\x08'
                       b'\x00\x00\x00\x1d\x00\x00\x00\x00\x00\x00\x00\x00\x00\x00\x00\x00\x00\x93\x01\x00'
                       b'\x00tensor.bfloat16.BE.BOM/data/0PK\x01\x02\x00\x00\x00\x00\x08\x08\x00\x00\x00'
                       b'\x00\x00\x00\xd1\x9egU\x02\x00\x00\x00\x02\x00\x00\x00\x1e\x00\x00\x00\x00\x00\x00'
                       b'\x00\x00\x00\x00\x00\x00\x00\x18\x02\x00\x00tensor.bfloat16.BE.BOM/versionPK\x06'
                       b'\x06,\x00\x00\x00\x00\x00\x00\x00\x1e\x03-\x00\x00\x00\x00\x00\x00\x00\x00\x00'
                       b'\x04\x00\x00\x00\x00\x00\x00\x00\x04\x00\x00\x00\x00\x00\x00\x002\x01\x00\x00\x00'
                       b'\x00\x00\x00\x92\x02\x00\x00\x00\x00\x00\x00PK\x06\x07\x00\x00\x00\x00\xc4\x03'
                       b'\x00\x00\x00\x00\x00\x00\x01\x00\x00\x00PK\x05\x06\x00\x00\x00\x00\x04\x00\x04\x00'
                       b'2\x01\x00\x00\x92\x02\x00\x00\x00\x00')

        current_load_endian = get_default_load_endianness()

        buf_le_no_bom = io.BytesIO(data_le_no_bom)
        buf_le_bom = io.BytesIO(data_le_bom)
        buf_be_no_bom = io.BytesIO(data_be_no_bom)
        buf_be_bom = io.BytesIO(data_be_bom)

        try:
            set_default_load_endianness(LoadEndianness.NATIVE)
            tensor_le_no_bom = torch.load(buf_le_no_bom)
            tensor_be_no_bom = torch.load(buf_be_no_bom)
        finally:
            set_default_load_endianness(current_load_endian)

        tensor_le_bom = torch.load(buf_le_bom)
        tensor_be_bom = torch.load(buf_be_bom)

        buf_le_no_bom.seek(0)
        buf_be_no_bom.seek(0)

        try:
            set_default_load_endianness(LoadEndianness.LITTLE)
            tensor_le_no_bom_little = torch.load(buf_le_no_bom)
            tensor_be_no_bom_little = torch.load(buf_be_no_bom)
        finally:
            set_default_load_endianness(current_load_endian)

        buf_le_no_bom.seek(0)
        buf_be_no_bom.seek(0)

        try:
            set_default_load_endianness(LoadEndianness.BIG)
            tensor_le_no_bom_big = torch.load(buf_le_no_bom)
            tensor_be_no_bom_big = torch.load(buf_be_no_bom)
        finally:
            set_default_load_endianness(current_load_endian)

        self.assertTrue(torch.equal(tensor_le_bom, tensor_be_bom))
        self.assertFalse(torch.equal(tensor_le_no_bom, tensor_be_no_bom))
        self.assertTrue(torch.equal(tensor_le_no_bom_little, tensor_le_bom))
        self.assertFalse(torch.equal(tensor_be_no_bom_little, tensor_be_bom))
        self.assertFalse(torch.equal(tensor_le_no_bom_big, tensor_le_bom))
        self.assertTrue(torch.equal(tensor_be_no_bom_big, tensor_be_bom))

        if (sys.byteorder == 'little'):
            self.assertTrue(torch.equal(tensor_le_no_bom, tensor_le_bom))
            self.assertTrue(torch.equal(tensor_le_no_bom, tensor_be_bom))
            self.assertFalse(torch.equal(tensor_be_no_bom, tensor_le_bom))
            self.assertFalse(torch.equal(tensor_be_no_bom, tensor_be_bom))
        else:
            self.assertFalse(torch.equal(tensor_le_no_bom, tensor_le_bom))
            self.assertFalse(torch.equal(tensor_le_no_bom, tensor_be_bom))
            self.assertTrue(torch.equal(tensor_be_no_bom, tensor_le_bom))
            self.assertTrue(torch.equal(tensor_be_no_bom, tensor_be_bom))

    def test_serialization_load_bom_data_cdouble(self):
        # 1. Generated on LE system using following commands:
        #
        # import torch
        #
        # x = torch.randn(2,2, dtype=torch.cdouble)
        #
        # torch.save(x, "tensor.cdouble.LE.pt", _disable_byteorder_record=True)
        # torch.save(x, "tensor.cdouble.LE.BOM.pt")
        #
        # print(x)
        #
        # 2. After that it is resaved on BE system with following commands:
        #
        # import torch
        #
        # x = torch.load('tensor.cdouble.LE.BOM.pt')
        #
        # torch.save(x, 'tensor.cdouble.BE.pt', _disable_byteorder_record=True)
        # torch.save(x, 'tensor.cdouble.BE.BOM.pt')
        #
        # print(x)
        #
        # Following commands and a bit of manual work were used to produce python bytes from resulting files:
        #
        # file = open('filename', 'rb')
        # data = file.read()
        # file.close()
        # print("\n".join(textwrap.wrap(str(data), 80)))
        #
        # BOM in this context is used as Byte Order Mark.
        #
        data_le_no_bom = (b'PK\x03\x04\x00\x00\x08\x08\x00\x00\x00\x00\x00\x00\x00\x00\x00\x00\x00\x00\x00'
                          b'\x00\x00\x00\x00\x00\x1a\x00\x08\x00tensor.cdouble.LE/data.pklFB\x04\x00ZZZZ\x80'
                          b'\x02ctorch._utils\n_rebuild_tensor_v2\nq\x00((X\x07\x00\x00\x00storageq\x01ctorc'
                          b'h\nComplexDoubleStorage\nq\x02X\x01\x00\x00\x000q\x03X\x03\x00\x00\x00cpuq\x04K\x04'
                          b'tq\x05QK\x00K\x02K\x02\x86q\x06K\x02K\x01\x86q\x07\x89ccollections\nOrderedDi'
                          b'ct\nq\x08)Rq\ttq\nRq\x0b.PK\x07\x08(W{\xca\xa2\x00\x00\x00\xa2\x00\x00\x00PK\x03'
                          b'\x04\x00\x00\x08\x08\x00\x00\x00\x00\x00\x00\x00\x00\x00\x00\x00\x00\x00\x00\x00'
                          b'\x00\x00\x00\x18\x00\x18\x00tensor.cdouble.LE/data/0FB\x14\x00ZZZZZZZZZZZZZZZZZZ'
                          b'ZZ\xd1/\x84\xd8,\x00\xcd\xbf|L\xcf\xd0O\xee\xd7\xbfb\xb6<\xb4\xe2_\xec?v+\x86\xd9'
                          b'\xca\x0e\xf8?i#\xbb\xfcU\x1b\xe0\xbf\x984\xcd\x02q\x8a\xe9?\xc1_\xd7R\xe3\xfb\xe3'
                          b'\xbf\xcf\xce>\xcd\xa2\x9f\xe8?PK\x07\x08\x1d\xed\xed\xa0@\x00\x00\x00@\x00\x00'
                          b'\x00PK\x03\x04\x00\x00\x08\x08\x00\x00\x00\x00\x00\x00\x00\x00\x00\x00\x00\x00\x00'
                          b'\x00\x00\x00\x00\x00\x19\x009\x00tensor.cdouble.LE/versionFB5\x00ZZZZZZZZZZZZZ'
                          b'ZZZZZZZZZZZZZZZZZZZZZZZZZZZZZZZZZZZZZZZZ3\nPK\x07\x08\xd1\x9egU\x02\x00\x00\x00\x02'
                          b'\x00\x00\x00PK\x01\x02\x00\x00\x00\x00\x08\x08\x00\x00\x00\x00\x00\x00(W{\xca'
                          b'\xa2\x00\x00\x00\xa2\x00\x00\x00\x1a\x00\x00\x00\x00\x00\x00\x00\x00\x00\x00\x00'
                          b'\x00\x00\x00\x00\x00\x00tensor.cdouble.LE/data.pklPK\x01\x02\x00\x00\x00\x00\x08'
                          b'\x08\x00\x00\x00\x00\x00\x00\x1d\xed\xed\xa0@\x00\x00\x00@\x00\x00\x00\x18\x00\x00'
                          b'\x00\x00\x00\x00\x00\x00\x00\x00\x00\x00\x00\xf2\x00\x00\x00tensor.cdouble.LE/'
                          b'data/0PK\x01\x02\x00\x00\x00\x00\x08\x08\x00\x00\x00\x00\x00\x00\xd1\x9egU\x02\x00'
                          b'\x00\x00\x02\x00\x00\x00\x19\x00\x00\x00\x00\x00\x00\x00\x00\x00\x00\x00\x00\x00'
                          b'\x90\x01\x00\x00tensor.cdouble.LE/versionPK\x06\x06,\x00\x00\x00\x00\x00\x00\x00'
                          b'\x1e\x03-\x00\x00\x00\x00\x00\x00\x00\x00\x00\x03\x00\x00\x00\x00\x00\x00\x00\x03'
                          b'\x00\x00\x00\x00\x00\x00\x00\xd5\x00\x00\x00\x00\x00\x00\x00\x12\x02\x00\x00\x00'
                          b'\x00\x00\x00PK\x06\x07\x00\x00\x00\x00\xe7\x02\x00\x00\x00\x00\x00\x00\x01\x00'
                          b'\x00\x00PK\x05\x06\x00\x00\x00\x00\x03\x00\x03\x00\xd5\x00\x00\x00\x12\x02\x00\x00'
                          b'\x00\x00')

        data_le_bom = (b'PK\x03\x04\x00\x00\x08\x08\x00\x00\x00\x00\x00\x00\x00\x00\x00\x00\x00\x00\x00'
                       b'\x00\x00\x00\x00\x00\x1e\x00\x04\x00tensor.cdouble.LE.BOM/data.pklFB\x00\x00\x80'
                       b'\x02ctorch._utils\n_rebuild_tensor_v2\nq\x00((X\x07\x00\x00\x00storageq\x01ctorc'
                       b'h\nComplexDoubleStorage\nq\x02X\x01\x00\x00\x000q\x03X\x03\x00\x00\x00cpuq\x04K\x04'
                       b'tq\x05QK\x00K\x02K\x02\x86q\x06K\x02K\x01\x86q\x07\x89ccollections\nOrderedDi'
                       b'ct\nq\x08)Rq\ttq\nRq\x0b.PK\x07\x08(W{\xca\xa2\x00\x00\x00\xa2\x00\x00\x00PK\x03'
                       b'\x04\x00\x00\x08\x08\x00\x00\x00\x00\x00\x00\x00\x00\x00\x00\x00\x00\x00\x00\x00'
                       b'\x00\x00\x00\x1f\x00\x11\x00tensor.cdouble.LE.BOM/byteorderFB\r\x00ZZZZZZZZZZZZZ'
                       b'littlePK\x07\x08\x85=\xe3\x19\x06\x00\x00\x00\x06\x00\x00\x00PK\x03\x04\x00\x00\x08'
                       b'\x08\x00\x00\x00\x00\x00\x00\x00\x00\x00\x00\x00\x00\x00\x00\x00\x00\x00\x00\x1c'
                       b'\x000\x00tensor.cdouble.LE.BOM/data/0FB,\x00ZZZZZZZZZZZZZZZZZZZZZZZZZZZZZZZZZ'
                       b'ZZZZZZZZZZZ\xd1/\x84\xd8,\x00\xcd\xbf|L\xcf\xd0O\xee\xd7\xbfb\xb6<\xb4\xe2_\xec?'
                       b'v+\x86\xd9\xca\x0e\xf8?i#\xbb\xfcU\x1b\xe0\xbf\x984\xcd\x02q\x8a\xe9?\xc1_\xd7R\xe3'
                       b'\xfb\xe3\xbf\xcf\xce>\xcd\xa2\x9f\xe8?PK\x07\x08\x1d\xed\xed\xa0@\x00\x00\x00'
                       b'@\x00\x00\x00PK\x03\x04\x00\x00\x08\x08\x00\x00\x00\x00\x00\x00\x00\x00\x00\x00\x00'
                       b'\x00\x00\x00\x00\x00\x00\x00\x1d\x005\x00tensor.cdouble.LE.BOM/versionFB1\x00'
                       b'ZZZZZZZZZZZZZZZZZZZZZZZZZZZZZZZZZZZZZZZZZZZZZZZZZ3\nPK\x07\x08\xd1\x9egU\x02\x00'
                       b'\x00\x00\x02\x00\x00\x00PK\x01\x02\x00\x00\x00\x00\x08\x08\x00\x00\x00\x00\x00\x00'
                       b'(W{\xca\xa2\x00\x00\x00\xa2\x00\x00\x00\x1e\x00\x00\x00\x00\x00\x00\x00\x00\x00'
                       b'\x00\x00\x00\x00\x00\x00\x00\x00tensor.cdouble.LE.BOM/data.pklPK\x01\x02\x00\x00'
                       b'\x00\x00\x08\x08\x00\x00\x00\x00\x00\x00\x85=\xe3\x19\x06\x00\x00\x00\x06\x00\x00'
                       b'\x00\x1f\x00\x00\x00\x00\x00\x00\x00\x00\x00\x00\x00\x00\x00\xf2\x00\x00\x00te'
                       b'nsor.cdouble.LE.BOM/byteorderPK\x01\x02\x00\x00\x00\x00\x08\x08\x00\x00\x00\x00\x00'
                       b'\x00\x1d\xed\xed\xa0@\x00\x00\x00@\x00\x00\x00\x1c\x00\x00\x00\x00\x00\x00\x00'
                       b'\x00\x00\x00\x00\x00\x00V\x01\x00\x00tensor.cdouble.LE.BOM/data/0PK\x01\x02\x00'
                       b'\x00\x00\x00\x08\x08\x00\x00\x00\x00\x00\x00\xd1\x9egU\x02\x00\x00\x00\x02\x00\x00'
                       b'\x00\x1d\x00\x00\x00\x00\x00\x00\x00\x00\x00\x00\x00\x00\x00\x10\x02\x00\x00te'
                       b'nsor.cdouble.LE.BOM/versionPK\x06\x06,\x00\x00\x00\x00\x00\x00\x00\x1e\x03-\x00\x00'
                       b'\x00\x00\x00\x00\x00\x00\x00\x04\x00\x00\x00\x00\x00\x00\x00\x04\x00\x00\x00\x00'
                       b'\x00\x00\x00.\x01\x00\x00\x00\x00\x00\x00\x92\x02\x00\x00\x00\x00\x00\x00PK\x06'
                       b'\x07\x00\x00\x00\x00\xc0\x03\x00\x00\x00\x00\x00\x00\x01\x00\x00\x00PK\x05\x06'
                       b'\x00\x00\x00\x00\x04\x00\x04\x00.\x01\x00\x00\x92\x02\x00\x00\x00\x00')

        data_be_no_bom = (b'PK\x03\x04\x00\x00\x08\x08\x00\x00\x00\x00\x00\x00\x00\x00\x00\x00\x00\x00\x00'
                          b'\x00\x00\x00\x00\x00\x1a\x00\x08\x00tensor.cdouble.BE/data.pklFB\x04\x00ZZZZ\x80'
                          b'\x02ctorch._utils\n_rebuild_tensor_v2\nq\x00((X\x07\x00\x00\x00storageq\x01ctorc'
                          b'h\nComplexDoubleStorage\nq\x02X\x01\x00\x00\x000q\x03X\x03\x00\x00\x00cpuq\x04K\x04'
                          b'tq\x05QK\x00K\x02K\x02\x86q\x06K\x02K\x01\x86q\x07\x89ccollections\nOrderedDi'
                          b'ct\nq\x08)Rq\ttq\nRq\x0b.PK\x07\x08(W{\xca\xa2\x00\x00\x00\xa2\x00\x00\x00PK\x03'
                          b'\x04\x00\x00\x08\x08\x00\x00\x00\x00\x00\x00\x00\x00\x00\x00\x00\x00\x00\x00\x00'
                          b'\x00\x00\x00\x18\x00\x18\x00tensor.cdouble.BE/data/0FB\x14\x00ZZZZZZZZZZZZZZZZZZ'
                          b'ZZ\xbf\xcd\x00,\xd8\x84/\xd1\xbf\xd7\xeeO\xd0\xcfL|?\xec_\xe2\xb4<\xb6b?\xf8\x0e'
                          b'\xca\xd9\x86+v\xbf\xe0\x1bU\xfc\xbb#i?\xe9\x8aq\x02\xcd4\x98\xbf\xe3\xfb\xe3R\xd7'
                          b'_\xc1?\xe8\x9f\xa2\xcd>\xce\xcfPK\x07\x08\x91\xbey\x14@\x00\x00\x00@\x00\x00\x00'
                          b'PK\x03\x04\x00\x00\x08\x08\x00\x00\x00\x00\x00\x00\x00\x00\x00\x00\x00\x00\x00\x00'
                          b'\x00\x00\x00\x00\x19\x009\x00tensor.cdouble.BE/versionFB5\x00ZZZZZZZZZZZZZZZZ'
                          b'ZZZZZZZZZZZZZZZZZZZZZZZZZZZZZZZZZZZZZ3\nPK\x07\x08\xd1\x9egU\x02\x00\x00\x00\x02'
                          b'\x00\x00\x00PK\x01\x02\x00\x00\x00\x00\x08\x08\x00\x00\x00\x00\x00\x00(W{\xca\xa2'
                          b'\x00\x00\x00\xa2\x00\x00\x00\x1a\x00\x00\x00\x00\x00\x00\x00\x00\x00\x00\x00\x00'
                          b'\x00\x00\x00\x00\x00tensor.cdouble.BE/data.pklPK\x01\x02\x00\x00\x00\x00\x08\x08'
                          b'\x00\x00\x00\x00\x00\x00\x91\xbey\x14@\x00\x00\x00@\x00\x00\x00\x18\x00\x00\x00'
                          b'\x00\x00\x00\x00\x00\x00\x00\x00\x00\x00\xf2\x00\x00\x00tensor.cdouble.BE/data/0'
                          b'PK\x01\x02\x00\x00\x00\x00\x08\x08\x00\x00\x00\x00\x00\x00\xd1\x9egU\x02\x00\x00'
                          b'\x00\x02\x00\x00\x00\x19\x00\x00\x00\x00\x00\x00\x00\x00\x00\x00\x00\x00\x00\x90'
                          b'\x01\x00\x00tensor.cdouble.BE/versionPK\x06\x06,\x00\x00\x00\x00\x00\x00\x00\x1e'
                          b'\x03-\x00\x00\x00\x00\x00\x00\x00\x00\x00\x03\x00\x00\x00\x00\x00\x00\x00\x03\x00'
                          b'\x00\x00\x00\x00\x00\x00\xd5\x00\x00\x00\x00\x00\x00\x00\x12\x02\x00\x00\x00\x00'
                          b'\x00\x00PK\x06\x07\x00\x00\x00\x00\xe7\x02\x00\x00\x00\x00\x00\x00\x01\x00\x00\x00'
                          b'PK\x05\x06\x00\x00\x00\x00\x03\x00\x03\x00\xd5\x00\x00\x00\x12\x02\x00\x00\x00'
                          b'\x00')

        data_be_bom = (b'PK\x03\x04\x00\x00\x08\x08\x00\x00\x00\x00\x00\x00\x00\x00\x00\x00\x00\x00\x00'
                       b'\x00\x00\x00\x00\x00\x1e\x00\x04\x00tensor.cdouble.BE.BOM/data.pklFB\x00\x00\x80'
                       b'\x02ctorch._utils\n_rebuild_tensor_v2\nq\x00((X\x07\x00\x00\x00storageq\x01ctorc'
                       b'h\nComplexDoubleStorage\nq\x02X\x01\x00\x00\x000q\x03X\x03\x00\x00\x00cpuq\x04K\x04'
                       b'tq\x05QK\x00K\x02K\x02\x86q\x06K\x02K\x01\x86q\x07\x89ccollections\nOrderedDi'
                       b'ct\nq\x08)Rq\ttq\nRq\x0b.PK\x07\x08(W{\xca\xa2\x00\x00\x00\xa2\x00\x00\x00PK\x03'
                       b'\x04\x00\x00\x08\x08\x00\x00\x00\x00\x00\x00\x00\x00\x00\x00\x00\x00\x00\x00\x00'
                       b'\x00\x00\x00\x1f\x00\x11\x00tensor.cdouble.BE.BOM/byteorderFB\r\x00ZZZZZZZZZZZZZ'
                       b'bigPK\x07\x08I\xe2\xfb\xd3\x03\x00\x00\x00\x03\x00\x00\x00PK\x03\x04\x00\x00\x08'
                       b'\x08\x00\x00\x00\x00\x00\x00\x00\x00\x00\x00\x00\x00\x00\x00\x00\x00\x00\x00\x1c'
                       b'\x003\x00tensor.cdouble.BE.BOM/data/0FB/\x00ZZZZZZZZZZZZZZZZZZZZZZZZZZZZZZZZZZZZ'
                       b'ZZZZZZZZZZZ\xbf\xcd\x00,\xd8\x84/\xd1\xbf\xd7\xeeO\xd0\xcfL|?\xec_\xe2\xb4<\xb6b'
                       b'?\xf8\x0e\xca\xd9\x86+v\xbf\xe0\x1bU\xfc\xbb#i?\xe9\x8aq\x02\xcd4\x98\xbf\xe3\xfb'
                       b'\xe3R\xd7_\xc1?\xe8\x9f\xa2\xcd>\xce\xcfPK\x07\x08\x91\xbey\x14@\x00\x00\x00@\x00'
                       b'\x00\x00PK\x03\x04\x00\x00\x08\x08\x00\x00\x00\x00\x00\x00\x00\x00\x00\x00\x00'
                       b'\x00\x00\x00\x00\x00\x00\x00\x1d\x005\x00tensor.cdouble.BE.BOM/versionFB1\x00ZZZ'
                       b'ZZZZZZZZZZZZZZZZZZZZZZZZZZZZZZZZZZZZZZZZZZZZZZ3\nPK\x07\x08\xd1\x9egU\x02\x00\x00'
                       b'\x00\x02\x00\x00\x00PK\x01\x02\x00\x00\x00\x00\x08\x08\x00\x00\x00\x00\x00\x00('
                       b'W{\xca\xa2\x00\x00\x00\xa2\x00\x00\x00\x1e\x00\x00\x00\x00\x00\x00\x00\x00\x00\x00'
                       b'\x00\x00\x00\x00\x00\x00\x00tensor.cdouble.BE.BOM/data.pklPK\x01\x02\x00\x00\x00'
                       b'\x00\x08\x08\x00\x00\x00\x00\x00\x00I\xe2\xfb\xd3\x03\x00\x00\x00\x03\x00\x00\x00'
                       b'\x1f\x00\x00\x00\x00\x00\x00\x00\x00\x00\x00\x00\x00\x00\xf2\x00\x00\x00tenso'
                       b'r.cdouble.BE.BOM/byteorderPK\x01\x02\x00\x00\x00\x00\x08\x08\x00\x00\x00\x00\x00'
                       b'\x00\x91\xbey\x14@\x00\x00\x00@\x00\x00\x00\x1c\x00\x00\x00\x00\x00\x00\x00\x00\x00'
                       b'\x00\x00\x00\x00S\x01\x00\x00tensor.cdouble.BE.BOM/data/0PK\x01\x02\x00\x00\x00'
                       b'\x00\x08\x08\x00\x00\x00\x00\x00\x00\xd1\x9egU\x02\x00\x00\x00\x02\x00\x00\x00'
                       b'\x1d\x00\x00\x00\x00\x00\x00\x00\x00\x00\x00\x00\x00\x00\x10\x02\x00\x00tensor.c'
                       b'double.BE.BOM/versionPK\x06\x06,\x00\x00\x00\x00\x00\x00\x00\x1e\x03-\x00\x00\x00'
                       b'\x00\x00\x00\x00\x00\x00\x04\x00\x00\x00\x00\x00\x00\x00\x04\x00\x00\x00\x00\x00'
                       b'\x00\x00.\x01\x00\x00\x00\x00\x00\x00\x92\x02\x00\x00\x00\x00\x00\x00PK\x06\x07'
                       b'\x00\x00\x00\x00\xc0\x03\x00\x00\x00\x00\x00\x00\x01\x00\x00\x00PK\x05\x06\x00\x00'
                       b'\x00\x00\x04\x00\x04\x00.\x01\x00\x00\x92\x02\x00\x00\x00\x00')

        current_load_endian = get_default_load_endianness()

        buf_le_no_bom = io.BytesIO(data_le_no_bom)
        buf_le_bom = io.BytesIO(data_le_bom)
        buf_be_no_bom = io.BytesIO(data_be_no_bom)
        buf_be_bom = io.BytesIO(data_be_bom)

        try:
            set_default_load_endianness(LoadEndianness.NATIVE)
            tensor_le_no_bom = torch.load(buf_le_no_bom)
            tensor_be_no_bom = torch.load(buf_be_no_bom)
        finally:
            set_default_load_endianness(current_load_endian)

        tensor_le_bom = torch.load(buf_le_bom)
        tensor_be_bom = torch.load(buf_be_bom)

        buf_le_no_bom.seek(0)
        buf_be_no_bom.seek(0)

        try:
            set_default_load_endianness(LoadEndianness.LITTLE)
            tensor_le_no_bom_little = torch.load(buf_le_no_bom)
            tensor_be_no_bom_little = torch.load(buf_be_no_bom)
        finally:
            set_default_load_endianness(current_load_endian)

        buf_le_no_bom.seek(0)
        buf_be_no_bom.seek(0)

        try:
            set_default_load_endianness(LoadEndianness.BIG)
            tensor_le_no_bom_big = torch.load(buf_le_no_bom)
            tensor_be_no_bom_big = torch.load(buf_be_no_bom)
        finally:
            set_default_load_endianness(current_load_endian)

        self.assertTrue(torch.equal(tensor_le_bom, tensor_be_bom))
        self.assertFalse(torch.equal(tensor_le_no_bom, tensor_be_no_bom))
        self.assertTrue(torch.equal(tensor_le_no_bom_little, tensor_le_bom))
        self.assertFalse(torch.equal(tensor_be_no_bom_little, tensor_be_bom))
        self.assertFalse(torch.equal(tensor_le_no_bom_big, tensor_le_bom))
        self.assertTrue(torch.equal(tensor_be_no_bom_big, tensor_be_bom))

        if (sys.byteorder == 'little'):
            self.assertTrue(torch.equal(tensor_le_no_bom, tensor_le_bom))
            self.assertTrue(torch.equal(tensor_le_no_bom, tensor_be_bom))
            self.assertFalse(torch.equal(tensor_be_no_bom, tensor_le_bom))
            self.assertFalse(torch.equal(tensor_be_no_bom, tensor_be_bom))
        else:
            self.assertFalse(torch.equal(tensor_le_no_bom, tensor_le_bom))
            self.assertFalse(torch.equal(tensor_le_no_bom, tensor_be_bom))
            self.assertTrue(torch.equal(tensor_be_no_bom, tensor_le_bom))
            self.assertTrue(torch.equal(tensor_be_no_bom, tensor_be_bom))

    def test_serialization_load_bom_data_cfloat(self):
        # 1. Generated on LE system using following commands:
        #
        # import torch
        #
        # x = torch.randn(2,2, dtype=torch.cfloat)
        #
        # torch.save(x, "tensor.cfloat.LE.pt", _disable_byteorder_record=True)
        # torch.save(x, "tensor.cfloat.LE.BOM.pt")
        #
        # print(x)
        #
        # 2. After that it is resaved on BE system with following commands:
        #
        # import torch
        #
        # x = torch.load('tensor.cfloat.LE.BOM.pt')
        #
        # torch.save(x, 'tensor.cfloat.BE.pt', _disable_byteorder_record=True)
        # torch.save(x, 'tensor.cfloat.BE.BOM.pt')
        #
        # print(x)
        #
        # Following commands and a bit of manual work were used to produce python bytes from resulting files:
        #
        # file = open('filename', 'rb')
        # data = file.read()
        # file.close()
        # print("\n".join(textwrap.wrap(str(data), 80)))
        #
        # BOM in this context is used as Byte Order Mark.
        #
        data_le_no_bom = (b'PK\x03\x04\x00\x00\x08\x08\x00\x00\x00\x00\x00\x00\x00\x00\x00\x00\x00\x00\x00'
                          b'\x00\x00\x00\x00\x00\x12\x00\x10\x00tensor.le/data.pklFB\x0c\x00ZZZZZZZZZZZZ\x80'
                          b'\x02ctorch._utils\n_rebuild_tensor_v2\nq\x00((X\x07\x00\x00\x00storageq\x01ctorc'
                          b'h\nComplexFloatStorage\nq\x02X\x01\x00\x00\x000q\x03X\x03\x00\x00\x00cpuq\x04K\x04'
                          b'tq\x05QK\x00K\x02K\x02\x86q\x06K\x02K\x01\x86q\x07\x89ccollections\nOrderedDic'
                          b't\nq\x08)Rq\ttq\nRq\x0b.PK\x07\x08\xe4\x04T\xec\xa1\x00\x00\x00\xa1\x00\x00\x00P'
                          b'K\x03\x04\x00\x00\x08\x08\x00\x00\x00\x00\x00\x00\x00\x00\x00\x00\x00\x00\x00\x00'
                          b'\x00\x00\x00\x00\x10\x00!\x00tensor.le/data/0FB\x1d\x00ZZZZZZZZZZZZZZZZZZZZZZZZ'
                          b'ZZZZZ\x9e<5\xbe\x96\xd1\xf1=Q\xeaj\xbfiX\x02\xbfW`\xfe?+\xfd\x0c>;a\\\xbe.b\xe2>'
                          b'PK\x07\x08\xaa\x05\x14\x12 \x00\x00\x00 \x00\x00\x00PK\x03\x04\x00\x00\x08\x08\x00'
                          b'\x00\x00\x00\x00\x00\x00\x00\x00\x00\x00\x00\x00\x00\x00\x00\x00\x00\x11\x00!\x00'
                          b'tensor.le/versionFB\x1d\x00ZZZZZZZZZZZZZZZZZZZZZZZZZZZZZ3\nPK\x07\x08\xd1\x9e'
                          b'gU\x02\x00\x00\x00\x02\x00\x00\x00PK\x01\x02\x00\x00\x00\x00\x08\x08\x00\x00\x00'
                          b'\x00\x00\x00\xe4\x04T\xec\xa1\x00\x00\x00\xa1\x00\x00\x00\x12\x00\x00\x00\x00\x00'
                          b'\x00\x00\x00\x00\x00\x00\x00\x00\x00\x00\x00\x00tensor.le/data.pklPK\x01\x02\x00'
                          b'\x00\x00\x00\x08\x08\x00\x00\x00\x00\x00\x00\xaa\x05\x14\x12 \x00\x00\x00 \x00\x00'
                          b'\x00\x10\x00\x00\x00\x00\x00\x00\x00\x00\x00\x00\x00\x00\x00\xf1\x00\x00\x00t'
                          b'ensor.le/data/0PK\x01\x02\x00\x00\x00\x00\x08\x08\x00\x00\x00\x00\x00\x00\xd1\x9e'
                          b'gU\x02\x00\x00\x00\x02\x00\x00\x00\x11\x00\x00\x00\x00\x00\x00\x00\x00\x00\x00\x00'
                          b'\x00\x00p\x01\x00\x00tensor.le/versionPK\x06\x06,\x00\x00\x00\x00\x00\x00\x00'
                          b'\x1e\x03-\x00\x00\x00\x00\x00\x00\x00\x00\x00\x03\x00\x00\x00\x00\x00\x00\x00\x03'
                          b'\x00\x00\x00\x00\x00\x00\x00\xbd\x00\x00\x00\x00\x00\x00\x00\xd2\x01\x00\x00\x00'
                          b'\x00\x00\x00PK\x06\x07\x00\x00\x00\x00\x8f\x02\x00\x00\x00\x00\x00\x00\x01\x00\x00'
                          b'\x00PK\x05\x06\x00\x00\x00\x00\x03\x00\x03\x00\xbd\x00\x00\x00\xd2\x01\x00\x00'
                          b'\x00\x00')

        data_le_bom = (b'PK\x03\x04\x00\x00\x08\x08\x00\x00\x00\x00\x00\x00\x00\x00\x00\x00\x00\x00\x00'
                       b'\x00\x00\x00\x00\x00\x12\x00\x10\x00tensor.le/data.pklFB\x0c\x00ZZZZZZZZZZZZ\x80'
                       b'\x02ctorch._utils\n_rebuild_tensor_v2\nq\x00((X\x07\x00\x00\x00storageq\x01ctorc'
                       b'h\nComplexFloatStorage\nq\x02X\x01\x00\x00\x000q\x03X\x03\x00\x00\x00cpuq\x04K\x04'
                       b'tq\x05QK\x00K\x02K\x02\x86q\x06K\x02K\x01\x86q\x07\x89ccollections\nOrderedDic'
                       b't\nq\x08)Rq\ttq\nRq\x0b.PK\x07\x08\xe4\x04T\xec\xa1\x00\x00\x00\xa1\x00\x00\x00P'
                       b'K\x03\x04\x00\x00\x08\x08\x00\x00\x00\x00\x00\x00\x00\x00\x00\x00\x00\x00\x00\x00'
                       b'\x00\x00\x00\x00\x13\x00\x1e\x00tensor.le/byteorderFB\x1a\x00ZZZZZZZZZZZZZZZZZZ'
                       b'ZZZZZZZZlittlePK\x07\x08\x85=\xe3\x19\x06\x00\x00\x00\x06\x00\x00\x00PK\x03\x04\x00'
                       b'\x00\x08\x08\x00\x00\x00\x00\x00\x00\x00\x00\x00\x00\x00\x00\x00\x00\x00\x00\x00'
                       b'\x00\x10\x00<\x00tensor.le/data/0FB8\x00ZZZZZZZZZZZZZZZZZZZZZZZZZZZZZZZZZZZZZ'
                       b'ZZZZZZZZZZZZZZZZZZZ\x9e<5\xbe\x96\xd1\xf1=Q\xeaj\xbfiX\x02\xbfW`\xfe?+\xfd\x0c>;'
                       b'a\\\xbe.b\xe2>PK\x07\x08\xaa\x05\x14\x12 \x00\x00\x00 \x00\x00\x00PK\x03\x04\x00'
                       b'\x00\x08\x08\x00\x00\x00\x00\x00\x00\x00\x00\x00\x00\x00\x00\x00\x00\x00\x00\x00'
                       b'\x00\x11\x00!\x00tensor.le/versionFB\x1d\x00ZZZZZZZZZZZZZZZZZZZZZZZZZZZZZ3\nPK\x07'
                       b'\x08\xd1\x9egU\x02\x00\x00\x00\x02\x00\x00\x00PK\x01\x02\x00\x00\x00\x00\x08\x08'
                       b'\x00\x00\x00\x00\x00\x00\xe4\x04T\xec\xa1\x00\x00\x00\xa1\x00\x00\x00\x12\x00\x00'
                       b'\x00\x00\x00\x00\x00\x00\x00\x00\x00\x00\x00\x00\x00\x00\x00tensor.le/data.pk'
                       b'lPK\x01\x02\x00\x00\x00\x00\x08\x08\x00\x00\x00\x00\x00\x00\x85=\xe3\x19\x06\x00'
                       b'\x00\x00\x06\x00\x00\x00\x13\x00\x00\x00\x00\x00\x00\x00\x00\x00\x00\x00\x00\x00'
                       b'\xf1\x00\x00\x00tensor.le/byteorderPK\x01\x02\x00\x00\x00\x00\x08\x08\x00\x00\x00'
                       b'\x00\x00\x00\xaa\x05\x14\x12 \x00\x00\x00 \x00\x00\x00\x10\x00\x00\x00\x00\x00\x00'
                       b'\x00\x00\x00\x00\x00\x00\x00V\x01\x00\x00tensor.le/data/0PK\x01\x02\x00\x00\x00'
                       b'\x00\x08\x08\x00\x00\x00\x00\x00\x00\xd1\x9egU\x02\x00\x00\x00\x02\x00\x00\x00'
                       b'\x11\x00\x00\x00\x00\x00\x00\x00\x00\x00\x00\x00\x00\x00\xf0\x01\x00\x00tensor.l'
                       b'e/versionPK\x06\x06,\x00\x00\x00\x00\x00\x00\x00\x1e\x03-\x00\x00\x00\x00\x00\x00'
                       b'\x00\x00\x00\x04\x00\x00\x00\x00\x00\x00\x00\x04\x00\x00\x00\x00\x00\x00\x00\xfe'
                       b'\x00\x00\x00\x00\x00\x00\x00R\x02\x00\x00\x00\x00\x00\x00PK\x06\x07\x00\x00\x00'
                       b'\x00P\x03\x00\x00\x00\x00\x00\x00\x01\x00\x00\x00PK\x05\x06\x00\x00\x00\x00\x04\x00'
                       b'\x04\x00\xfe\x00\x00\x00R\x02\x00\x00\x00\x00')

        data_be_no_bom = (b'PK\x03\x04\x00\x00\x08\x08\x00\x00\x00\x00\x00\x00\x00\x00\x00\x00\x00\x00\x00'
                          b'\x00\x00\x00\x00\x00\x12\x00\x10\x00tensor.be/data.pklFB\x0c\x00ZZZZZZZZZZZZ\x80'
                          b'\x02ctorch._utils\n_rebuild_tensor_v2\nq\x00((X\x07\x00\x00\x00storageq\x01ctorc'
                          b'h\nComplexFloatStorage\nq\x02X\x01\x00\x00\x000q\x03X\x03\x00\x00\x00cpuq\x04K\x04'
                          b'tq\x05QK\x00K\x02K\x02\x86q\x06K\x02K\x01\x86q\x07\x89ccollections\nOrderedDic'
                          b't\nq\x08)Rq\ttq\nRq\x0b.PK\x07\x08\xe4\x04T\xec\xa1\x00\x00\x00\xa1\x00\x00\x00P'
                          b'K\x03\x04\x00\x00\x08\x08\x00\x00\x00\x00\x00\x00\x00\x00\x00\x00\x00\x00\x00\x00'
                          b'\x00\x00\x00\x00\x10\x00!\x00tensor.be/data/0FB\x1d\x00ZZZZZZZZZZZZZZZZZZZZZZZZ'
                          b'ZZZZZ\xbe5<\x9e=\xf1\xd1\x96\xbfj\xeaQ\xbf\x02Xi?\xfe`W>\x0c\xfd+\xbe\\a;>\xe2b.'
                          b'PK\x07\x08\xe0\x07\xaa8 \x00\x00\x00 \x00\x00\x00PK\x03\x04\x00\x00\x08\x08\x00\x00'
                          b'\x00\x00\x00\x00\x00\x00\x00\x00\x00\x00\x00\x00\x00\x00\x00\x00\x11\x00!\x00'
                          b'tensor.be/versionFB\x1d\x00ZZZZZZZZZZZZZZZZZZZZZZZZZZZZZ3\nPK\x07\x08\xd1\x9egU\x02'
                          b'\x00\x00\x00\x02\x00\x00\x00PK\x01\x02\x00\x00\x00\x00\x08\x08\x00\x00\x00\x00'
                          b'\x00\x00\xe4\x04T\xec\xa1\x00\x00\x00\xa1\x00\x00\x00\x12\x00\x00\x00\x00\x00\x00'
                          b'\x00\x00\x00\x00\x00\x00\x00\x00\x00\x00\x00tensor.be/data.pklPK\x01\x02\x00\x00'
                          b'\x00\x00\x08\x08\x00\x00\x00\x00\x00\x00\xe0\x07\xaa8 \x00\x00\x00 \x00\x00\x00'
                          b'\x10\x00\x00\x00\x00\x00\x00\x00\x00\x00\x00\x00\x00\x00\xf1\x00\x00\x00tensor.'
                          b'be/data/0PK\x01\x02\x00\x00\x00\x00\x08\x08\x00\x00\x00\x00\x00\x00\xd1\x9egU\x02'
                          b'\x00\x00\x00\x02\x00\x00\x00\x11\x00\x00\x00\x00\x00\x00\x00\x00\x00\x00\x00\x00'
                          b'\x00p\x01\x00\x00tensor.be/versionPK\x06\x06,\x00\x00\x00\x00\x00\x00\x00\x1e\x03'
                          b'-\x00\x00\x00\x00\x00\x00\x00\x00\x00\x03\x00\x00\x00\x00\x00\x00\x00\x03\x00\x00'
                          b'\x00\x00\x00\x00\x00\xbd\x00\x00\x00\x00\x00\x00\x00\xd2\x01\x00\x00\x00\x00\x00'
                          b'\x00PK\x06\x07\x00\x00\x00\x00\x8f\x02\x00\x00\x00\x00\x00\x00\x01\x00\x00\x00'
                          b'PK\x05\x06\x00\x00\x00\x00\x03\x00\x03\x00\xbd\x00\x00\x00\xd2\x01\x00\x00\x00\x00')

        data_be_bom = (b'PK\x03\x04\x00\x00\x08\x08\x00\x00\x00\x00\x00\x00\x00\x00\x00\x00\x00\x00\x00'
                       b'\x00\x00\x00\x00\x00\x12\x00\x10\x00tensor.be/data.pklFB\x0c\x00ZZZZZZZZZZZZ\x80'
                       b'\x02ctorch._utils\n_rebuild_tensor_v2\nq\x00((X\x07\x00\x00\x00storageq\x01ctorc'
                       b'h\nComplexFloatStorage\nq\x02X\x01\x00\x00\x000q\x03X\x03\x00\x00\x00cpuq\x04K\x04'
                       b'tq\x05QK\x00K\x02K\x02\x86q\x06K\x02K\x01\x86q\x07\x89ccollections\nOrderedDic'
                       b't\nq\x08)Rq\ttq\nRq\x0b.PK\x07\x08\xe4\x04T\xec\xa1\x00\x00\x00\xa1\x00\x00\x00P'
                       b'K\x03\x04\x00\x00\x08\x08\x00\x00\x00\x00\x00\x00\x00\x00\x00\x00\x00\x00\x00\x00'
                       b'\x00\x00\x00\x00\x13\x00\x1e\x00tensor.be/byteorderFB\x1a\x00ZZZZZZZZZZZZZZZZZZ'
                       b'ZZZZZZZZbigPK\x07\x08I\xe2\xfb\xd3\x03\x00\x00\x00\x03\x00\x00\x00PK\x03\x04\x00'
                       b'\x00\x08\x08\x00\x00\x00\x00\x00\x00\x00\x00\x00\x00\x00\x00\x00\x00\x00\x00\x00'
                       b'\x00\x10\x00?\x00tensor.be/data/0FB;\x00ZZZZZZZZZZZZZZZZZZZZZZZZZZZZZZZZZZZZZZZZ'
                       b'ZZZZZZZZZZZZZZZZZZZ\xbe5<\x9e=\xf1\xd1\x96\xbfj\xeaQ\xbf\x02Xi?\xfe`W>\x0c\xfd+\xbe'
                       b'\\a;>\xe2b.PK\x07\x08\xe0\x07\xaa8 \x00\x00\x00 \x00\x00\x00PK\x03\x04\x00\x00'
                       b'\x08\x08\x00\x00\x00\x00\x00\x00\x00\x00\x00\x00\x00\x00\x00\x00\x00\x00\x00\x00'
                       b'\x11\x00!\x00tensor.be/versionFB\x1d\x00ZZZZZZZZZZZZZZZZZZZZZZZZZZZZZ3\nPK\x07\x08'
                       b'\xd1\x9egU\x02\x00\x00\x00\x02\x00\x00\x00PK\x01\x02\x00\x00\x00\x00\x08\x08\x00'
                       b'\x00\x00\x00\x00\x00\xe4\x04T\xec\xa1\x00\x00\x00\xa1\x00\x00\x00\x12\x00\x00'
                       b'\x00\x00\x00\x00\x00\x00\x00\x00\x00\x00\x00\x00\x00\x00\x00tensor.be/data.pklPK'
                       b'\x01\x02\x00\x00\x00\x00\x08\x08\x00\x00\x00\x00\x00\x00I\xe2\xfb\xd3\x03\x00\x00'
                       b'\x00\x03\x00\x00\x00\x13\x00\x00\x00\x00\x00\x00\x00\x00\x00\x00\x00\x00\x00\xf1'
                       b'\x00\x00\x00tensor.be/byteorderPK\x01\x02\x00\x00\x00\x00\x08\x08\x00\x00\x00\x00'
                       b'\x00\x00\xe0\x07\xaa8 \x00\x00\x00 \x00\x00\x00\x10\x00\x00\x00\x00\x00\x00\x00'
                       b'\x00\x00\x00\x00\x00\x00S\x01\x00\x00tensor.be/data/0PK\x01\x02\x00\x00\x00\x00'
                       b'\x08\x08\x00\x00\x00\x00\x00\x00\xd1\x9egU\x02\x00\x00\x00\x02\x00\x00\x00\x11\x00'
                       b'\x00\x00\x00\x00\x00\x00\x00\x00\x00\x00\x00\x00\xf0\x01\x00\x00tensor.be/vers'
                       b'ionPK\x06\x06,\x00\x00\x00\x00\x00\x00\x00\x1e\x03-\x00\x00\x00\x00\x00\x00\x00\x00'
                       b'\x00\x04\x00\x00\x00\x00\x00\x00\x00\x04\x00\x00\x00\x00\x00\x00\x00\xfe\x00\x00'
                       b'\x00\x00\x00\x00\x00R\x02\x00\x00\x00\x00\x00\x00PK\x06\x07\x00\x00\x00\x00P\x03'
                       b'\x00\x00\x00\x00\x00\x00\x01\x00\x00\x00PK\x05\x06\x00\x00\x00\x00\x04\x00\x04'
                       b'\x00\xfe\x00\x00\x00R\x02\x00\x00\x00\x00')

        current_load_endian = get_default_load_endianness()

        buf_le_no_bom = io.BytesIO(data_le_no_bom)
        buf_le_bom = io.BytesIO(data_le_bom)
        buf_be_no_bom = io.BytesIO(data_be_no_bom)
        buf_be_bom = io.BytesIO(data_be_bom)

        try:
            set_default_load_endianness(LoadEndianness.NATIVE)
            tensor_le_no_bom = torch.load(buf_le_no_bom)
            tensor_be_no_bom = torch.load(buf_be_no_bom)
        finally:
            set_default_load_endianness(current_load_endian)

        tensor_le_bom = torch.load(buf_le_bom)
        tensor_be_bom = torch.load(buf_be_bom)

        buf_le_no_bom.seek(0)
        buf_be_no_bom.seek(0)

        try:
            set_default_load_endianness(LoadEndianness.LITTLE)
            tensor_le_no_bom_little = torch.load(buf_le_no_bom)
            tensor_be_no_bom_little = torch.load(buf_be_no_bom)
        finally:
            set_default_load_endianness(current_load_endian)

        buf_le_no_bom.seek(0)
        buf_be_no_bom.seek(0)

        try:
            set_default_load_endianness(LoadEndianness.BIG)
            tensor_le_no_bom_big = torch.load(buf_le_no_bom)
            tensor_be_no_bom_big = torch.load(buf_be_no_bom)
        finally:
            set_default_load_endianness(current_load_endian)

        self.assertTrue(torch.equal(tensor_le_bom, tensor_be_bom))
        self.assertFalse(torch.equal(tensor_le_no_bom, tensor_be_no_bom))
        self.assertTrue(torch.equal(tensor_le_no_bom_little, tensor_le_bom))
        self.assertFalse(torch.equal(tensor_be_no_bom_little, tensor_be_bom))
        self.assertFalse(torch.equal(tensor_le_no_bom_big, tensor_le_bom))
        self.assertTrue(torch.equal(tensor_be_no_bom_big, tensor_be_bom))

        if (sys.byteorder == 'little'):
            self.assertTrue(torch.equal(tensor_le_no_bom, tensor_le_bom))
            self.assertTrue(torch.equal(tensor_le_no_bom, tensor_be_bom))
            self.assertFalse(torch.equal(tensor_be_no_bom, tensor_le_bom))
            self.assertFalse(torch.equal(tensor_be_no_bom, tensor_be_bom))
        else:
            self.assertFalse(torch.equal(tensor_le_no_bom, tensor_le_bom))
            self.assertFalse(torch.equal(tensor_le_no_bom, tensor_be_bom))
            self.assertTrue(torch.equal(tensor_be_no_bom, tensor_le_bom))
            self.assertTrue(torch.equal(tensor_be_no_bom, tensor_be_bom))

    @unittest.skipIf(platform.machine() != 's390x', "s390x-specific test")
    def test_serialization_warning_s390x(self):
        data_be_no_bom = (b'PK\x03\x04\x00\x00\x08\x08\x00\x00\x00\x00\x00\x00\x00\x00\x00\x00\x00\x00\x00'
                          b'\x00\x00\x00\x00\x00\x19\x00\t\x00tensor.double.BE/data.pklFB\x05\x00ZZZZZ\x80\x02'
                          b'ctorch._utils\n_rebuild_tensor_v2\nq\x00((X\x07\x00\x00\x00storageq\x01ctorch\n'
                          b'DoubleStorage\nq\x02X\x01\x00\x00\x000q\x03X\x03\x00\x00\x00cpuq\x04K\x04tq\x05'
                          b'QK\x00K\x02K\x02\x86q\x06K\x02K\x01\x86q\x07\x89ccollections\nOrderedDict\nq\x08'
                          b')Rq\ttq\nRq\x0b.PK\x07\x08S\xd3\xba&\x9b\x00\x00\x00\x9b\x00\x00\x00PK\x03\x04\x00'
                          b'\x00\x08\x08\x00\x00\x00\x00\x00\x00\x00\x00\x00\x00\x00\x00\x00\x00\x00\x00\x00'
                          b'\x00\x17\x00 \x00tensor.double.BE/data/0FB\x1c\x00ZZZZZZZZZZZZZZZZZZZZZZZZZZZZ'
                          b'?\xc9^|\xff\xa4v\x97\xbf\xe9\xb0\x8dP\x8c\xbc\xce\xbf\xd3\xdb\xb7[\xef\x0e\xdc?\xde'
                          b'\x00\xf9Q\x08\xb14PK\x07\x083@\x82/ \x00\x00\x00 \x00\x00\x00PK\x03\x04\x00\x00'
                          b'\x08\x08\x00\x00\x00\x00\x00\x00\x00\x00\x00\x00\x00\x00\x00\x00\x00\x00\x00\x00'
                          b'\x18\x00\x1a\x00tensor.double.BE/versionFB\x16\x00ZZZZZZZZZZZZZZZZZZZZZZ3\nPK\x07'
                          b'\x08\xd1\x9egU\x02\x00\x00\x00\x02\x00\x00\x00PK\x01\x02\x00\x00\x00\x00\x08\x08'
                          b'\x00\x00\x00\x00\x00\x00S\xd3\xba&\x9b\x00\x00\x00\x9b\x00\x00\x00\x19\x00\x00'
                          b'\x00\x00\x00\x00\x00\x00\x00\x00\x00\x00\x00\x00\x00\x00\x00tensor.double.BE/da'
                          b'ta.pklPK\x01\x02\x00\x00\x00\x00\x08\x08\x00\x00\x00\x00\x00\x003@\x82/ '
                          b'\x00\x00\x00 \x00\x00\x00\x17\x00\x00\x00\x00\x00\x00\x00\x00\x00\x00\x00\x00\x00'
                          b'\xeb\x00\x00\x00tensor.double.BE/data/0PK\x01\x02\x00\x00\x00\x00\x08\x08\x00\x00'
                          b'\x00\x00\x00\x00\xd1\x9egU\x02\x00\x00\x00\x02\x00\x00\x00\x18\x00\x00\x00\x00'
                          b'\x00\x00\x00\x00\x00\x00\x00\x00\x00p\x01\x00\x00tensor.double.BE/versionPK\x06\x06'
                          b',\x00\x00\x00\x00\x00\x00\x00\x1e\x03-\x00\x00\x00\x00\x00\x00\x00\x00\x00\x03'
                          b'\x00\x00\x00\x00\x00\x00\x00\x03\x00\x00\x00\x00\x00\x00\x00\xd2\x00\x00\x00\x00'
                          b'\x00\x00\x00\xd2\x01\x00\x00\x00\x00\x00\x00PK\x06\x07\x00\x00\x00\x00\xa4\x02\x00'
                          b'\x00\x00\x00\x00\x00\x01\x00\x00\x00PK\x05\x06\x00\x00\x00\x00\x03\x00\x03\x00'
                          b'\xd2\x00\x00\x00\xd2\x01\x00\x00\x00\x00')

        current_load_endian = get_default_load_endianness()

        buf_be_no_bom = io.BytesIO(data_be_no_bom)

        try:
            set_default_load_endianness(None)
            with self.assertWarnsRegex(UserWarning, "The default load endianness for checkpoints "
                                       "without a byteorder mark on big endian machines "
                                       "was changed from 'native' to 'little' endian"):
                tensor_be_no_bom = torch.load(buf_be_no_bom)
        finally:
            set_default_load_endianness(current_load_endian)

    @parametrize('path_type', (str, Path))
    @parametrize('weights_only', (True, False))
    @unittest.skipIf(IS_WINDOWS, "NamedTemporaryFile on windows")
    def test_serialization_mmap_loading(self, weights_only, path_type):
        class DummyModel(torch.nn.Module):
            def __init__(self):
                super().__init__()
                self.fc1 = torch.nn.Linear(3, 1024)
                self.fc2 = torch.nn.Linear(1024, 5)

            def forward(self, input):
                return self.fc2(self.fc1(input))

        with TemporaryFileName() as f:
            f = path_type(f)
            state_dict = DummyModel().state_dict()
            torch.save(state_dict, f)
            result = torch.load(f, mmap=True, weights_only=weights_only)
            result_non_mmap = torch.load(f, mmap=False, weights_only=weights_only)

        model_mmap_state_dict = DummyModel()
        model_mmap_state_dict.load_state_dict(result)
        model_non_mmap_state_dict = DummyModel()
        model_non_mmap_state_dict.load_state_dict(result_non_mmap)
        input = torch.randn(4, 3)
        self.assertEqual(model_mmap_state_dict(input), model_non_mmap_state_dict(input.clone()))

    @unittest.skipIf(not torch.cuda.is_available() or IS_WINDOWS,
                     "CUDA is unavailable or NamedTemporaryFile on Windows")
    def test_serialization_mmap_loading_with_map_location(self):
        class DummyModel(torch.nn.Module):
            def __init__(self):
                super().__init__()
                self.fc1 = torch.nn.Linear(3, 1024)
                self.fc2 = torch.nn.Linear(1024, 5)

            def forward(self, input):
                return self.fc2(self.fc1(input))

        # make sure mmap where tensors' location tags are not CPU does not crash
        # zipfile will first be mmap-ed on CPU and storages are extracted using
        # overall_storage[start_offset:end_offset] before running
        # _{device}_deserialize, which moves the storage to device
        with TemporaryFileName() as f:
            with torch.device('cuda'):
                m = DummyModel()
            state_dict = m.state_dict()
            torch.save(state_dict, f)
            result = torch.load(f, mmap=True)
            for v in result.values():
                self.assertTrue(v.is_cuda)

    def test_serialization_mmap_loading_options(self):
        if IS_WINDOWS:
            with self.assertRaisesRegex(RuntimeError, "Changing the default mmap options is currently not supported"):
                torch.serialization.set_default_mmap_options(2)
            return
        m = torch.nn.Linear(3, 5)
        sd = m.state_dict()
        with tempfile.NamedTemporaryFile() as f:
            torch.save(sd, f)
            # with MmapVisibility.MAP_PRIVATE, should not be able to modify file
            sd_loaded = torch.load(f.name, mmap=True)
            sd_loaded['weight'][0][0] = 0
            sd_loaded2 = torch.load(f.name, mmap=True)
            self.assertEqual(sd_loaded2['weight'], sd['weight'])
            # with MmapVisibility.MAP_SHARED, should be able to modify file
            torch.serialization.set_default_mmap_options(MAP_SHARED)
            try:
                sd_loaded = torch.load(f.name, mmap=True)
                sd_loaded['weight'][0][0] = 0
                sd_loaded2 = torch.load(f.name, mmap=True)
                self.assertNotEqual(sd_loaded2['weight'], sd['weight'])
                self.assertEqual(sd_loaded2['weight'][0][0].item(), 0)
                self.assertEqual(sd_loaded2['weight'], sd_loaded['weight'])
            finally:
                torch.serialization.set_default_mmap_options(MAP_PRIVATE)

    @parametrize('dtype', (torch.float8_e5m2, torch.float8_e4m3fn, torch.complex32))
    @parametrize('weights_only', (True, False))
    def test_serialization_dtype(self, dtype, weights_only):
        """ Tests that newer dtypes can be serialized using `_rebuild_tensor_v3` """
        with tempfile.NamedTemporaryFile() as f:
            x = torch.arange(0.0, 100.0).to(dtype=dtype)
            torch.save({'x': x, 'even': x[0::2], 'odd': x[1::2]}, f)
            f.seek(0)
            y = torch.load(f, weights_only=weights_only)
            self.assertEqual(y['x'], x)
            # Check that views are actually views
            y['odd'][0] = torch.tensor(0.25, dtype=dtype)
            y['even'][0] = torch.tensor(-0.25, dtype=dtype)
            self.assertEqual(y['x'][:2].to(dtype=torch.float32), torch.tensor([-0.25, 0.25]))

    @parametrize('filename', (True, False))
    @unittest.skipIf(IS_WINDOWS, "NamedTemporaryFile on windows")
    @unittest.skipIf(IS_FBCODE, "miniz version differs between fbcode and oss")
    def test_filewriter_metadata_writing(self, filename):
        sd = torch.nn.Linear(3, 5).state_dict()
        weight_nbytes = sd['weight'].untyped_storage().nbytes()
        bias_nbytes = sd['bias'].untyped_storage().nbytes()
        # TemporaryFileName will give a string
        # NamedTemporaryFile will be treated as a buffer
        file_creation_func = TemporaryFileName if filename else tempfile.NamedTemporaryFile

        with file_creation_func() as f, file_creation_func() as g:
            # save state_dict in f
            torch.save(sd, f)
            if not filename:
                f.seek(0)
            # extract 'data.pkl' for use in our fake checkpoint
            with torch.serialization._open_file_like(f, 'rb') as opened_file:
                with torch.serialization._open_zipfile_reader(opened_file) as zip_file:
                    data_file = io.BytesIO(zip_file.get_record('data.pkl'))
                    data_0_offset = zip_file.get_record_offset('data/0')
                    data_1_offset = zip_file.get_record_offset('data/1')

            # write nulls for 'data/0' and 'data/1'
            with open(f if filename else f.name, 'rb+') as opened_f:
                opened_f.seek(data_0_offset)
                opened_f.write(b'0' * weight_nbytes)
                opened_f.seek(data_1_offset)
                opened_f.write(b'0' * bias_nbytes)

            with torch.serialization._open_zipfile_writer(g) as zip_file:
                data_value = data_file.getvalue()
                zip_file.write_record('data.pkl', data_value, len(data_value))
                zip_file.write_record('byteorder', sys.byteorder, len(sys.byteorder))
                # Only write metadata for storages
                zip_file.write_record_metadata('data/0', weight_nbytes)
                zip_file.write_record_metadata('data/1', bias_nbytes)

            if not filename:
                f.seek(0)
                g.seek(0)
            sd_loaded = torch.load(g)
            sd_loaded_ref = torch.load(f)
            self.assertEqual(sd_loaded, sd_loaded_ref)

    def run(self, *args, **kwargs):
        with serialization_method(use_zip=True):
            return super().run(*args, **kwargs)

class TestWrapperSubclass(torch.Tensor):
    elem: torch.Tensor
    __slots__ = ['elem', 'other']

    @staticmethod
    def __new__(cls, elem, *args, **kwargs):
        # The wrapping tensor (TestSubclass) is just a meta tensor, so it
        # doesn't hold any memory (meta tensor is generally the preferred type
        # of tensor you want to make a subclass from)...
        r = torch.Tensor._make_subclass(cls, elem.to('meta'), elem.requires_grad)
        # ...the real tensor is held as an element on the tensor.
        r.elem = elem
        return r

    def clone(self):
        return type(self)(self.elem.clone())


class TestGetStateSubclass(torch.Tensor):
    elem: torch.Tensor
    __slots__ = ['elem']

    @staticmethod
    def __new__(cls, elem, *args, **kwargs):
        # The wrapping tensor (TestSubclass) is just a meta tensor, so it
        # doesn't hold any memory (meta tensor is generally the preferred type
        # of tensor you want to make a subclass from)...
        r = torch.Tensor._make_subclass(cls, elem.to('meta'), elem.requires_grad)
        # ...the real tensor is held as an element on the tensor.
        r.elem = elem
        return r

    def __getstate__(self):
        return ("foo", getattr(self, "elem", None), self.__dict__)

    def __setstate__(self, state):
        marker, self.elem, self.__dict__ = state
        if not marker == "foo":
            raise RuntimeError("Invalid state for TestGetStateSubclass")
        self.reloaded = True


class TestEmptySubclass(torch.Tensor):
    ...


class TestSubclassSerialization(TestCase):
    def test_tensor_subclass_wrapper_serialization(self):
        wrapped_tensor = torch.rand(2)
        my_tensor = TestWrapperSubclass(wrapped_tensor)

        foo_val = "bar"
        my_tensor.foo = foo_val
        self.assertEqual(my_tensor.foo, foo_val)

        with BytesIOContext() as f:
            torch.save(my_tensor, f)
            f.seek(0)
            new_tensor = torch.load(f)

        self.assertIsInstance(new_tensor, TestWrapperSubclass)
        self.assertEqual(new_tensor.elem, my_tensor.elem)
        self.assertEqual(new_tensor.foo, foo_val)

    def test_tensor_subclass_getstate_overwrite(self):
        wrapped_tensor = torch.rand(2)
        my_tensor = TestGetStateSubclass(wrapped_tensor)

        foo_val = "bar"
        my_tensor.foo = foo_val
        self.assertEqual(my_tensor.foo, foo_val)

        with BytesIOContext() as f:
            torch.save(my_tensor, f)
            f.seek(0)
            new_tensor = torch.load(f)

        self.assertIsInstance(new_tensor, TestGetStateSubclass)
        self.assertEqual(new_tensor.elem, my_tensor.elem)
        self.assertEqual(new_tensor.foo, foo_val)
        self.assertTrue(new_tensor.reloaded)

    def test_tensor_subclass_deepcopy(self):
        wrapped_tensor = torch.rand(2)
        my_tensor = TestWrapperSubclass(wrapped_tensor)

        foo_val = "bar"
        my_tensor.foo = foo_val
        self.assertEqual(my_tensor.foo, foo_val)

        new_tensor = deepcopy(my_tensor)

        self.assertIsInstance(new_tensor, TestWrapperSubclass)
        self.assertEqual(new_tensor.elem, my_tensor.elem)
        self.assertEqual(new_tensor.foo, foo_val)

    @parametrize('requires_grad', (True, False))
    def test_cloned_deepcopy(self, requires_grad):
        my_tensor = torch.rand(2, requires_grad=requires_grad, device='meta')

        new_tensor = deepcopy(my_tensor)

        self.assertEqual(new_tensor.requires_grad, my_tensor.requires_grad)

    def test_empty_class_serialization(self):
        tensor = TestEmptySubclass([1.])
        # Ensures it runs fine
        tensor2 = copy.copy(tensor)

        with BytesIOContext() as f:
            torch.save(tensor, f)
            f.seek(0)
            tensor2 = torch.load(f)

        tensor = TestEmptySubclass()
        # Ensures it runs fine
        # Note that tensor.data_ptr() == 0 here
        tensor2 = copy.copy(tensor)

        with BytesIOContext() as f:
            torch.save(tensor, f)
            f.seek(0)
            tensor2 = torch.load(f)

    @skipIfTorchDynamo("name 'SYNTHETIC_LOCAL' is not defined")
    def test_safe_globals_for_weights_only(self):
        '''
        Tests import semantic for tensor subclass and the {add/get/clear}_safe_globals APIs
        '''
        t = TwoTensor(torch.randn(2, 3), torch.randn(2, 3))
        p = torch.nn.Parameter(t)
        sd = OrderedDict([('t', t), ('p', p)])

        with tempfile.NamedTemporaryFile() as f:
            torch.save(sd, f)

            # Loading tensor subclass with weights_only=True should fail
            # since tensor subclass is not in safe_globals
            with self.assertRaisesRegex(pickle.UnpicklingError,
                                        "Unsupported global: GLOBAL torch.testing._internal.two_tensor.TwoTensor"):
                f.seek(0)
                sd = torch.load(f, weights_only=True)

            # Loading tensor subclass should work if the class is marked safe
            f.seek(0)
            try:
                torch.serialization.add_safe_globals([TwoTensor])
                self.assertTrue(torch.serialization.get_safe_globals() == [TwoTensor])
                sd = torch.load(f, weights_only=True)
                self.assertEqual(sd['t'], t)
                self.assertEqual(sd['p'], p)

                # Should fail again when safe globals are cleared
                torch.serialization.clear_safe_globals()
                f.seek(0)
                with self.assertRaisesRegex(pickle.UnpicklingError,
                                            "Unsupported global: GLOBAL torch.testing._internal.two_tensor.TwoTensor"):
                    torch.load(f, weights_only=True)
            finally:
                torch.serialization.clear_safe_globals()

    @unittest.skipIf(not torch.cuda.is_available(), "map_location loads to cuda")
    def test_tensor_subclass_map_location(self):
        t = TwoTensor(torch.randn(2, 3), torch.randn(2, 3))
        sd = {'t': t}

        with TemporaryFileName() as f:
            torch.save(sd, f)
            sd_loaded = torch.load(f, map_location=torch.device('cuda:0'))
            self.assertTrue(sd_loaded['t'].device == torch.device('cuda:0'))
            self.assertTrue(sd_loaded['t'].a.device == torch.device('cuda:0'))
            self.assertTrue(sd_loaded['t'].b.device == torch.device('cuda:0'))
            # make sure map_location is not propagated over multiple torch.load calls
            sd_loaded = torch.load(f)
            self.assertTrue(sd_loaded['t'].device == torch.device('cpu'))
            self.assertTrue(sd_loaded['t'].a.device == torch.device('cpu'))
            self.assertTrue(sd_loaded['t'].b.device == torch.device('cpu'))


instantiate_device_type_tests(TestBothSerialization, globals())
instantiate_parametrized_tests(TestSubclassSerialization)
instantiate_parametrized_tests(TestOldSerialization)
instantiate_parametrized_tests(TestSerialization)

if __name__ == '__main__':
    run_tests()<|MERGE_RESOLUTION|>--- conflicted
+++ resolved
@@ -7,7 +7,6 @@
 import os
 import pickle
 import platform
-<<<<<<< HEAD
 import shutil
 import sys
 import tempfile
@@ -15,9 +14,6 @@
 import warnings
 import zipfile
 from collections import OrderedDict
-=======
-from collections import namedtuple, OrderedDict
->>>>>>> 0314c4c1
 from copy import deepcopy
 from itertools import product
 from pathlib import Path
