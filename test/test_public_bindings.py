--- conflicted
+++ resolved
@@ -42,11 +42,11 @@
 
 def _should_check(pkg):
     try:
-        if pkg.rsplit('.', 1)[1].startswith('test_'):
+        if pkg.rsplit(".", 1)[1].startswith("test_"):
             return False
     except IndexError:
         pass
-    if '.examples.' in pkg:
+    if ".examples." in pkg:
         return False
     if pkg in DENY_LIST:
         return False
@@ -67,12 +67,8 @@
         if all(Path(_).suffix != ".py" for _ in file_names):
             continue
         rel_pt = pkg_dir_path.relative_to(pkg_pth)
-<<<<<<< HEAD
-        pkg_pref = '.'.join((pkg_name, ) + rel_pt.parts)
-
-=======
         pkg_pref = ".".join((pkg_name,) + rel_pt.parts)
->>>>>>> e29657ef
+
         yield from (
             pkg_path
             for _, pkg_path, _ in pkgutil.walk_packages(
