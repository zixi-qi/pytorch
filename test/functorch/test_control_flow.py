# Owner(s): ["module: functorch"]
import contextlib
import functools
import unittest

import torch
import torch.utils._pytree as pytree

from functorch.experimental import control_flow
from functorch.experimental.control_flow import cond, UnsupportedAliasMutationException
from torch._higher_order_ops.while_loop import while_loop
from torch._subclasses.functional_tensor import (
    CppFunctionalizeAPI,
    FunctionalTensor,
    FunctionalTensorMode,
    PythonFunctionalizeAPI,
)
from torch.fx.experimental.proxy_tensor import make_fx
from torch.testing._internal.common_quantization import skipIfNoDynamoSupport

from torch.testing._internal.common_utils import (
    instantiate_parametrized_tests,
    IS_WINDOWS,
    parametrize,
    run_tests,
    skipIfTorchDynamo,
    TEST_WITH_TORCHDYNAMO,
    TestCase,
    xfailIfTorchDynamo,
)


# TODO: pull these helpers from AOTAutograd later
def to_fun(t):
    if isinstance(t, torch.Tensor):
        return FunctionalTensor.to_functional(t)
    return t


def from_fun(t):
    if not isinstance(t, FunctionalTensor):
        # quick sanity assert
        if isinstance(t, torch.Tensor):
            assert not torch._is_functional_tensor(t)
        return t
    torch._sync(t)
    return torch._from_functional_tensor(t.elem)


def to_fun_old(t):
    if isinstance(t, torch.Tensor) and not torch._is_functional_tensor(t):
        out = torch._to_functional_tensor(t)
        torch._mirror_autograd_meta_to(t, out)
        return out
    return t


def from_fun_old(t):
    # quick sanity assert
    if isinstance(t, torch.Tensor):
        assert torch._is_functional_tensor(t)
        torch._sync(t)
        return torch._from_functional_tensor(t)
    return t


def _fake_map(f, x, *args):
    from functorch.experimental.control_flow import _stack_pytree, _unstack_pytree

    x_pytrees = _unstack_pytree(x)
    zs = []
    for xp in x_pytrees:
        zs.append(f(xp, *args))
    return _stack_pytree(zs)


def _fake_while_loop(cond_fn, body_fn, operands):
    while cond_fn(*operands):
        operands = body_fn(*operands)
    return operands


def _while_loop_tests():
    def simple(x):
        def cond_fn(x):
            return x.sum() < 10

        def body_fn(x):
            return (x + 1,)

        return while_loop(cond_fn, body_fn, (x,))

    def simple_with_mutation(x):
        def cond_fn(x):
            y = x.clone().add_(1).add_(-1)
            return y.sum() < 10

        def body_fn(x):
            y = x.clone().add_(1).add_(-1)
            return (y + 1,)

        return while_loop(cond_fn, body_fn, (x,))

    def nested(out_iter, it, y):
        def cond_fn(out_iter, it, y):
            return it.sum() < 10

        def body_fn(out_iter, it, y):
            return (out_iter.clone(), it + y, y + 1)

        def outer_cond_fn(out_iter, it, y):
            return out_iter.sum() < 2

        def outer_body_fn(out_iter, it, y):
            out_iter, it, y = while_loop(cond_fn, body_fn, (out_iter, it, y))
            return (out_iter + 1, it, y)

        return while_loop(outer_cond_fn, outer_body_fn, (out_iter, it, y))

    class Nested(torch.nn.Module):
        def forward(self, ci, cj, a, b):
            def cond_fn(i1, j1, x1, y1):
                return i1 > 0

            def body_fn(i1, j1, x1, y1):
                def cond_fn_nested(i2, j2, x2, y2):
                    return j2 > 0

                def body_fn_nested(i2, j2, x2, y2):
                    return i2.clone(), j2 - 1, x2 + 3.14, y2 - 2.71

                i1, j1, x1, y1 = while_loop(
                    cond_fn_nested, body_fn_nested, [i1, j1, x1, y1]
                )
                return i1 - 1, j1.clone(), x1 * 2, y1 / 2

            return while_loop(cond_fn, body_fn, (ci, cj, a, b))

    class SimpleWithLinear(torch.nn.Module):
        def __init__(self):
            super().__init__()
            self.linear = torch.nn.Linear(2, 2)
            self.register_buffer("dec", torch.tensor(1))

        def forward(self, iter, x):
            def cond_fn(it, x):
                return it - self.dec > 0

            def body_fn(it, x):
                return it - 1, self.linear(x)

            return while_loop(cond_fn, body_fn, (iter, x))

    class NestedWithLinear(torch.nn.Module):
        def __init__(self):
            super().__init__()
            self.mod = SimpleWithLinear()
            self.outer_linear = torch.nn.Linear(2, 2)
            self.register_buffer("dec", torch.tensor(1))

        def forward(self, iter, x):
            def cond_fn(it, x):
                return it - self.dec > 0

            def body_fn(it, x):
                return it - 1, self.outer_linear(self.mod(it, x)[1])

            return while_loop(cond_fn, body_fn, (iter, x))

    nested2 = Nested()
    simple_with_linear = SimpleWithLinear()
    nested_with_linear = NestedWithLinear()

    x = torch.zeros(1)
    y = torch.zeros(1)
    z = torch.zeros(1)
    return {
        "simple": (simple, (x,)),
        "nested": (nested, (x, y, z)),
        "nested2": (
            nested2,
            (torch.tensor(2), torch.tensor(2), torch.ones(2, 2), torch.ones(2, 2)),
        ),
        "simple_with_mutation": (simple_with_mutation, (x,)),
        "simple_with_linear": (
            simple_with_linear,
            (torch.tensor(3), torch.randn(2, 2)),
        ),
        "nested_with_linear": (
            nested_with_linear,
            (torch.tensor(3), torch.randn(2, 2)),
        ),
    }


WHILE_LOOP_TESTS = _while_loop_tests()


def collect_meta_for_filtered_nodes(
    gm: torch.fx.GraphModule, node_names, meta_field_name
):
    ret = []
    for mod in gm.modules():
        for node in mod.graph.nodes:
            if node.name in node_names:
                for field_name in meta_field_name:
                    ret.append(node.meta.get(field_name))
    return ret


def reduce_func(*operands):
    acc = 0
    for operand in operands:
        acc += operand
    return acc


class ReduceObj:
    def __call__(self, *operands):
        return reduce_func(*operands)


class ReduceMod(torch.nn.Module):
    def _reduce(self, *operands):
        return reduce_func(*operands)

    def forward(self, *operands):
        return self._reduce(*operands)


@unittest.skipIf(IS_WINDOWS, "Windows not supported for this test")
@skipIfNoDynamoSupport
class TestControlFlow(TestCase):
    def setUp(self):
        torch._dynamo.reset()
        super().setUp()

    def test_cond_no_trace(self):
        def true_fn(x):
            return x.sin()

        def false_fn(x):
            return x.cos()

        x = torch.randn(4)
        result = cond(False, true_fn, false_fn, [x])
        self.assertEqual(result, torch.cos(x))

    @unittest.skipIf(not torch.cuda.is_available(), "Test requires CUDA.")
    def test_cond_gpu(self):
        def true_fn(x):
            return x.sin()

        def false_fn(x):
            return x.cos()

        x = torch.randn(4, device="cuda")
        pred = torch.tensor(False, device="cuda")
        result = cond(pred, true_fn, false_fn, [x])
        self.assertEqual(result, torch.cos(x))

    def test_cond_autograd_simple(self):
        def true_fn(x):
            return x.sin()

        def false_fn(x):
            return x.cos()

        for pred, fn in zip(
            [torch.tensor(False), torch.tensor(True)], [false_fn, true_fn]
        ):
            x = torch.randn(4, requires_grad=True)
            result = cond(pred, true_fn, false_fn, (x,))
            self.assertEqual(result, fn(x))

            grad_out = torch.ones_like(result)
            grads = torch.autograd.grad(result, (x,), grad_out)
            expected_grads = torch.autograd.grad(fn(x), (x,), grad_out)
            self.assertEqual(expected_grads, grads)

        def f(pred, x):
            result = cond(pred, true_fn, false_fn, (x,))
            grad_out = torch.ones_like(result)
            return torch.autograd.grad(result, (x,), grad_out)

        gm = make_fx(f, tracing_mode="symbolic")(pred, x)

        self.assertExpectedInline(
            gm.code.strip(),
            """\
def forward(self, pred_1, x_1):
    true_graph_0 = self.true_graph_0
    false_graph_0 = self.false_graph_0
    conditional = torch.ops.higher_order.cond(pred_1, true_graph_0, false_graph_0, (x_1,));  true_graph_0 = false_graph_0 = None
    getitem = conditional[0];  conditional = None
    ones_like = torch.ops.aten.ones_like.default(getitem, pin_memory = False);  getitem = None
    true_graph_1 = self.true_graph_1
    false_graph_1 = self.false_graph_1
    conditional_1 = torch.ops.higher_order.cond(pred_1, true_graph_1, false_graph_1, (ones_like, x_1));  pred_1 = true_graph_1 = false_graph_1 = ones_like = x_1 = None
    getitem_1 = conditional_1[0];  conditional_1 = None
    return (getitem_1,)""",  # noqa: B950
        )

    def test_cond_autograd_complex(self):
        def true_fn(x):
            return torch.abs((x**2).sin())

        def false_fn(x):
            return (x + 42).cos()

        for pred, fn in zip(
            [torch.tensor(False), torch.tensor(True)], [false_fn, true_fn]
        ):
            x = torch.randn(4, requires_grad=True)
            result = cond(pred, true_fn, false_fn, (x,))
            self.assertEqual(result, fn(x))

            grad_out = torch.ones_like(result)
            grads = torch.autograd.grad(result, (x,), grad_out)
            expected_grads = torch.autograd.grad(fn(x), (x,), grad_out)
            self.assertEqual(expected_grads, grads)

        def f(pred, x):
            result = cond(pred, true_fn, false_fn, (x,))
            grad_out = torch.ones_like(result)
            return torch.autograd.grad(result, (x,), grad_out)

        gm = make_fx(f, tracing_mode="symbolic")(pred, x)
        self.assertExpectedInline(
            gm.code.strip(),
            """\
def forward(self, pred_1, x_1):
    true_graph_0 = self.true_graph_0
    false_graph_0 = self.false_graph_0
    conditional = torch.ops.higher_order.cond(pred_1, true_graph_0, false_graph_0, (x_1,));  true_graph_0 = false_graph_0 = None
    getitem = conditional[0];  conditional = None
    ones_like = torch.ops.aten.ones_like.default(getitem, pin_memory = False);  getitem = None
    true_graph_1 = self.true_graph_1
    false_graph_1 = self.false_graph_1
    conditional_1 = torch.ops.higher_order.cond(pred_1, true_graph_1, false_graph_1, (ones_like, x_1));  pred_1 = true_graph_1 = false_graph_1 = ones_like = x_1 = None
    getitem_1 = conditional_1[0];  conditional_1 = None
    return (getitem_1,)""",  # noqa: B950
        )

    def test_cond_autograd_nested(self):
        class Nested(torch.nn.Module):
            def forward(self, p0, p1, p2, a, b, c):
                def true_fn(x0, y0, z0):
                    def true_true_fn(x1, y1, z1):
                        return (x1 - y1 * z1) * 3.14

                    def true_false_fn(x1, y1, z1):
                        def true_false_true_fn(x2, y2, z2):
                            return (x2 * y2 * z2) / 2.71

                        def true_false_false_fn(x2, y2, z2):
                            return (x2 + y2 + z2) * 1.23

                        return torch.cond(
                            p2, true_false_true_fn, true_false_false_fn, [x1, y1, z1]
                        )

                    return torch.cond(p1, true_true_fn, true_false_fn, [x0, y0, z0])

                def false_fn(x0, y0, z0):
                    def false_true_fn(x1, y1, z1):
                        def false_true_true_fn(x2, y2, z2):
                            return (x2 - y2 - z2) + 1.23

                        def false_true_false_fn(x2, y2, z2):
                            return (x2 / y2 / z2) - 3.14

                        return torch.cond(
                            p2, false_true_true_fn, false_true_false_fn, [x1, y1, z1]
                        )

                    def false_false_fn(x1, y1, z1):
                        return (x1 - y1 * z1) / 2.71

                    return torch.cond(p1, false_true_fn, false_false_fn, [x0, y0, z0])

                return torch.cond(p0, true_fn, false_fn, [a, b, c])

        nn_module = Nested()

        def true_fn(x):
            return nn_module(
                torch.tensor(False), torch.tensor(True), torch.tensor(False), x, x, x
            )

        def false_fn(x):
            return nn_module(
                torch.tensor(True), torch.tensor(False), torch.tensor(True), x, x, x
            )

        x = torch.randn(4, requires_grad=True)

        for pred, fn in zip(
            [torch.tensor(False), torch.tensor(True)], [false_fn, true_fn]
        ):
            result = cond(pred, true_fn, false_fn, (x,))
            self.assertEqual(result, fn(x))

            grad_out = torch.ones_like(result)
            grads = torch.autograd.grad(result, (x,), grad_out)
            expected_grads = torch.autograd.grad(fn(x), (x,), grad_out)
            self.assertEqual(expected_grads, grads)

    def test_cond_autograd_mixed_require_grad(self):
        def true_fn(x, y, z):
            return x * y * z

        def false_fn(x, y, z):
            return x + y + z

        x = torch.randn(4, requires_grad=True)
        y = torch.randn(4, requires_grad=False)

        for pred, fn in zip(
            [torch.tensor(False), torch.tensor(True)], [false_fn, true_fn]
        ):
            result = cond(pred, true_fn, false_fn, (x, y, x))
            self.assertEqual(result, fn(x, y, x))

            grad_out = torch.ones_like(result)
            grads = torch.autograd.grad(result, (x,), grad_out)
            expected_grads = torch.autograd.grad(fn(x, y, x), (x,), grad_out)
            self.assertEqual(expected_grads, grads)

        def f(pred, x, y, z):
            result = cond(pred, true_fn, false_fn, (x, y, z))
            grad_out = torch.ones_like(result)
            return torch.autograd.grad(result, (x,), grad_out)

        gm = make_fx(f, tracing_mode="symbolic")(pred, x, y, x)
        self.assertExpectedInline(
            gm.code.strip(),
            """\
def forward(self, pred_1, x_1, y_1, z_1):
    true_graph_0 = self.true_graph_0
    false_graph_0 = self.false_graph_0
    conditional = torch.ops.higher_order.cond(pred_1, true_graph_0, false_graph_0, (z_1, y_1));  true_graph_0 = false_graph_0 = None
    getitem = conditional[0];  conditional = None
    ones_like = torch.ops.aten.ones_like.default(getitem, pin_memory = False);  getitem = None
    true_graph_1 = self.true_graph_1
    false_graph_1 = self.false_graph_1
    conditional_1 = torch.ops.higher_order.cond(pred_1, true_graph_1, false_graph_1, (ones_like, z_1, y_1));  pred_1 = true_graph_1 = false_graph_1 = ones_like = z_1 = y_1 = None
    getitem_1 = conditional_1[0]
    getitem_2 = conditional_1[1];  conditional_1 = None
    return (getitem_1,)""",  # noqa: B950
        )
<<<<<<< HEAD

=======
    
>>>>>>> 9ae1e777
    def test_cond_autograd_grad_through_cond(self):
        nn_module = torch.nn.Linear(4, 4)

        def true_fn(x):
            return nn_module(x)

        def false_fn(X):
            return x * nn_module(x)

        x = torch.randn(4, requires_grad=True)

        for pred, fn in zip(
            [torch.tensor(False), torch.tensor(True)], [false_fn, true_fn]
        ):
            result = cond(pred, true_fn, false_fn, (x,))
            self.assertEqual(result, fn(x))

            grad_out = torch.ones_like(result)
            grads = torch.autograd.grad(result, (nn_module.weight,), grad_out)
            expected_grads = torch.autograd.grad(
                fn(
                    x,
                ),
                (nn_module.weight,),
                grad_out,
            )
            self.assertEqual(expected_grads, grads)

        def f(pred, x):
            result = cond(pred, true_fn, false_fn, (x,))
            grad_out = torch.ones_like(result)
            return torch.autograd.grad(result, (nn_module.weight,), grad_out)

<<<<<<< HEAD
        # need to set _allow_non_fake_inputs = True because model parameters don't
=======
        # need to set _allow_non_fake_inputs = True because model parameters don't 
>>>>>>> 9ae1e777
        # get fakified.
        gm = make_fx(f, tracing_mode="symbolic", _allow_non_fake_inputs=True)(pred, x)
        self.assertExpectedInline(
            gm.code.strip(),
            """\
def forward(self, pred_1, x_1):
    true_graph_0 = self.true_graph_0
    false_graph_0 = self.false_graph_0
    _param_constant0 = self._param_constant0
    _param_constant1 = self._param_constant1
    _tensor_constant0 = self._tensor_constant0
    conditional = torch.ops.higher_order.cond(pred_1, true_graph_0, false_graph_0, (_param_constant0, _param_constant1, x_1, _tensor_constant0));  true_graph_0 = false_graph_0 = _param_constant0 = _param_constant1 = _tensor_constant0 = None
    getitem = conditional[0];  conditional = None
    ones_like = torch.ops.aten.ones_like.default(getitem, pin_memory = False);  getitem = None
    true_graph_1 = self.true_graph_1
    false_graph_1 = self.false_graph_1
    _param_constant0_1 = self._param_constant0
    _param_constant1_1 = self._param_constant1
    _tensor_constant0_1 = self._tensor_constant0
    conditional_1 = torch.ops.higher_order.cond(pred_1, true_graph_1, false_graph_1, (ones_like, _param_constant0_1, _param_constant1_1, x_1, _tensor_constant0_1));  pred_1 = true_graph_1 = false_graph_1 = ones_like = _param_constant0_1 = _param_constant1_1 = x_1 = _tensor_constant0_1 = None
    getitem_1 = conditional_1[0]
    getitem_2 = conditional_1[1]
    getitem_3 = conditional_1[2]
    getitem_4 = conditional_1[3];  conditional_1 = None
    return (getitem_2,)""",  # noqa: B950
        )

    def test_cond_in_forloop(self):
        def for_loop_fake(x):
            for i in range(3):
                x = x * x + 1
            return x

        def for_loop_test(x):
            for i in range(3):
                pred = i < 3

                def true_fn(x):
                    return x * x + 1

                def false_fn(x):
                    return x

                x = cond(pred, true_fn, false_fn, (x,))

            return x

        x = torch.ones(4, requires_grad=True)
        x_new = for_loop_test(x)
        x_exp = for_loop_fake(x)

        self.assertEqual(x_new, x_exp)

        grad_out = torch.ones_like(x_new)
        grads = torch.autograd.grad(x_new, (x,), grad_out)
        expected_grads = torch.autograd.grad(x_exp, (x,), grad_out)
        self.assertEqual(expected_grads, grads)

        def f(x):
            x_new = for_loop_test(x)
            grad_out = torch.ones_like(x_new)
            return torch.autograd.grad(x_new, (x,), grad_out)

        # TODO: During compilation, the metadata of the true_fn has the
        # requires_grad attribute set to False, while the false_fn has it
        # set to true. Therefore, the tracing of the cond errors out.
        # Similar to behavior to the test case test_cond_autograd_same_pytree_output
        gm = make_fx(f, tracing_mode="symbolic")(x)
        self.assertExpectedInline(
            gm.code.strip(),
            """\
def forward(self, x_1):
    true_graph_0 = self.true_graph_0
    false_graph_0 = self.false_graph_0
    conditional = torch.ops.higher_order.cond(True, true_graph_0, false_graph_0, (x_1,));  true_graph_0 = false_graph_0 = None
    getitem = conditional[0];  conditional = None
    sym_size_int = torch.ops.aten.sym_size.int(x_1, 0);  x_1 = None
    view = torch.ops.aten.view.default(getitem, [sym_size_int])
    true_graph_1 = self.true_graph_1
    false_graph_1 = self.false_graph_1
    conditional_1 = torch.ops.higher_order.cond(True, true_graph_1, false_graph_1, (view,));  true_graph_1 = false_graph_1 = view = None
    getitem_1 = conditional_1[0];  conditional_1 = None
    view_1 = torch.ops.aten.view.default(getitem_1, [sym_size_int])
    true_graph_2 = self.true_graph_2
    false_graph_2 = self.false_graph_2
    conditional_2 = torch.ops.higher_order.cond(True, true_graph_2, false_graph_2, (view_1,));  true_graph_2 = false_graph_2 = view_1 = None
    getitem_2 = conditional_2[0];  conditional_2 = None
    view_2 = torch.ops.aten.view.default(getitem_2, [sym_size_int]);  sym_size_int = None
    ones_like = torch.ops.aten.ones_like.default(view_2, pin_memory = False);  view_2 = None
    true_graph_3 = self.true_graph_3
    false_graph_3 = self.false_graph_3
    conditional_3 = torch.ops.higher_order.cond(True, true_graph_3, false_graph_3, (ones_like, getitem_2));  true_graph_3 = false_graph_3 = ones_like = getitem_2 = None
    getitem_3 = conditional_3[0];  conditional_3 = None
    true_graph_4 = self.true_graph_4
    false_graph_4 = self.false_graph_4
    conditional_4 = torch.ops.higher_order.cond(True, true_graph_4, false_graph_4, (getitem_3, getitem_1));  true_graph_4 = false_graph_4 = getitem_3 = getitem_1 = None
    getitem_4 = conditional_4[0];  conditional_4 = None
    true_graph_5 = self.true_graph_5
    false_graph_5 = self.false_graph_5
    conditional_5 = torch.ops.higher_order.cond(True, true_graph_5, false_graph_5, (getitem_4, getitem));  true_graph_5 = false_graph_5 = getitem_4 = getitem = None
    getitem_5 = conditional_5[0];  conditional_5 = None
    return (getitem_5,)""",  # noqa: B950
        )

    def test_cond_in_while(self):
        def while_loop_fake(x):
            def cond_fn(cnt, x):
                return cnt < 3

            def body_fn(cnt, x):
                return (cnt + 1, x * x + 1)

            cnt = torch.tensor(0)
            cnt, x = _fake_while_loop(
                cond_fn,
                body_fn,
                (
                    cnt,
                    x,
                ),
            )
            return x, cnt

        # TODO: Once the while loop does support autograd, replace the manual while
        # loop with the higher_order_operator
        def while_loop_test(x):
            cnt = torch.tensor(0)
            while cnt < 3:
                pred = cnt < 3

                def true_fn(x):
                    return x * x + 1

                def false_fn(x):
                    return x

                x = cond(pred, true_fn, false_fn, (x,))
                cnt += 1

            return x, cnt

        # def while_loop_test(x):
        #     def cond_fn(cnt, x):
        #         return cnt < 3

        #     def body_fn(cnt, x):
        #         return (cnt + 1, x * x + 1)

        #     cnt = torch.tensor(0)
        #     cnt, x = while_loop(cond_fn, body_fn, (cnt, x,))
        #     return x, cnt

        x = torch.ones(4, requires_grad=True)
        x_new, cnt = while_loop_test(x)
        x_exp, cnt_exp = while_loop_fake(x)

        self.assertEqual(x_new, x_exp)
        self.assertEqual(cnt, cnt_exp)

        grad_out = torch.ones_like(x_new)
        grads = torch.autograd.grad(x_new, (x,), grad_out)
        expected_grads = torch.autograd.grad(x_exp, (x,), grad_out)
        self.assertEqual(expected_grads, grads)

        def f(x):
            x_new, cnt = while_loop_test(x)
            grad_out = torch.ones_like(x_new)
            return torch.autograd.grad(x_new, (x,), grad_out)

        # TODO: During compilation, the metadata of the true_fn has the
        # requires_grad attribute set to False, while the false_fn has it
        # set to true. Therefore, the tracing of the cond errors out.
        # Similar to behavior to the test case test_cond_autograd_same_pytree_output
        gm = make_fx(f, tracing_mode="symbolic")(x)
        self.assertExpectedInline(
            gm.code.strip(),
            """\
def forward(self, x_1):
    _tensor_constant0 = self._tensor_constant0
    lift_fresh_copy = torch.ops.aten.lift_fresh_copy.default(_tensor_constant0);  _tensor_constant0 = None
    lt = torch.ops.aten.lt.Scalar(lift_fresh_copy, 3)
    lt_1 = torch.ops.aten.lt.Scalar(lift_fresh_copy, 3)
    true_graph_0 = self.true_graph_0
    false_graph_0 = self.false_graph_0
    conditional = torch.ops.higher_order.cond(lt_1, true_graph_0, false_graph_0, (x_1,));  true_graph_0 = false_graph_0 = None
    getitem = conditional[0];  conditional = None
    sym_size_int = torch.ops.aten.sym_size.int(x_1, 0);  x_1 = None
    view = torch.ops.aten.view.default(getitem, [sym_size_int])
    add_ = torch.ops.aten.add_.Tensor(lift_fresh_copy, 1);  lift_fresh_copy = None
    lt_2 = torch.ops.aten.lt.Scalar(add_, 3)
    lt_3 = torch.ops.aten.lt.Scalar(add_, 3)
    true_graph_1 = self.true_graph_1
    false_graph_1 = self.false_graph_1
    conditional_1 = torch.ops.higher_order.cond(lt_3, true_graph_1, false_graph_1, (view,));  true_graph_1 = false_graph_1 = view = None
    getitem_1 = conditional_1[0];  conditional_1 = None
    view_1 = torch.ops.aten.view.default(getitem_1, [sym_size_int])
    add__1 = torch.ops.aten.add_.Tensor(add_, 1);  add_ = None
    lt_4 = torch.ops.aten.lt.Scalar(add__1, 3)
    lt_5 = torch.ops.aten.lt.Scalar(add__1, 3)
    true_graph_2 = self.true_graph_2
    false_graph_2 = self.false_graph_2
    conditional_2 = torch.ops.higher_order.cond(lt_5, true_graph_2, false_graph_2, (view_1,));  true_graph_2 = false_graph_2 = view_1 = None
    getitem_2 = conditional_2[0];  conditional_2 = None
    view_2 = torch.ops.aten.view.default(getitem_2, [sym_size_int]);  sym_size_int = None
    add__2 = torch.ops.aten.add_.Tensor(add__1, 1);  add__1 = None
    lt_6 = torch.ops.aten.lt.Scalar(add__2, 3);  add__2 = None
    ones_like = torch.ops.aten.ones_like.default(view_2, pin_memory = False);  view_2 = None
    true_graph_3 = self.true_graph_3
    false_graph_3 = self.false_graph_3
    conditional_3 = torch.ops.higher_order.cond(lt_5, true_graph_3, false_graph_3, (ones_like, getitem_2));  lt_5 = true_graph_3 = false_graph_3 = ones_like = getitem_2 = None
    getitem_3 = conditional_3[0];  conditional_3 = None
    true_graph_4 = self.true_graph_4
    false_graph_4 = self.false_graph_4
    conditional_4 = torch.ops.higher_order.cond(lt_3, true_graph_4, false_graph_4, (getitem_3, getitem_1));  lt_3 = true_graph_4 = false_graph_4 = getitem_3 = getitem_1 = None
    getitem_4 = conditional_4[0];  conditional_4 = None
    true_graph_5 = self.true_graph_5
    false_graph_5 = self.false_graph_5
    conditional_5 = torch.ops.higher_order.cond(lt_1, true_graph_5, false_graph_5, (getitem_4, getitem));  lt_1 = true_graph_5 = false_graph_5 = getitem_4 = getitem = None
    getitem_5 = conditional_5[0];  conditional_5 = None
    return (getitem_5,)""",  # noqa: B950
        )

    def test_cond_autograd_pytree_not_all_inputs_used(self):
        def true_fn(x):
            return x["t"][0] + x["t"][1]["b"]

        def false_fn(x):
            return x["t"][0] * (x["t"][2][0] / x["t"][1]["b"])

        a = torch.randn(4, requires_grad=True)
        b = torch.randn(4, requires_grad=True)
        c = torch.randn(4, requires_grad=True)

        for pred, fn in zip(
            [torch.tensor(False), torch.tensor(True)], [false_fn, true_fn]
        ):
            result = cond(pred, true_fn, false_fn, ({"t": [a, {"b": b}, (c,)]},))
            self.assertEqual(result, fn({"t": [a, {"b": b}, (c,)]}))

            grad_out = torch.ones_like(result)
            grads = torch.autograd.grad(result, (a, b), grad_out)
            expected_grads = torch.autograd.grad(
                fn({"t": [a, {"b": b}, (c,)]}), (a, b), grad_out
            )
            self.assertEqual(expected_grads, grads)

        def f(pred):
            result = cond(pred, true_fn, false_fn, ({"t": [a, {"b": b}, (c,)]},))
            grad_out = torch.ones_like(result)
            return torch.autograd.grad(result, (a, b), grad_out)

        with self.assertRaisesRegex(Exception, r"."):
            gm = make_fx(f)(pred)

    def test_cond_autograd_pytree_input(self):
        def true_fn(x):
            return x["t"][0] + x["t"][1]["b"] * x["t"][2][0]

        def false_fn(x):
            return x["t"][0] * (x["t"][2][0] / x["t"][1]["b"])

        a = torch.randn(4, requires_grad=True)
        b = torch.randn(4, requires_grad=True)
        c = torch.randn(4, requires_grad=True)

        for pred, fn in zip(
            [torch.tensor(False), torch.tensor(True)], [false_fn, true_fn]
        ):
            result = cond(pred, true_fn, false_fn, ({"t": [a, {"b": b}, (c,)]},))
            self.assertEqual(result, fn({"t": [a, {"b": b}, (c,)]}))

            grad_out = torch.ones_like(result)
            grads = torch.autograd.grad(result, (a, b), grad_out)
            expected_grads = torch.autograd.grad(
                fn({"t": [a, {"b": b}, (c,)]}), (a, b), grad_out
            )
            self.assertEqual(expected_grads, grads)

        def f(pred):
            result = cond(pred, true_fn, false_fn, ({"t": [a, {"b": b}, (c,)]},))
            grad_out = torch.ones_like(result)
            return torch.autograd.grad(result, (a, b), grad_out)

<<<<<<< HEAD
        # need to set _allow_non_fake_inputs = True because model parameters don't
=======
        # need to set _allow_non_fake_inputs = True because model parameters don't 
>>>>>>> 9ae1e777
        # get fakified.
        gm = make_fx(f, tracing_mode="symbolic", _allow_non_fake_inputs=True)(pred)
        self.assertExpectedInline(
            gm.code.strip(),
            """\
def forward(self, pred_1):
    true_graph_0 = self.true_graph_0
    false_graph_0 = self.false_graph_0
    _tensor_constant0 = self._tensor_constant0
    _tensor_constant1 = self._tensor_constant1
    _tensor_constant2 = self._tensor_constant2
    conditional = torch.ops.higher_order.cond(pred_1, true_graph_0, false_graph_0, (_tensor_constant0, _tensor_constant1, _tensor_constant2));  true_graph_0 = false_graph_0 = _tensor_constant0 = _tensor_constant1 = _tensor_constant2 = None
    getitem = conditional[0];  conditional = None
    ones_like = torch.ops.aten.ones_like.default(getitem, pin_memory = False);  getitem = None
    true_graph_1 = self.true_graph_1
    false_graph_1 = self.false_graph_1
    _tensor_constant0_1 = self._tensor_constant0
    _tensor_constant1_1 = self._tensor_constant1
    _tensor_constant2_1 = self._tensor_constant2
    conditional_1 = torch.ops.higher_order.cond(pred_1, true_graph_1, false_graph_1, (ones_like, _tensor_constant0_1, _tensor_constant1_1, _tensor_constant2_1));  pred_1 = true_graph_1 = false_graph_1 = ones_like = _tensor_constant0_1 = _tensor_constant1_1 = _tensor_constant2_1 = None
    getitem_1 = conditional_1[0]
    getitem_2 = conditional_1[1]
    getitem_3 = conditional_1[2];  conditional_1 = None
    return (getitem_1, getitem_2)""",  # noqa: B950
        )

    def test_cond_autograd_different_pytree_output(self):
        def true_fn(x):
            return x["t"][0], {"r": x["t"][2][0] / x["t"][1]["b"]}, [x["t"][2][0]]

        def false_fn(x):
            return {"res": [x["t"][0] * x["t"][1]["b"], x["t"][2][0]]}

        a = torch.randn(4, requires_grad=True)
        b = torch.randn(4, requires_grad=True)
        c = torch.randn(4, requires_grad=True)

        for pred, fn in zip(
            [torch.tensor(False), torch.tensor(True)], [false_fn, true_fn]
        ):
            with self.assertRaisesRegex(
                torch._dynamo.exc.UncapturedHigherOrderOpError,
<<<<<<< HEAD
                "Cond doesn't work unless it is captured completely with torch.compile.",
=======
                "Cond doesn't work unless it is captured completely with torch.compile. Scroll up to find out what causes the graph break.",
>>>>>>> 9ae1e777
            ):
                cond(pred, true_fn, false_fn, ({"t": [a, {"b": b}, (c,)]},))

    def test_cond_autograd_same_pytree_output(self):
        # TODO: If inside the dictionary, inside the list, the first element
        # is composed of the multiplication, then the requires_grad attribute is
        # set to False and thus the tracing of the cond errors out.
        def true_fn(x):
            # return {"res": [x['t'][0] * x['t'][1]['b'], (x['t'][2][0],)]}
            return {"res": [x["t"][0], (x["t"][2][0],)]}

        def false_fn(x):
            return {"res": [x["t"][1]["b"], (x["t"][2][0],)]}

        a = torch.randn(4, requires_grad=True)
        b = torch.randn(4, requires_grad=True)
        c = torch.randn(4, requires_grad=True)

        for pred, fn in zip(
            [torch.tensor(False), torch.tensor(True)], [false_fn, true_fn]
        ):
            result = cond(pred, true_fn, false_fn, ({"t": [a, {"b": b}, (c,)]},))
            result_exp = fn({"t": [a, {"b": b}, (c,)]})
            self.assertEqual(result, result_exp)

            result_flat, _ = pytree.tree_flatten(result)
            result_exp_flat, _ = pytree.tree_flatten(result_exp)

            grad_out = [torch.ones_like(g) for g in result_flat]
            expected_grads = torch.autograd.grad(result_exp_flat, (c,), grad_out)
            grads = torch.autograd.grad(result_flat, (c,), grad_out)
            self.assertEqual(expected_grads, grads)

        def f(pred):
            result = cond(pred, true_fn, false_fn, ({"t": [a, {"b": b}, (c,)]},))
            return result

        gm = make_fx(f, tracing_mode="symbolic", _allow_non_fake_inputs=True)(pred)
        self.assertExpectedInline(
            gm.code.strip(),
            """\
def forward(self, pred_1):
    true_graph_0 = self.true_graph_0
    false_graph_0 = self.false_graph_0
    _tensor_constant0 = self._tensor_constant0
    _tensor_constant1 = self._tensor_constant1
    _tensor_constant2 = self._tensor_constant2
    conditional = torch.ops.higher_order.cond(pred_1, true_graph_0, false_graph_0, (_tensor_constant0, _tensor_constant1, _tensor_constant2));  pred_1 = true_graph_0 = false_graph_0 = _tensor_constant0 = _tensor_constant1 = _tensor_constant2 = None
    getitem = conditional[0]
    getitem_1 = conditional[1];  conditional = None
    view = torch.ops.aten.view.default(getitem, [4]);  getitem = None
    view_1 = torch.ops.aten.view.default(getitem_1, [4]);  getitem_1 = None
    return {'res': [view, (view_1,)]}""",  # noqa: B950
        )

    def test_cond_autograd_torch_nn_module(self):
        # TODO Test under development, not yet functional
        # nn_module_true = torch.nn.ReLU(inplace=True)
        nn_module_true = torch.nn.Identity()

        def true_fn(x):
            return nn_module_true(torch.abs((x**2).sin()))

        # nn_module_false = torch.nn.ReLU(inplace=False)
        # nn_module_false = torch.nn.GRUCell(4, 4)

        class SimpleNN(torch.nn.Module):
            def __init__(self):
                super().__init__()

            def forward(self, x):
                return torch.maximum(torch.zeros_like(x), x)

        # nn_module_false = SimpleNN()
        # nn_module_false = torch.nn.Identity()
        # nn_module_false = torch.nn.Dropout(0.1)
        # nn_module_false = torch.nn.Linear(4, 4)
        # nn_module_false = lambda x: torch.nn.functional.threshold(x, 0.1, 0.2)
        # nn_module_false = lambda x: torch.nn.functional.relu(x)
        # nn_module_false = lambda x: torch.nn.functional.softmax(x)
        # nn_module_false = lambda x: torch.nn.functional.tanh(x)
        # nn_module_false = lambda x: torch.nn.functional.dropout(x)
        # nn_module_false = lambda x: torch.nn.functional.glu(torch.concat([x, x]))
        # nn_module_false = lambda x: torch.nn.functional.gelu(x)
        # nn_module_false = lambda x: torch.nn.functional.leaky_relu(x)
        # nn_module_false = lambda x: torch.nn.functional.logsigmoid(x)
        # nn_module_false = lambda x: torch.nn.functional.softplus(x)
        # nn_module_false = lambda x: torch.nn.functional.softmin(x)
        # nn_module_false = lambda x: torch.nn.functional.tanh(x)
        # nn_module_false = lambda x: torch.nn.functional.hardtanh(x)
        # nn_module_false = lambda x: torch.nn.functional.elu(x)
        # nn_module_false = lambda x: torch.nn.functional.selu(x)
        nn_module_false = lambda x: torch.nn.functional.rrelu(x)
        # w = torch.nn.Parameter(torch.ones(1)*0.5, requires_grad=True)
        # nn_module_false = lambda x: torch.nn.functional.prelu(x, w)
        # nn_module_false = torch.nn.RNN(4, 4)
        # nn_module_false = torch.nn.LSTM(4, 4)
        # nn_module_false = torch.nn.GRU(4, 4)
        # trans = torch.nn.Transformer(4, 1, 1, 1, 1)
        # nn_module_false = lambda x: trans(x, x)[0, :]

        x = torch.randn((4, 4), requires_grad=True)

        def false_fn(x):
            return nn_module_false(x)

        graph = make_fx(false_fn)(x)
        if "detach" in graph._code:
            # raise Exception('Failed')
            pass

        nn_module_false_working = [
            torch.nn.Identity(),
            torch.nn.Dropout(),
            torch.nn.Linear(4, 4),
            lambda x: torch.nn.functional.threshold(x, 0.1, 0.2),
            lambda x: torch.nn.functional.glu(torch.concat([x, x])),
            lambda x: torch.nn.functional.gelu(x),
            lambda x: torch.nn.functional.leaky_relu(x),
            lambda x: torch.nn.functional.logsigmoid(x),
            lambda x: torch.nn.functional.softplus(x),
            lambda x: torch.nn.functional.hardtanh(x),
            lambda x: torch.nn.functional.elu(x),
            lambda x: torch.nn.functional.selu(x),
            lambda x: torch.nn.functional.rrelu(x),
        ]

        nn_module_false_not_working = [
            lambda x: torch.nn.functional.relu(x),
            lambda x: torch.nn.functional.softmax(x),
            lambda x: torch.nn.functional.tanh(x),
            lambda x: torch.nn.functional.softmin(x),
        ]

        x = torch.randn(4, requires_grad=True)
        for nn_module_false in nn_module_false_working:

            def false_fn(x):
                return nn_module_false(x)

            graph = make_fx(false_fn)(x)
            if "detach" in graph._code:
<<<<<<< HEAD
                raise Exception("Failed")  # noqa: TRY002
=======
                raise Exception("Failed")
>>>>>>> 9ae1e777

        for nn_module_false in nn_module_false_not_working:

            def false_fn(x):
                return nn_module_false(x)

            graph = make_fx(false_fn)(x)
            if "detach" not in graph._code:
<<<<<<< HEAD
                raise Exception("Failed")  # noqa: TRY002
=======
                raise Exception("Failed")
>>>>>>> 9ae1e777

        nn_module_false = torch.nn.Linear(4, 4)

        def false_fn(x):
            # return nn_module_false((x + 42).cos())
            return nn_module_false(x)

        for pred, fn in zip(
            [torch.tensor(False), torch.tensor(True)], [false_fn, true_fn]
        ):
            x = torch.randn(4, requires_grad=True)
            result = cond(pred, true_fn, false_fn, (x,))
            self.assertEqual(result, fn(x))

            grad_out = torch.ones_like(result)
            grads = torch.autograd.grad(result, (x,), grad_out)
            expected_grads = torch.autograd.grad(fn(x), (x,), grad_out)
            self.assertEqual(expected_grads, grads)

        def f(pred, x):
            result = cond(pred, true_fn, false_fn, (x,))
            grad_out = torch.ones_like(result)
            return torch.autograd.grad(result, (x,), grad_out)

        gm = make_fx(f)(pred, x)
        self.assertExpectedInline(
            gm.code.strip(),
            """\
def forward(self, pred_1, x_1):
    true_graph_0 = self.true_graph_0
    false_graph_0 = self.false_graph_0
    _param_constant0 = self._param_constant0
    _param_constant1 = self._param_constant1
    conditional = torch.ops.higher_order.cond(pred_1, true_graph_0, false_graph_0, (x_1, _param_constant0, _param_constant1));  true_graph_0 = false_graph_0 = _param_constant0 = _param_constant1 = None
    getitem = conditional[0];  conditional = None
    ones_like = torch.ops.aten.ones_like.default(getitem, pin_memory = False);  getitem = None
    true_graph_1 = self.true_graph_1
    false_graph_1 = self.false_graph_1
    _param_constant0_1 = self._param_constant0
    _param_constant1_1 = self._param_constant1
    conditional_1 = torch.ops.higher_order.cond(pred_1, true_graph_1, false_graph_1, (ones_like, x_1, _param_constant0_1, _param_constant1_1));  pred_1 = true_graph_1 = false_graph_1 = ones_like = x_1 = _param_constant0_1 = _param_constant1_1 = None
    getitem_1 = conditional_1[0]
    getitem_2 = conditional_1[1]
    getitem_3 = conditional_1[2];  conditional_1 = None
    return (getitem_1,)""",  # noqa: B950
        )

    def test_cond_autograd_torch_nn_module2(self):
        nn_module_true = torch.nn.Linear(4, 4)

        def true_fn(x):
            return nn_module_true(torch.abs((x**2).sin()))

        nn_module_false = torch.nn.GRUCell(4, 4)

        def false_fn(x):
            return nn_module_false((x + 42).cos())

        for pred, fn in zip(
            [torch.tensor(False), torch.tensor(True)], [false_fn, true_fn]
        ):
            x = torch.randn(4, requires_grad=True)
            result = cond(pred, true_fn, false_fn, (x,))
            self.assertEqual(result, fn(x))

            grad_out = torch.ones_like(result)
            grads = torch.autograd.grad(result, (x,), grad_out)
            expected_grads = torch.autograd.grad(fn(x), (x,), grad_out)
            self.assertEqual(expected_grads, grads)

        def f(pred, x):
            result = cond(pred, true_fn, false_fn, (x,))
            grad_out = torch.ones_like(result)
            return torch.autograd.grad(result, (x,), grad_out)

        gm = make_fx(f)(pred, x)
        self.assertExpectedInline(
            gm.code.strip(),
            """\
def forward(self, pred_1, x_1):
    true_graph_0 = self.true_graph_0
    false_graph_0 = self.false_graph_0
    _param_constant0 = self._param_constant0
    _param_constant1 = self._param_constant1
    _param_constant2 = self._param_constant2
    _param_constant3 = self._param_constant3
    _param_constant4 = self._param_constant4
    _param_constant5 = self._param_constant5
    conditional = torch.ops.higher_order.cond(pred_1, true_graph_0, false_graph_0, (x_1, _param_constant0, _param_constant1, _param_constant2, _param_constant3, _param_constant4, _param_constant5));  true_graph_0 = false_graph_0 = _param_constant0 = _param_constant1 = _param_constant2 = _param_constant3 = _param_constant4 = _param_constant5 = None
    getitem = conditional[0];  conditional = None
    ones_like = torch.ops.aten.ones_like.default(getitem, pin_memory = False);  getitem = None
    true_graph_1 = self.true_graph_1
    false_graph_1 = self.false_graph_1
    _param_constant0_1 = self._param_constant0
    _param_constant1_1 = self._param_constant1
    _param_constant2_1 = self._param_constant2
    _param_constant3_1 = self._param_constant3
    _param_constant4_1 = self._param_constant4
    _param_constant5_1 = self._param_constant5
    conditional_1 = torch.ops.higher_order.cond(pred_1, true_graph_1, false_graph_1, (ones_like, x_1, _param_constant0_1, _param_constant1_1, _param_constant2_1, _param_constant3_1, _param_constant4_1, _param_constant5_1));  pred_1 = true_graph_1 = false_graph_1 = ones_like = x_1 = _param_constant0_1 = _param_constant1_1 = _param_constant2_1 = _param_constant3_1 = _param_constant4_1 = _param_constant5_1 = None
    getitem_1 = conditional_1[0]
    getitem_2 = conditional_1[1]
    getitem_3 = conditional_1[2]
    getitem_4 = conditional_1[3]
    getitem_5 = conditional_1[4]
    getitem_6 = conditional_1[5]
    getitem_7 = conditional_1[6];  conditional_1 = None
    return (getitem_1,)""",  # noqa: B950
        )

    def test_cond_autograd_user_nn_module(self):
        class User_nn_module(torch.nn.Module):
            def __init__(self):
                super().__init__()

            def forward(self, input):
                return input * input

        nn_module_true = User_nn_module()

        def true_fn(x):
            return nn_module_true(torch.abs((x**2).sin()))

        nn_module_false = torch.nn.ReLU(inplace=False)

        def false_fn(x):
            return nn_module_false((x + 42).cos())

        for pred, fn in zip(
            [torch.tensor(False), torch.tensor(True)], [false_fn, true_fn]
        ):
            x = torch.randn(4, requires_grad=True)
            result = cond(pred, true_fn, false_fn, (x,))
            self.assertEqual(result, fn(x))

            grad_out = torch.ones_like(result)
            grads = torch.autograd.grad(result, (x,), grad_out)
            expected_grads = torch.autograd.grad(fn(x), (x,), grad_out)
            self.assertEqual(expected_grads, grads)

        def f(pred, x):
            result = cond(pred, true_fn, false_fn, (x,))
            grad_out = torch.ones_like(result)
            return torch.autograd.grad(result, (x,), grad_out)

        gm = make_fx(f)(pred, x)
        self.assertExpectedInline(
            gm.code.strip(),
            """\
def forward(self, pred_1, x_1):
    true_graph_0 = self.true_graph_0
    false_graph_0 = self.false_graph_0
    conditional = torch.ops.higher_order.cond(pred_1, true_graph_0, false_graph_0, (x_1,));  true_graph_0 = false_graph_0 = None
    getitem = conditional[0];  conditional = None
    ones_like = torch.ops.aten.ones_like.default(getitem, pin_memory = False);  getitem = None
    true_graph_1 = self.true_graph_1
    false_graph_1 = self.false_graph_1
    conditional_1 = torch.ops.higher_order.cond(pred_1, true_graph_1, false_graph_1, (ones_like, x_1));  pred_1 = true_graph_1 = false_graph_1 = ones_like = x_1 = None
    getitem_1 = conditional_1[0];  conditional_1 = None
    return (getitem_1,)""",  # noqa: B950
        )

    def test_cond_autograd_inner_fn(self):
        def true_fn(x):
            return torch.abs((x**2).sin())

        def false_fn(x):
            def inner_fn(x):
                return x**2

            return torch.abs(inner_fn(x).sin())

        x = torch.randn(4, requires_grad=True)
        pred = torch.tensor(False)
        fn = false_fn
        result_false = cond(pred, true_fn, false_fn, (x,))
        self.assertEqual(result_false, fn(x))

        grad_out = torch.ones_like(result_false)
        grads_false = torch.autograd.grad(result_false, (x,), grad_out)
        expected_grads = torch.autograd.grad(fn(x), (x,), grad_out)
        self.assertEqual(expected_grads, grads_false)

        pred = torch.tensor(True)
        fn = true_fn
        result_true = cond(pred, true_fn, false_fn, (x,))
        self.assertEqual(result_true, fn(x))
        self.assertEqual(result_false, result_true)

        grad_out = torch.ones_like(result_true)
        grads_true = torch.autograd.grad(result_true, (x,), grad_out)
        expected_grads = torch.autograd.grad(fn(x), (x,), grad_out)
        self.assertEqual(expected_grads, grads_true)
        self.assertEqual(grads_false, grads_true)

        def f(pred, x):
            result = cond(pred, true_fn, false_fn, (x,))
            grad_out = torch.ones_like(result)
            return torch.autograd.grad(result, (x,), grad_out)

        gm = make_fx(f)(pred, x)
        self.assertExpectedInline(
            gm.code.strip(),
            """\
def forward(self, pred_1, x_1):
    true_graph_0 = self.true_graph_0
    false_graph_0 = self.false_graph_0
    conditional = torch.ops.higher_order.cond(pred_1, true_graph_0, false_graph_0, (x_1,));  true_graph_0 = false_graph_0 = None
    getitem = conditional[0];  conditional = None
    ones_like = torch.ops.aten.ones_like.default(getitem, pin_memory = False);  getitem = None
    true_graph_1 = self.true_graph_1
    false_graph_1 = self.false_graph_1
    conditional_1 = torch.ops.higher_order.cond(pred_1, true_graph_1, false_graph_1, (ones_like, x_1));  pred_1 = true_graph_1 = false_graph_1 = ones_like = x_1 = None
    getitem_1 = conditional_1[0];  conditional_1 = None
    return (getitem_1,)""",  # noqa: B950
        )

    def test_cond_autograd_inner_tensor(self):
        def true_fn(x):
            return torch.abs((x**2).sin())

        def false_fn(x):
            y = torch.ones(4, requires_grad=False) * 42
            return (x * y).cos()

        for pred, fn in zip(
            [torch.tensor(False), torch.tensor(True)], [false_fn, true_fn]
        ):
            x = torch.randn(4, requires_grad=True)
            result = cond(pred, true_fn, false_fn, (x,))
            self.assertEqual(result, fn(x))

            grad_out = torch.ones_like(result)
            grads = torch.autograd.grad(result, (x,), grad_out)
            expected_grads = torch.autograd.grad(fn(x), (x,), grad_out)
            self.assertEqual(expected_grads, grads)

        def f(pred, x):
            result = cond(pred, true_fn, false_fn, (x,))
            grad_out = torch.ones_like(result)
            return torch.autograd.grad(result, (x,), grad_out)

        gm = make_fx(f, tracing_mode="symbolic")(pred, x)
        self.assertExpectedInline(
            gm.code.strip(),
            """\
def forward(self, pred_1, x_1):
    true_graph_0 = self.true_graph_0
    false_graph_0 = self.false_graph_0
    conditional = torch.ops.higher_order.cond(pred_1, true_graph_0, false_graph_0, (x_1,));  true_graph_0 = false_graph_0 = None
    getitem = conditional[0];  conditional = None
    ones_like = torch.ops.aten.ones_like.default(getitem, pin_memory = False);  getitem = None
    true_graph_1 = self.true_graph_1
    false_graph_1 = self.false_graph_1
    conditional_1 = torch.ops.higher_order.cond(pred_1, true_graph_1, false_graph_1, (ones_like, x_1));  pred_1 = true_graph_1 = false_graph_1 = ones_like = x_1 = None
    getitem_1 = conditional_1[0];  conditional_1 = None
    return (getitem_1,)""",  # noqa: B950
        )

    @unittest.skipIf(not torch.cuda.is_available(), "Test requires CUDA.")
    def test_cond_autograd_gpu(self):
        def true_fn(x):
            return x.sin()

        def false_fn(x):
            return x.cos()

        for pred, fn in zip(
            [torch.tensor(False, device="cuda"), torch.tensor(True, device="cuda")],
            [false_fn, true_fn],
        ):
            x = torch.randn(4, requires_grad=True, device="cuda")
            result = cond(pred, true_fn, false_fn, (x,))
            self.assertEqual(result, fn(x))

            grad_out = torch.ones_like(result)
            grads = torch.autograd.grad(result, (x,), grad_out)
            expected_grads = torch.autograd.grad(fn(x), (x,), grad_out)
            self.assertEqual(expected_grads, grads)

    @unittest.skipIf(not torch.cuda.is_available(), "Test requires CUDA.")
    def test_map_gpu(self):
        def f(x, y):
            return x + y

        xs = torch.ones(3, 2, 2, device="cuda")
        y = torch.ones(2, device="cuda")
        res = control_flow.map(f, xs, y)
        expected = _fake_map(f, xs, y)
        self.assertEqual(expected, res)

    @unittest.skipIf(not torch.cuda.is_available(), "Test requires CUDA.")
    def test_while_loop_gpu(self):
        def cond_fn(x):
            return x.sum() < 10

        def body_fn(x):
            return (x + 1,)

        x = torch.zeros(1, device="cuda")
        res = while_loop(cond_fn, body_fn, (x,))
        expected = _fake_while_loop(cond_fn, body_fn, (x,))
        self.assertEqual(expected, res)

    def test_map_illegal_inputs(self):
        def f(x, y):
            return x[0] + x[1] + y

        with self.assertRaisesRegex(
            RuntimeError,
            r"Mapped xs can only consist of tensors\. Got xs \[3, tensor\(\[1\., 1\.\]\)\]\.",
        ):
            _ = control_flow.map(f, (3, torch.ones(2)), torch.ones(2))

        with self.assertRaisesRegex(
            RuntimeError, r"Leading dimensions of mapped xs cannot be 0\."
        ):
            _ = control_flow.map(
                f, (torch.ones(0, 1, 2), torch.ones(0, 1, 2)), torch.ones(2)
            )

        with self.assertRaisesRegex(
            RuntimeError,
            r"Leading dimensions of mapped xs must be consistent\. "
            r"Got shapes \[torch\.Size\(\[3, 4, 5\]\), torch\.Size\(\[4, 4, 5\]\)\]\.",
        ):
            _ = control_flow.map(
                f, (torch.ones(3, 4, 5), torch.ones(4, 4, 5)), torch.ones(5)
            )

    def test_map_illegal_outputs(self):
        def f(x, y):
            return x.item()

        def f1(x, y):
            return y.size()

        def f2(x, y):
            return None

        x = torch.ones([3])
        y = torch.ones([1, 2, 3])
        with self.assertRaisesRegex(
            RuntimeError, r"Expect outputs of map only contains tensors or None\."
        ):
            _ = control_flow.map(f, x, y)

        with self.assertRaisesRegex(
            RuntimeError, r"Expect outputs of map only contains tensors or None\."
        ):
            out = control_flow.map(f1, x, y)

        # return None is OK
        _ = control_flow.map(f2, x, y)

    def test_map_list_in_out(self):
        def f(x, y):
            return [[x[0][0] + y]]

        xs = [[torch.ones(3, 2, 2)]]
        y = torch.ones(2)
        res = control_flow.map(f, xs, y)
        expected = _fake_map(f, xs, y)
        self.assertEqual(len(res), 1)
        self.assertEqual(len(res[0]), 1)
        self.assertEqual(expected, res)

    def test_map_dict_in_out(self):
        def f(x, y):
            return {"c": x["a"]["b"] + y}

        xs = {"a": {"b": torch.ones(3, 2, 2)}}
        y = torch.ones(2)
        res = control_flow.map(f, xs, y)
        expected = _fake_map(f, xs, y)
        self.assertEqual(len(res), 1)
        self.assertTrue("c" in res)
        self.assertEqual(expected, res)

    def test_map_autograd_simple(self):
        def f(x, y):
            return x.sin().cos() * y.cos().sin()

        xs = torch.ones(3, 2, 2, requires_grad=True)
        y = torch.ones(2, requires_grad=True)
        res = control_flow.map(f, xs, y)
        expected_res = _fake_map(f, xs, y)
        grad_out = torch.ones_like(res)
        grads = torch.autograd.grad(res, (xs, y), grad_out)
        expected_grads = torch.autograd.grad(expected_res, (xs, y), grad_out)
        self.assertEqual(expected_res, res)
        self.assertEqual(expected_grads, grads)

    def test_map_autograd_simple_partial_grad(self):
        def f(x, y):
            return x.sin().cos() * y.cos().sin()

        xs = torch.ones(3, 2, 2, requires_grad=True)
        # Disable the gradient computation for y
        y = torch.ones(2, requires_grad=False)
        res = control_flow.map(f, xs, y)
        expected_res = _fake_map(f, xs, y)
        grad_out = torch.ones_like(res)
        grads = torch.autograd.grad(res, (xs,), grad_out)
        expected_grads = torch.autograd.grad(expected_res, (xs,), grad_out)
        self.assertEqual(expected_res, res)
        self.assertEqual(expected_grads, grads)

    def test_map_autograd_no_grad_output(self):
        def f(x, y):
            return x[0].sin().cos() + y, y.cos().sin()

        xs = [torch.ones(3, 2, 2, requires_grad=True), torch.ones(3, 3)]
        # Disable the gradient computation for y
        y = torch.ones(2, requires_grad=False)
        res = control_flow.map(f, xs, y)
        expected_res = _fake_map(f, xs, y)
        grad_out = torch.ones_like(res[0])
        grads = torch.autograd.grad(res[0], (xs[0],), grad_out)
        expected_grads = torch.autograd.grad(expected_res[0], (xs[0],), grad_out)
        self.assertEqual(expected_res, res)
        self.assertEqual(expected_grads, grads)

    def test_map_autograd_nested_list(self):
        import torch.utils._pytree as pytree

        def f(x, y):
            a, b = x
            c, d = a
            return [[b.sin() * c.cos()], d.sin() * y.cos()]

        def fwbw(map_op, f, x, y):
            z = map_op(f, x, y)
            flat_x = pytree.tree_leaves(x)
            flat_z = pytree.tree_leaves(z)
            grads = torch.autograd.grad(
                flat_z, flat_x, [torch.ones_like(z) for z in flat_z]
            )
            return z, grads

        x = [
            [
                torch.randn(3, 2, 2, requires_grad=True),
                torch.randn(3, 2, 1, requires_grad=True),
            ],
            torch.ones(3, 1, 2, requires_grad=True),
        ]
        y = torch.ones(1, requires_grad=True)
        true_outs = fwbw(control_flow.map, f, x, y)
        fake_outs = fwbw(_fake_map, f, x, y)
        self.assertEqual(true_outs, fake_outs)


@unittest.skipIf(IS_WINDOWS, "Windows not supported for this test")
@skipIfNoDynamoSupport
class TestControlFlowTraced(TestCase):
    def setUp(self):
        torch._dynamo.reset()
        super().setUp()

    def _check_tracing(self, fn, args, allow_non_fake_inputs=False):
        graphs = {}
        eager_res = fn(*args)
        for tracing_mode in ["symbolic", "real", "fake"]:
            graph = make_fx(
                fn,
                tracing_mode=tracing_mode,
                _allow_non_fake_inputs=allow_non_fake_inputs,
            )(*args)
            graphs[tracing_mode] = graph
            self.assertEqual(graph(*args), eager_res)
        return graphs

    def _check_compile(self, fn, args, *, backend="eager"):
        eager_res = fn(*args)
        compiled_fn = torch.compile(fn, backend=backend)
        self.assertEqual(compiled_fn(*args), eager_res)

    def test_cond_traced_not_nested(self):
        def true_fn(x):
            return x.sin()

        def false_fn(x):
            return x.cos()

        def f(x, y):
            return cond(y, true_fn, false_fn, [x])

        x = torch.randn(4)
        graph = make_fx(f)(x, torch.tensor(False))
        result_true = graph.forward(x, torch.tensor(True))
        result_false = graph.forward(x, torch.tensor(False))
        self.assertFalse(torch.allclose(result_true, result_false))
        self.assertEqual(result_true, torch.sin(x))
        self.assertEqual(result_false, torch.cos(x))

        graph = make_fx(f, tracing_mode="symbolic")(x, torch.tensor(False))
        self.assertEqual(graph(x, torch.tensor(True)), f(x, torch.tensor(True)))

    @skipIfTorchDynamo("Graph is not captured by backend if test with dynamo")
    def test_cond_simple_with_linear_compile_check_graph(self):
        from torch._dynamo.testing import EagerAndRecordGraphs

        def true_fn(x):
            return x.sin()

        def false_fn(x):
            return x.cos()

        x = torch.randn(4, requires_grad=True)

        def f(pred, x):
            result = cond(pred, true_fn, false_fn, (x,))
            grad_out = torch.ones_like(result)
            return torch.autograd.grad(result, (x,), grad_out)

        backend = EagerAndRecordGraphs()
        torch.compile(f, backend=backend)(torch.tensor(False), x)
        self.assertEqual(len(backend.graphs), 2)
        gm = backend.graphs[0]

        self.assertExpectedInline(
            gm.cond_true_0.code.strip(),
            """\
def forward(self, l_x_):
    l_x__1 = l_x_
    sin = l_x__1.sin();  l_x__1 = None
    return (sin,)""",  # noqa: B950
        )
        self.assertExpectedInline(
            gm.cond_false_0.code.strip(),
            """\
def forward(self, l_x_):
    l_x__1 = l_x_
    cos = l_x__1.cos();  l_x__1 = None
    return (cos,)""",  # noqa: B950
        )

        gm = backend.graphs[1]

        self.assertExpectedInline(
            gm.cond_true_0.code.strip(),
            """\
def forward(self, l_ctx_saved_tensors_0_, l_flat_grads_0_):
    l_ctx_saved_tensors_0__1 = l_ctx_saved_tensors_0_
    l_flat_grads_0__1 = l_flat_grads_0_
    sin_default = torch.ops.aten.sin.default(l_ctx_saved_tensors_0__1)
    cos_default = torch.ops.aten.cos.default(l_ctx_saved_tensors_0__1);  l_ctx_saved_tensors_0__1 = None
    mul_tensor = torch.ops.aten.mul.Tensor(l_flat_grads_0__1, cos_default);  l_flat_grads_0__1 = cos_default = None
    return (mul_tensor,)""",  # noqa: B950
        )
        self.assertExpectedInline(
            gm.cond_false_0.code.strip(),
            """\
def forward(self, l_ctx_saved_tensors_0_, l_flat_grads_0_):
    l_ctx_saved_tensors_0__1 = l_ctx_saved_tensors_0_
    l_flat_grads_0__1 = l_flat_grads_0_
    cos_default = torch.ops.aten.cos.default(l_ctx_saved_tensors_0__1)
    sin_default = torch.ops.aten.sin.default(l_ctx_saved_tensors_0__1);  l_ctx_saved_tensors_0__1 = None
    neg_default = torch.ops.aten.neg.default(sin_default);  sin_default = None
    mul_tensor = torch.ops.aten.mul.Tensor(l_flat_grads_0__1, neg_default);  l_flat_grads_0__1 = neg_default = None
    return (mul_tensor,)""",  # noqa: B950
        )

    def test_while_loop_nested_traced(self):
        fn, inp = WHILE_LOOP_TESTS["nested"]
        graphs = self._check_tracing(fn, inp)
        self.assertExpectedInline(
            graphs["symbolic"].code.strip("\n"),
            """\
def forward(self, out_iter_1, it_1, y_1):
    while_loop_cond_graph_0 = self.while_loop_cond_graph_0
    while_loop_body_graph_0 = self.while_loop_body_graph_0
    while_loop = torch.ops.higher_order.while_loop(while_loop_cond_graph_0, while_loop_body_graph_0, (out_iter_1, it_1, y_1), ());  while_loop_cond_graph_0 = while_loop_body_graph_0 = out_iter_1 = it_1 = y_1 = None
    getitem = while_loop[0]
    getitem_1 = while_loop[1]
    getitem_2 = while_loop[2];  while_loop = None
    return (getitem, getitem_1, getitem_2)
    """,  # noqa: B950
        )
        self.assertExpectedInline(
            graphs["symbolic"].while_loop_cond_graph_0.code.strip("\n"),
            """\
def forward(self, arg0_1, arg1_1, arg2_1):
    sum_1 = torch.ops.aten.sum.default(arg0_1);  arg0_1 = None
    lt = torch.ops.aten.lt.Scalar(sum_1, 2);  sum_1 = None
    return lt
    """,
        )
        self.assertExpectedInline(
            graphs["symbolic"].while_loop_body_graph_0.code.strip("\n"),
            """\
def forward(self, arg0_1, arg1_1, arg2_1):
    while_loop_cond_graph_0 = self.while_loop_cond_graph_0
    while_loop_body_graph_0 = self.while_loop_body_graph_0
    while_loop = torch.ops.higher_order.while_loop(while_loop_cond_graph_0, while_loop_body_graph_0, (arg0_1, arg1_1, arg2_1), ());  while_loop_cond_graph_0 = while_loop_body_graph_0 = arg0_1 = arg1_1 = arg2_1 = None
    getitem = while_loop[0]
    getitem_1 = while_loop[1]
    getitem_2 = while_loop[2];  while_loop = None
    add = torch.ops.aten.add.Tensor(getitem, 1);  getitem = None
    return (add, getitem_1, getitem_2)
    """,  # noqa: B950
        )

    def _wrap_with_functionalize(self, fn, func_type):
        mode = None
        if func_type == "cpp":
            fn = CppFunctionalizeAPI().functionalize(fn)
        elif func_type == "python":
            fn = PythonFunctionalizeAPI().functionalize(fn)
            mode = FunctionalTensorMode()
        elif func_type == "functorch":
            fn = torch.func.functionalize(fn)
        else:
            assert func_type == "no"
        return fn, mode

    @parametrize("func_type", ["no", "cpp", "python", "functorch"])
    def test_while_loop_simple_functionalize_check_graph(self, func_type):
        fn, inp = WHILE_LOOP_TESTS["simple_with_mutation"]
        fn, mode = self._wrap_with_functionalize(fn, func_type)
        mode = mode if mode is not None else contextlib.nullcontext()
        with mode:
            graphs = self._check_tracing(fn, inp)
        if func_type == "no":
            self.assertExpectedInline(
                graphs["symbolic"].code.strip("\n"),
                """\
def forward(self, x_1):
    while_loop_cond_graph_0 = self.while_loop_cond_graph_0
    while_loop_body_graph_0 = self.while_loop_body_graph_0
    while_loop = torch.ops.higher_order.while_loop(while_loop_cond_graph_0, while_loop_body_graph_0, (x_1,), ());  while_loop_cond_graph_0 = while_loop_body_graph_0 = x_1 = None
    getitem = while_loop[0];  while_loop = None
    return (getitem,)
    """,  # noqa: B950
            )
            self.assertExpectedInline(
                graphs["symbolic"].while_loop_cond_graph_0.code.strip("\n"),
                """\
def forward(self, arg0_1):
    clone = torch.ops.aten.clone.default(arg0_1);  arg0_1 = None
    add_ = torch.ops.aten.add_.Tensor(clone, 1);  clone = None
    add__1 = torch.ops.aten.add_.Tensor(add_, -1);  add_ = None
    sum_1 = torch.ops.aten.sum.default(add__1);  add__1 = None
    lt = torch.ops.aten.lt.Scalar(sum_1, 10);  sum_1 = None
    return lt
    """,
            )
            self.assertExpectedInline(
                graphs["symbolic"].while_loop_body_graph_0.code.strip("\n"),
                """\
def forward(self, arg0_1):
    clone = torch.ops.aten.clone.default(arg0_1);  arg0_1 = None
    add_ = torch.ops.aten.add_.Tensor(clone, 1);  clone = None
    add__1 = torch.ops.aten.add_.Tensor(add_, -1);  add_ = None
    add = torch.ops.aten.add.Tensor(add__1, 1);  add__1 = None
    return (add,)
    """,
            )
        elif func_type == "python":
            self.assertExpectedInline(
                graphs["symbolic"].code.strip("\n"),
                """\
def forward(self, arg0_1):
    while_loop_cond_graph_0 = self.while_loop_cond_graph_0
    while_loop_body_graph_0 = self.while_loop_body_graph_0
    while_loop = torch.ops.higher_order.while_loop(while_loop_cond_graph_0, while_loop_body_graph_0, (arg0_1,), ());  while_loop_cond_graph_0 = while_loop_body_graph_0 = arg0_1 = None
    getitem = while_loop[0];  while_loop = None
    return (getitem,)
    """,  # noqa: B950
            )
            self.assertExpectedInline(
                graphs["symbolic"].while_loop_cond_graph_0.code.strip("\n"),
                """\
def forward(self, arg0_1):
    clone = torch.ops.aten.clone.default(arg0_1);  arg0_1 = None
    add = torch.ops.aten.add.Tensor(clone, 1);  clone = None
    add_1 = torch.ops.aten.add.Tensor(add, -1);  add = None
    sum_1 = torch.ops.aten.sum.default(add_1);  add_1 = None
    lt = torch.ops.aten.lt.Scalar(sum_1, 10);  sum_1 = None
    return lt
    """,
            )
            self.assertExpectedInline(
                graphs["symbolic"].while_loop_body_graph_0.code.strip("\n"),
                """\
def forward(self, arg0_1):
    clone = torch.ops.aten.clone.default(arg0_1);  arg0_1 = None
    add = torch.ops.aten.add.Tensor(clone, 1);  clone = None
    add_1 = torch.ops.aten.add.Tensor(add, -1);  add = None
    add_2 = torch.ops.aten.add.Tensor(add_1, 1);  add_1 = None
    return (add_2,)
    """,
            )
        else:
            self.assertExpectedInline(
                graphs["symbolic"].code.strip("\n"),
                """\
def forward(self, x_1):
    while_loop_cond_graph_0 = self.while_loop_cond_graph_0
    while_loop_body_graph_0 = self.while_loop_body_graph_0
    while_loop = torch.ops.higher_order.while_loop(while_loop_cond_graph_0, while_loop_body_graph_0, (x_1,), ());  while_loop_cond_graph_0 = while_loop_body_graph_0 = x_1 = None
    getitem = while_loop[0];  while_loop = None
    return (getitem,)
    """,  # noqa: B950
            )
            self.assertExpectedInline(
                graphs["symbolic"].while_loop_cond_graph_0.code.strip("\n"),
                """\
def forward(self, arg0_1):
    clone = torch.ops.aten.clone.default(arg0_1);  arg0_1 = None
    add = torch.ops.aten.add.Tensor(clone, 1);  clone = None
    add_1 = torch.ops.aten.add.Tensor(add, -1);  add = None
    sum_1 = torch.ops.aten.sum.default(add_1);  add_1 = None
    lt = torch.ops.aten.lt.Scalar(sum_1, 10);  sum_1 = None
    return lt
    """,
            )
            self.assertExpectedInline(
                graphs["symbolic"].while_loop_body_graph_0.code.strip("\n"),
                """\
def forward(self, arg0_1):
    clone = torch.ops.aten.clone.default(arg0_1);  arg0_1 = None
    add = torch.ops.aten.add.Tensor(clone, 1);  clone = None
    add_1 = torch.ops.aten.add.Tensor(add, -1);  add = None
    add_2 = torch.ops.aten.add.Tensor(add_1, 1);  add_1 = None
    return (add_2,)
    """,
            )

    @parametrize("func_type", ["no", "cpp", "python", "functorch"])
    @parametrize("while_loop_test", list(WHILE_LOOP_TESTS.keys()))
    def test_while_loop_functionalize(self, func_type, while_loop_test):
        # simple_with_linear doesn't work becaue parameters and buffers
        # are not inputs so they're not wrapped by functionalization and tracing.
        if while_loop_test not in ("simple_with_linear", "nested_with_linear"):
            fn, inp = WHILE_LOOP_TESTS[while_loop_test]
            fn, mode = self._wrap_with_functionalize(fn, func_type)
            mode = mode if mode is not None else contextlib.nullcontext()
            with mode:
                self._check_tracing(fn, inp)

    @parametrize("while_loop_test", list(WHILE_LOOP_TESTS.keys()))
    def test_while_loop_tracing(self, while_loop_test):
        fn, inp = WHILE_LOOP_TESTS[while_loop_test]
        allow_non_fake_inputs = (
            False
            if while_loop_test not in ("simple_with_linear", "nested_with_linear")
            else True
        )
        self._check_tracing(fn, inp, allow_non_fake_inputs)

    @parametrize("backend", ["eager", "aot_eager"])
    @parametrize("while_loop_test", list(WHILE_LOOP_TESTS.keys()))
    def test_while_loop_compile(self, backend, while_loop_test):
        fn, inp = WHILE_LOOP_TESTS[while_loop_test]
        self._check_compile(fn, inp, backend=backend)

    @skipIfTorchDynamo("Graph is not captured by backend if test with dynamo")
    def test_while_loop_simple_with_linear_compile_check_graph(self):
        fn, inp = WHILE_LOOP_TESTS["simple_with_linear"]
        from torch._dynamo.testing import EagerAndRecordGraphs

        backend = EagerAndRecordGraphs()
        torch.compile(fn, backend=backend)(*inp)
        self.assertEqual(len(backend.graphs), 1)
        gm = backend.graphs[0]
        if torch._dynamo.config.inline_inbuilt_nn_modules:
            self.assertExpectedInline(
                gm.code.strip(),
                """\
def forward(self, L_iter_ : torch.Tensor, L_x_ : torch.Tensor, L_self_buffers_dec_ : torch.Tensor, L_self_modules_linear_parameters_weight_ : torch.nn.parameter.Parameter, L_self_modules_linear_parameters_bias_ : torch.nn.parameter.Parameter):
    l_iter_ = L_iter_
    l_x_ = L_x_
    l_self_buffers_dec_ = L_self_buffers_dec_
    l_self_modules_linear_parameters_weight_ = L_self_modules_linear_parameters_weight_
    l_self_modules_linear_parameters_bias_ = L_self_modules_linear_parameters_bias_
    cond_fn_0 = self.cond_fn_0
    body_fn_0 = self.body_fn_0
    while_loop = torch.ops.higher_order.while_loop(cond_fn_0, body_fn_0, (l_iter_, l_x_), (l_self_buffers_dec_, l_self_modules_linear_parameters_bias_, l_self_modules_linear_parameters_weight_));  cond_fn_0 = body_fn_0 = l_iter_ = l_x_ = l_self_buffers_dec_ = l_self_modules_linear_parameters_bias_ = l_self_modules_linear_parameters_weight_ = None
    getitem = while_loop[0]
    getitem_1 = while_loop[1];  while_loop = None
    return (getitem, getitem_1)""",  # noqa: B950
            )
            self.assertExpectedInline(
                gm.cond_fn_0.code.strip(),
                """\
def forward(self, l_iter_, l_x_, l_self_buffers_dec__cond_fn, l_self_modules_linear_parameters_bias__body_fn, l_self_modules_linear_parameters_weight__body_fn):
    sub = l_iter_ - l_self_buffers_dec__cond_fn;  l_iter_ = l_self_buffers_dec__cond_fn = None
    gt = sub > 0;  sub = None
    return gt""",  # noqa: B950
            )
            self.assertExpectedInline(
                gm.body_fn_0.code.strip(),
                """\
def forward(self, l_iter_, l_x_, l_self_buffers_dec__cond_fn, l_self_modules_linear_parameters_bias__body_fn, l_self_modules_linear_parameters_weight__body_fn):
    sub = l_iter_ - 1;  l_iter_ = None
    linear = torch._C._nn.linear(l_x_, l_self_modules_linear_parameters_weight__body_fn, l_self_modules_linear_parameters_bias__body_fn);  l_x_ = l_self_modules_linear_parameters_weight__body_fn = l_self_modules_linear_parameters_bias__body_fn = None
    return (sub, linear)""",  # noqa: B950
            )
        else:
            self.assertExpectedInline(
                gm.code.strip(),
                """\
def forward(self, L_iter_ : torch.Tensor, L_x_ : torch.Tensor):
    l_iter_ = L_iter_
    l_x_ = L_x_
    l__self___dec = self.L__self___dec
    l__self___linear_weight = self.L__self___linear_weight
    l__self___linear_bias = self.L__self___linear_bias
    cond_fn_0 = self.cond_fn_0
    body_fn_0 = self.body_fn_0
    while_loop = torch.ops.higher_order.while_loop(cond_fn_0, body_fn_0, (l_iter_, l_x_), (l__self___dec, l__self___linear_bias, l__self___linear_weight));  cond_fn_0 = body_fn_0 = l_iter_ = l_x_ = l__self___dec = l__self___linear_bias = l__self___linear_weight = None
    getitem = while_loop[0]
    getitem_1 = while_loop[1];  while_loop = None
    return (getitem, getitem_1)""",  # noqa: B950
            )
            self.assertExpectedInline(
                gm.cond_fn_0.code.strip(),
                """\
def forward(self, l_iter_, l_x_, l__self___dec_cond_fn, l__self___linear_bias_body_fn, l__self___linear_weight_body_fn):
    sub = l_iter_ - l__self___dec_cond_fn;  l_iter_ = l__self___dec_cond_fn = None
    gt = sub > 0;  sub = None
    return gt""",  # noqa: B950
            )
            self.assertExpectedInline(
                gm.body_fn_0.code.strip(),
                """\
def forward(self, l_iter_, l_x_, l__self___dec_cond_fn, l__self___linear_bias_body_fn, l__self___linear_weight_body_fn):
    sub = l_iter_ - 1;  l_iter_ = None
    linear = torch._C._nn.linear(l_x_, l__self___linear_weight_body_fn, l__self___linear_bias_body_fn);  l_x_ = l__self___linear_weight_body_fn = l__self___linear_bias_body_fn = None
    return (sub, linear)""",  # noqa: B950
            )

    def test_while_loop_nested2_traced(self):
        fn, inp = WHILE_LOOP_TESTS["nested2"]
        graphs = self._check_tracing(fn, inp)
        gm = graphs["symbolic"]
        outer_body = gm.while_loop_body_graph_0
        outer_cond = gm.while_loop_cond_graph_0
        inner_body = outer_body.while_loop_body_graph_0
        inner_cond = outer_body.while_loop_cond_graph_0
        self.assertExpectedInline(
            gm.code.strip("\n"),
            """\
def forward(self, arg0_1, arg1_1, arg2_1, arg3_1):
    while_loop_cond_graph_0 = self.while_loop_cond_graph_0
    while_loop_body_graph_0 = self.while_loop_body_graph_0
    while_loop = torch.ops.higher_order.while_loop(while_loop_cond_graph_0, while_loop_body_graph_0, (arg0_1, arg1_1, arg2_1, arg3_1), ());  while_loop_cond_graph_0 = while_loop_body_graph_0 = arg0_1 = arg1_1 = arg2_1 = arg3_1 = None
    getitem = while_loop[0]
    getitem_1 = while_loop[1]
    getitem_2 = while_loop[2]
    getitem_3 = while_loop[3];  while_loop = None
    return (getitem, getitem_1, getitem_2, getitem_3)
    """,  # noqa: B950
        )
        self.assertExpectedInline(
            outer_body.code.strip("\n"),
            """\
def forward(self, arg0_1, arg1_1, arg2_1, arg3_1):
    while_loop_cond_graph_0 = self.while_loop_cond_graph_0
    while_loop_body_graph_0 = self.while_loop_body_graph_0
    while_loop = torch.ops.higher_order.while_loop(while_loop_cond_graph_0, while_loop_body_graph_0, (arg0_1, arg1_1, arg2_1, arg3_1), ());  while_loop_cond_graph_0 = while_loop_body_graph_0 = arg0_1 = arg1_1 = arg2_1 = arg3_1 = None
    getitem = while_loop[0]
    getitem_1 = while_loop[1]
    getitem_2 = while_loop[2]
    getitem_3 = while_loop[3];  while_loop = None
    sub = torch.ops.aten.sub.Tensor(getitem, 1);  getitem = None
    clone = torch.ops.aten.clone.default(getitem_1);  getitem_1 = None
    mul = torch.ops.aten.mul.Tensor(getitem_2, 2);  getitem_2 = None
    div = torch.ops.aten.div.Tensor(getitem_3, 2);  getitem_3 = None
    return (sub, clone, mul, div)
    """,  # noqa: B950
        )
        self.assertExpectedInline(
            outer_body.code.strip("\n"),
            """\
def forward(self, arg0_1, arg1_1, arg2_1, arg3_1):
    while_loop_cond_graph_0 = self.while_loop_cond_graph_0
    while_loop_body_graph_0 = self.while_loop_body_graph_0
    while_loop = torch.ops.higher_order.while_loop(while_loop_cond_graph_0, while_loop_body_graph_0, (arg0_1, arg1_1, arg2_1, arg3_1), ());  while_loop_cond_graph_0 = while_loop_body_graph_0 = arg0_1 = arg1_1 = arg2_1 = arg3_1 = None
    getitem = while_loop[0]
    getitem_1 = while_loop[1]
    getitem_2 = while_loop[2]
    getitem_3 = while_loop[3];  while_loop = None
    sub = torch.ops.aten.sub.Tensor(getitem, 1);  getitem = None
    clone = torch.ops.aten.clone.default(getitem_1);  getitem_1 = None
    mul = torch.ops.aten.mul.Tensor(getitem_2, 2);  getitem_2 = None
    div = torch.ops.aten.div.Tensor(getitem_3, 2);  getitem_3 = None
    return (sub, clone, mul, div)
    """,  # noqa: B950
        )
        self.assertExpectedInline(
            inner_body.code.strip("\n"),
            """\
def forward(self, arg0_1, arg1_1, arg2_1, arg3_1):
    clone = torch.ops.aten.clone.default(arg0_1);  arg0_1 = None
    sub = torch.ops.aten.sub.Tensor(arg1_1, 1);  arg1_1 = None
    add = torch.ops.aten.add.Tensor(arg2_1, 3.14);  arg2_1 = None
    sub_1 = torch.ops.aten.sub.Tensor(arg3_1, 2.71);  arg3_1 = None
    return (clone, sub, add, sub_1)
    """,
        )
        self.assertExpectedInline(
            inner_cond.code.strip("\n"),
            """\
def forward(self, arg0_1, arg1_1, arg2_1, arg3_1):
    gt = torch.ops.aten.gt.Scalar(arg1_1, 0);  arg1_1 = None
    return gt
    """,
        )

    def test_cond_nested_traced(self):
        def true_nested(y):
            return y * y

        def false_nested(y):
            return y + y

        def true_fn(x, pred2):
            z = cond(pred2, true_nested, false_nested, [x])
            return x + z

        def false_fn(x, _):
            return x.cos()

        def f(x, pred, pred2):
            return cond(pred, true_fn, false_fn, [x, pred2])

        x = torch.randn(4)
        graph = make_fx(f)(x, torch.tensor(False), torch.tensor(False))

        result_true_true = graph.forward(
            x, torch.tensor(True), torch.tensor(True)
        )  # True + True -> x * x
        result_true_false = graph.forward(
            x, torch.tensor(True), torch.tensor(False)
        )  # True + True -> x + x
        result_false_true = graph.forward(
            x, torch.tensor(False), torch.tensor(True)
        )  # False + either -> cos
        result_false_false = graph.forward(
            x, torch.tensor(False), torch.tensor(False)
        )  # False + either -> cos

        self.assertNotEqual(result_true_true, result_true_false)
        self.assertFalse(torch.allclose(result_false_true, result_true_true))

        self.assertEqual(result_false_true, result_false_false)

        self.assertEqual(result_true_true, (x * x) + x)
        self.assertEqual(result_true_false, x + x + x)

        self.assertEqual(result_false_true, torch.cos(x))

        graph = make_fx(f, tracing_mode="symbolic")(
            x, torch.tensor(False), torch.tensor(False)
        )
        self.assertEqual(
            graph(x, torch.tensor(True), torch.tensor(True)),
            f(x, torch.tensor(True), torch.tensor(True)),
        )

    def test_cond_functionalized_hah(self):
        def true_fn(x):
            y = x.sin()
            y.add_(4)
            return x.sin().max() + y.sum()

        def false_fn(x):
            return x.cos().min()

        def f(x):
            pred = x.shape[0] == 1
            return cond(pred, true_fn, false_fn, [x])

        example_inputs = (torch.ones(4, 5),)
        functional_f = torch.func.functionalize(f)
        self.assertEqual(functional_f(*example_inputs), f(*example_inputs))

        graph_module = make_fx(torch.func.functionalize(f))(*example_inputs)
        self.assertEqual(graph_module(*example_inputs), f(*example_inputs))

        all_ops_in_true_branch = []
        for node in graph_module.true_graph_0.graph.nodes:
            if node.op == "call_function":
                all_ops_in_true_branch.append(node.target)

        self.assertFalse(any(op._schema.is_mutable for op in all_ops_in_true_branch))

        graph_module = make_fx(torch.func.functionalize(f), tracing_mode="symbolic")(
            *example_inputs
        )
        self.assertEqual(graph_module(*example_inputs), f(*example_inputs))

    def test_cond_accepts_torch_function_as_inputs(self):
        a = torch.randn(3, 4)
        b = torch.randn(3, 4)

        def f(a, b):
            return cond(a.sum() > 0, torch.add, torch.mul, (a, b))

        gm = self._check_tracing(f, (a, b))["symbolic"]
        self.assertExpectedInline(
            gm.code.strip(),
            """\
def forward(self, a_1, b_1):
    sum_1 = torch.ops.aten.sum.default(a_1)
    gt = torch.ops.aten.gt.Scalar(sum_1, 0);  sum_1 = None
    true_graph_0 = self.true_graph_0
    false_graph_0 = self.false_graph_0
    conditional = torch.ops.higher_order.cond(gt, true_graph_0, false_graph_0, (a_1, b_1));  gt = true_graph_0 = false_graph_0 = a_1 = b_1 = None
    getitem = conditional[0];  conditional = None
    return getitem""",  # noqa: B950
        )
        self.assertExpectedInline(
            gm.true_graph_0.code.strip(),
            """\
def forward(self, arg0_1, arg1_1):
    add = torch.ops.aten.add.Tensor(arg0_1, arg1_1);  arg0_1 = arg1_1 = None
    return (add,)""",
        )
        self.assertExpectedInline(
            gm.false_graph_0.code.strip(),
            """\
def forward(self, arg0_1, arg1_1):
    mul = torch.ops.aten.mul.Tensor(arg0_1, arg1_1);  arg0_1 = arg1_1 = None
    return (mul,)""",
        )

    def test_cond_retrace_functionalized(self):
        def true_fn(x):
            return x.sin()

        def false_fn(x):
            return x.cos()

        def f(x):
            return cond(x.all(), true_fn, false_fn, (x,))

        inp = torch.ones(1, 2)
        gm_non_functional = make_fx(f, tracing_mode="real")(inp)
        gm_functional = make_fx(
            torch.func.functionalize(gm_non_functional), tracing_mode="real"
        )(inp)
        self.assertEqual(gm_functional(torch.zeros(1, 2)), f(torch.zeros(1, 2)))

    def test_cond_subgraph_same_shape_env_as_parent(self):
        def true_fn(x):
            return x.sin() + 10

        def false_fn(x):
            return x.cos() - 20

        def f(x, pred):
            y = cond(pred, true_fn, false_fn, [x])
            z = torch.add(y, y)
            return z

        symbolic_traced_graph = self._check_tracing(f, (torch.ones(4), True))[
            "symbolic"
        ]
        graph_shape_env = symbolic_traced_graph.shape_env

        def _node_shape_env_iter(gm):
            for node in symbolic_traced_graph.graph.nodes:
                if node.op == "call_function":
                    val = node.meta.get("val")
                    if isinstance(val, tuple):
                        for v in val:
                            yield v.fake_mode.shape_env
                    else:
                        yield val.fake_mode.shape_env

        for shape_env in _node_shape_env_iter(symbolic_traced_graph):
            self.assertTrue(shape_env is graph_shape_env)

        for shape_env in _node_shape_env_iter(symbolic_traced_graph.true_graph_0):
            self.assertTrue(shape_env is graph_shape_env)

        for shape_env in _node_shape_env_iter(symbolic_traced_graph.false_graph_0):
            self.assertTrue(shape_env is graph_shape_env)

    def test_cond_functionalized_nested(self):
        def true_true_fn(x):
            y = x.cos()
            y.add_(4)
            return x.sin().max() + y.sin().max()

        def true_false_fn(x):
            return x.cos().min()

        def true_fn(x):
            pred = x.shape[0] == 1
            return cond(pred, true_true_fn, true_false_fn, [x])

        def false_fn(x):
            return x.sum()

        def f(x):
            pred = x.shape[0] == 1
            return cond(pred, true_fn, false_fn, [x])

        example_inputs = (torch.ones(4, 5),)
        functional_f = torch.func.functionalize(f)
        self.assertEqual(functional_f(*example_inputs), f(*example_inputs))

        graph_module = make_fx(torch.func.functionalize(f))(*example_inputs)
        self.assertEqual(graph_module(*example_inputs), f(*example_inputs))

        gm_true_true_branch = graph_module.true_graph_0.true_graph_0

        graph_module1 = make_fx(torch.func.functionalize(f), tracing_mode="symbolic")(
            *example_inputs
        )
        self.assertEqual(graph_module1(*example_inputs), f(*example_inputs))

        all_ops = []
        for node in gm_true_true_branch.graph.nodes:
            if node.op == "call_function":
                all_ops.append(node.target)

        self.assertFalse(any(op._schema.is_mutable for op in all_ops))

    def test_cond_functionalized_data_dependent_pred(self):
        def true_fn(x):
            return x.sin().sum()

        def false_fn(x):
            return x.cos().sum()

        def f(x):
            pred = x.nonzero().shape[0] == 1
            return cond(pred, true_fn, false_fn, [x])

        example_inputs = (torch.ones(4, 5),)
        functional_f = torch.func.functionalize(f)
        self.assertEqual(functional_f(*example_inputs), f(*example_inputs))

        graph_module = make_fx(torch.func.functionalize(f))(*example_inputs)
        self.assertEqual(graph_module(*example_inputs), f(*example_inputs))

    # https://github.com/pytorch/pytorch/issues/126988
    @xfailIfTorchDynamo
    def test_cond_functionalized_input_mutation_on_true_branch(self):
        def true_fn(x):
            view_x = x.view(x.shape)
            view_x.add_(1)
            return view_x.sin().sum()

        def false_fn(x):
            return x.cos().sum()

        def f(x):
            pred = x.shape[0] == 4
            return cond(pred, true_fn, false_fn, [x])

        example_inputs = (torch.ones(4, 5),)
        functional_f = torch.func.functionalize(f)
        with self.assertRaisesRegex(
            UnsupportedAliasMutationException, "One of torch.cond branch"
        ):
            functional_f(*example_inputs)

        with self.assertRaisesRegex(
            UnsupportedAliasMutationException, "One of torch.cond branch"
        ):
            make_fx(torch.func.functionalize(f))(*example_inputs)

    # https://github.com/pytorch/pytorch/issues/126988
    @xfailIfTorchDynamo
    def test_cond_functionalized_input_mutation_on_false_branch(self):
        def true_fn(x):
            return x.sin().sum()

        def false_fn(x):
            view_x = x.view(x.shape)
            view_x.add_(1)
            return view_x.cos().sum()

        def f(x):
            pred = x.shape[0] == 4
            return cond(pred, true_fn, false_fn, [x])

        example_inputs = (torch.ones(5, 5),)
        functional_f = torch.func.functionalize(f)
        with self.assertRaisesRegex(
            UnsupportedAliasMutationException, "One of torch.cond branch"
        ):
            functional_f(*example_inputs)

        with self.assertRaisesRegex(
            UnsupportedAliasMutationException, "One of torch.cond branch"
        ):
            make_fx(torch.func.functionalize(f))(*example_inputs)

    # https://github.com/pytorch/pytorch/issues/126988
    @xfailIfTorchDynamo
    def test_cond_functionalized_output_alias_input(self):
        def true_fn(x):
            return x

        def false_fn(x):
            view_x = x.view(x.shape)
            return view_x

        def f(x):
            pred = x.shape[0] == 4
            return cond(pred, true_fn, false_fn, [x])

        example_inputs = (torch.ones(5, 5),)
        functional_f = torch.func.functionalize(f)

        with self.assertRaisesRegex(
            UnsupportedAliasMutationException,
            "One of torch.cond branch might be aliasing",
        ):
            functional_f(*example_inputs)

        with self.assertRaisesRegex(
            UnsupportedAliasMutationException,
            "One of torch.cond branch might be aliasing",
        ):
            make_fx(torch.func.functionalize(f))(*example_inputs)

    # https://github.com/pytorch/pytorch/issues/126988
    @xfailIfTorchDynamo
    def test_cond_functionalized_nested_input_mutation(self):
        def true_true_fn(x):
            x.add_(4)
            return x.sin().max()

        def true_false_fn(x):
            return x.cos().min()

        def true_fn(x):
            pred = x.shape[0] == 1
            return cond(pred, true_true_fn, true_false_fn, [x])

        def false_fn(x):
            return x.sum()

        def f(x):
            pred = x.shape[0] == 1
            return cond(pred, true_fn, false_fn, [x])

        example_inputs = (torch.ones(4, 5),)
        functional_f = torch.func.functionalize(f)
        with self.assertRaisesRegex(
            UnsupportedAliasMutationException, "One of torch.cond branch"
        ):
            functional_f(*example_inputs)

        with self.assertRaisesRegex(
            UnsupportedAliasMutationException, "One of torch.cond branch"
        ):
            make_fx(torch.func.functionalize(f))(*example_inputs)

    # https://github.com/pytorch/pytorch/issues/126988
    @xfailIfTorchDynamo
    def test_cond_functionalized_nested_input_mutation_with_aot_func(self):
        def true_true_fn(x):
            x.add_(4)
            return x.sin().max()

        def true_false_fn(x):
            return x.cos().min()

        def true_fn(x):
            pred = x.shape[0] == 1
            return cond(pred, true_true_fn, true_false_fn, [x])

        def false_fn(x):
            return x.sum()

        def f(x):
            pred = x.shape[0] == 1
            return cond(pred, true_fn, false_fn, [x])

        example_input = torch.ones(4, 5)
        try:
            example_input_func = to_fun_old(example_input)
            torch._enable_functionalization(reapply_views=False)
            with self.assertRaisesRegex(
                UnsupportedAliasMutationException, "One of torch.cond branch"
            ):
                f(example_input_func)

            with self.assertRaisesRegex(
                UnsupportedAliasMutationException, "One of torch.cond branch"
            ):
                make_fx(f)(example_input_func)
        finally:
            torch._disable_functionalization()

        def f_wrapper(func):
            @functools.wraps(func)
            def wrapper(*args, **kwargs):
                torch._enable_functionalization(reapply_views=False)
                try:
                    return func(*args, **kwargs)
                finally:
                    torch._disable_functionalization()

            return wrapper

        with self.assertRaisesRegex(
            UnsupportedAliasMutationException, "One of torch.cond branch"
        ):
            make_fx(f_wrapper(f))(example_input_func)

    # https://github.com/pytorch/pytorch/issues/126988
    @xfailIfTorchDynamo
    def test_cond_functionalized_input_aliasing_with_aot_func(self):
        def true_fn(x):
            return x

        def false_fn(x):
            view_x = x.view(x.shape)
            return view_x

        def f(x):
            pred = x.shape[0] == 4
            return cond(pred, true_fn, false_fn, [x])

        example_input = torch.ones(5, 5)
        try:
            example_input_func = to_fun_old(example_input)
            torch._enable_functionalization(reapply_views=False)
            with self.assertRaisesRegex(
                UnsupportedAliasMutationException,
                "One of torch.cond branch might be aliasing",
            ):
                f(example_input_func)
        finally:
            torch._disable_functionalization()

        def f_wrapper(func):
            @functools.wraps(func)
            def wrapper(*args, **kwargs):
                torch._enable_functionalization(reapply_views=False)
                try:
                    func_args = pytree.tree_map(
                        lambda x: torch._to_functional_tensor(x)
                        if isinstance(x, torch.Tensor)
                        else x,
                        args,
                    )
                    func_kwargs = pytree.tree_map(
                        lambda x: torch._to_functional_tensor(x)
                        if isinstance(x, torch.Tensor)
                        else x,
                        kwargs,
                    )
                    return func(*func_args, **func_kwargs)
                finally:
                    torch._disable_functionalization()

            return wrapper

        with self.assertRaisesRegex(
            UnsupportedAliasMutationException,
            "One of torch.cond branch might be aliasing",
        ):
            make_fx(f_wrapper(f))(example_input)

    def test_cond_functionalized_aot_func_check_functional(self):
        def true_fn(x):
            return x.cos()

        def false_fn(x):
            y = x.sin()
            y.add_(5)
            return y

        def f(x):
            pred = x.shape[0] == 4
            return cond(pred, true_fn, false_fn, [x])

        example_input = torch.ones(5, 5)

        def f_wrapper(func):
            @functools.wraps(func)
            def wrapper(*args, **kwargs):
                torch._enable_functionalization(reapply_views=False)
                try:
                    func_args = pytree.tree_map(
                        lambda x: to_fun_old(x) if isinstance(x, torch.Tensor) else x,
                        args,
                    )
                    func_kwargs = pytree.tree_map(
                        lambda x: to_fun_old(x) if isinstance(x, torch.Tensor) else x,
                        kwargs,
                    )
                    return pytree.tree_map(
                        from_fun_old, func(*func_args, **func_kwargs)
                    )
                finally:
                    torch._disable_functionalization()

            return wrapper

        result_gm = make_fx(f_wrapper(f))(example_input)
        for node in result_gm.true_graph_0.graph.nodes:
            if node.op == "call_function":
                self.assertTrue(not node.target._schema.is_mutable)

        for node in result_gm.false_graph_0.graph.nodes:
            if node.op == "call_function":
                self.assertTrue(not node.target._schema.is_mutable)

        self.assertEqual(result_gm(torch.ones(5, 5)), f(torch.ones(5, 5)))

    def test_cond_nested_traced_other_inputs(self):
        def true_nested(y):
            return y * y

        def false_nested(y):
            return y + y

        def true_fn(k, pred2):
            z = cond(pred2, true_nested, false_nested, [k])
            return torch.add(torch.tensor([0.25, 0.25]), z)

        def false_fn(k, _):
            return k.cos()

        def f(k, pred, pred2):
            return cond(pred, true_fn, false_fn, [k, pred2])

        x = torch.tensor([0.5, 0.5])
        graph = make_fx(f)(x, torch.tensor(False), torch.tensor(False))

        a = torch.tensor([1.0, 1.0])
        result_true_true = graph.forward(a, torch.tensor(True), torch.tensor(True))
        self.assertEqual(result_true_true, (a * a) + torch.tensor([0.25, 0.25]))

        b = torch.tensor([2.0, 2.0])
        result_true_true = graph.forward(b, torch.tensor(True), torch.tensor(True))
        self.assertEqual(result_true_true, (b * b) + torch.tensor([0.25, 0.25]))

    def test_cond_nested_traced_multi(self):
        def true_a(y):
            return y * y

        def false_a(y):
            return y + y

        def true_b(y, z):
            return y + z

        def false_b(y, z):
            return y * z

        def f(x, pred, pred2):
            a_out = cond(pred, true_a, false_a, [x])
            b_out = cond(pred2, true_b, false_b, [x, x])
            return a_out + b_out

        x = torch.randn(4)
        graph = make_fx(f)(x, torch.tensor(False), torch.tensor(False))

        self.assertExpectedInline(
            graph.code.strip(),
            """\
def forward(self, x_1, pred_1, pred2_1):
    true_graph_0 = self.true_graph_0
    false_graph_0 = self.false_graph_0
    conditional = torch.ops.higher_order.cond(pred_1, true_graph_0, false_graph_0, (x_1,));  pred_1 = true_graph_0 = false_graph_0 = None
    getitem = conditional[0];  conditional = None
    true_graph_1 = self.true_graph_1
    false_graph_1 = self.false_graph_1
    conditional_1 = torch.ops.higher_order.cond(pred2_1, true_graph_1, false_graph_1, (x_1,));  pred2_1 = true_graph_1 = false_graph_1 = x_1 = None
    getitem_1 = conditional_1[0];  conditional_1 = None
    add = torch.ops.aten.add.Tensor(getitem, getitem_1);  getitem = getitem_1 = None
    return add""",  # noqa: B950
        )
        self.assertExpectedInline(
            graph.true_graph_0.code.strip(),
            """\
def forward(self, arg0_1):
    mul = torch.ops.aten.mul.Tensor(arg0_1, arg0_1);  arg0_1 = None
    return (mul,)""",
        )

    def test_raise_error_on_mismatch_type_size(self):
        def true_fn(x):
            return x.sin()

        def false_fn(x):
            return (x, x)

        def f(x, y):
            return cond(y, true_fn, false_fn, [x])

        x = torch.randn(4)
        with self.assertRaisesRegex(
            torch._dynamo.exc.CondOpArgsMismatchError,
            "Expected to return same number of outputs but got:",
        ):
            make_fx(f)(x, torch.tensor(False))

    def test_raise_error_on_mismatch_tensor_size(self):
        def true_fn(x):
            return x.sin()

        def false_fn(x):
            return torch.zeros([10, 10])

        def f(x, y):
            return cond(y, true_fn, false_fn, [x])

        x = torch.randn(4)
        with self.assertRaisesRegex(
            torch._dynamo.exc.UncapturedHigherOrderOpError,
            "Cond doesn't work unless it is captured completely with torch.compile",
        ):
            make_fx(f)(x, torch.tensor(False))

    def test_cond_traced_not_nested_fake_tensor(self):
        def true_fn(x):
            return x.sin()

        def false_fn(x):
            return x.cos()

        def f(x, y):
            return cond(y, true_fn, false_fn, [x])

        x = torch.randn(4)
        graph = make_fx(f, tracing_mode="fake")(x, torch.tensor(False))
        result_true = graph.forward(x, torch.tensor(True))
        result_false = graph.forward(x, torch.tensor(False))
        self.assertFalse(torch.allclose(result_true, result_false))
        self.assertEqual(result_true, torch.sin(x))
        self.assertEqual(result_false, torch.cos(x))

    def test_cond_nested_traced_fake_tensor(self):
        def true_nested(y):
            return y * y

        def false_nested(y):
            return y + y

        def true_fn(x, pred2):
            z = cond(pred2, true_nested, false_nested, [x])
            return x + z

        def false_fn(x, _):
            return x.cos()

        def f(x, pred, pred2):
            return cond(pred, true_fn, false_fn, [x, pred2])

        x = torch.randn(4)
        graph = make_fx(f, tracing_mode="fake")(
            x, torch.tensor(False), torch.tensor(False)
        )

        result_true_true = graph.forward(
            x, torch.tensor(True), torch.tensor(True)
        )  # True + True -> x * x
        result_true_false = graph.forward(
            x, torch.tensor(True), torch.tensor(False)
        )  # True + True -> x + x
        result_false_true = graph.forward(
            x, torch.tensor(False), torch.tensor(True)
        )  # False + either -> cos
        result_false_false = graph.forward(
            x, torch.tensor(False), torch.tensor(False)
        )  # False + either -> cos

        self.assertNotEqual(result_true_true, result_true_false)
        self.assertFalse(torch.allclose(result_false_true, result_true_true))

        self.assertEqual(result_false_true, result_false_false)

        self.assertEqual(result_true_true, (x * x) + x)
        self.assertEqual(result_true_false, x + x + x)

        self.assertEqual(result_false_true, torch.cos(x))

    def test_cond_nested_traced_other_inputs_fake_tensor(self):
        def true_nested(y):
            return y * y

        def false_nested(y):
            return y + y

        def true_fn(k, pred2):
            z = cond(pred2, true_nested, false_nested, [k])
            return torch.add(torch.tensor([0.25, 0.25]), z)

        def false_fn(k, _):
            return k.cos()

        def f(k, pred, pred2):
            return cond(pred, true_fn, false_fn, [k, pred2])

        x = torch.tensor([0.5, 0.5])
        graph = make_fx(f, tracing_mode="fake")(
            x, torch.tensor(False), torch.tensor(False)
        )

        a = torch.tensor([1.0, 1.0])
        result_true_true = graph.forward(a, torch.tensor(True), torch.tensor(True))
        self.assertEqual(result_true_true, (a * a) + torch.tensor([0.25, 0.25]))

        b = torch.tensor([2.0, 2.0])
        result_true_true = graph.forward(b, torch.tensor(True), torch.tensor(True))
        self.assertEqual(result_true_true, (b * b) + torch.tensor([0.25, 0.25]))

    def test_cond_nested_traced_multi_fake_tensor(self):
        def true_a(y):
            return y * y

        def false_a(y):
            return y + y

        def true_b(y, z):
            return y + z

        def false_b(y, z):
            return y * z

        def f(x, pred, pred2):
            a_out = cond(pred, true_a, false_a, [x])
            b_out = cond(pred2, true_b, false_b, [x, x])
            return a_out + b_out

        x = torch.randn(4)
        graph = make_fx(f, tracing_mode="fake")(
            x, torch.tensor(False), torch.tensor(False)
        )

        self.assertExpectedInline(
            graph.code.strip(),
            """\
def forward(self, x_1, pred_1, pred2_1):
    true_graph_0 = self.true_graph_0
    false_graph_0 = self.false_graph_0
    conditional = torch.ops.higher_order.cond(pred_1, true_graph_0, false_graph_0, (x_1,));  pred_1 = true_graph_0 = false_graph_0 = None
    getitem = conditional[0];  conditional = None
    true_graph_1 = self.true_graph_1
    false_graph_1 = self.false_graph_1
    conditional_1 = torch.ops.higher_order.cond(pred2_1, true_graph_1, false_graph_1, (x_1,));  pred2_1 = true_graph_1 = false_graph_1 = x_1 = None
    getitem_1 = conditional_1[0];  conditional_1 = None
    add = torch.ops.aten.add.Tensor(getitem, getitem_1);  getitem = getitem_1 = None
    return add""",  # noqa: B950
        )
        self.assertExpectedInline(
            graph.true_graph_0.code.strip(),
            """\
def forward(self, arg0_1):
    mul = torch.ops.aten.mul.Tensor(arg0_1, arg0_1);  arg0_1 = None
    return (mul,)""",
        )

    def test_raise_error_on_mismatch_type_size_fake_tensor(self):
        def true_fn(x):
            return x.sin()

        def false_fn(x):
            return (x, x)

        def f(x, y):
            return cond(y, true_fn, false_fn, [x])

        x = torch.randn(4)
        with self.assertRaisesRegex(
            torch._dynamo.exc.CondOpArgsMismatchError,
            "Expected to return same number of outputs but got:",
        ):
            make_fx(f, tracing_mode="fake")(x, torch.tensor(False))

    def test_raise_error_on_mismatch_tensor_size_fake_tensor(self):
        def true_fn(x):
            return x.sin()

        def false_fn(x):
            return torch.zeros([10, 10])

        def f(x, y):
            return cond(y, true_fn, false_fn, [x])

        x = torch.randn(4)
        with self.assertRaisesRegex(
            torch._dynamo.exc.UncapturedHigherOrderOpError,
            "Cond doesn't work unless it is captured completely with torch.compile",
        ):
            make_fx(f, tracing_mode="fake")(x, torch.tensor(False))

    def check_map_count(self, gm, op_count):
        i = 0
        for m in gm.modules():
            for node in m.graph.nodes:
                if (
                    node.op == "call_function"
                    and node.target == torch.ops.higher_order.map_impl
                ):
                    i += 1
        self.assertEqual(i, op_count)

    def test_tracing_map_real(self):
        def f(x, y):
            return x + y

        def g(xs, y):
            return control_flow.map(f, xs, y)

        gm = make_fx(g, tracing_mode="real")(torch.ones(3, 2, 2), torch.ones(2))
        x = torch.randn(3, 2, 2)
        y = torch.randn(2)
        res = gm(x, y)
        self.assertEqual(res, g(x, y))
        self.check_map_count(gm, 1)

    def test_tracing_map_symbolic_simple(self):
        def f(x, y):
            return x + y

        def g(xs, y):
            return control_flow.map(f, xs, y)

        gm = make_fx(g, tracing_mode="symbolic")(torch.ones(3, 2, 4), torch.ones(4))
        x = torch.randn(3, 2, 2)
        y = torch.randn(2)
        res = gm(x, y)
        self.assertEqual(res, g(x, y))
        self.check_map_count(gm, 1)

    def test_tracing_map_symbolic_list(self):
        def f(x, y):
            return [x[0][0] + y, x[1] * y]

        def g(xs, y, z):
            out = control_flow.map(f, xs, y)
            return out[0] + z, out[1] * z

        example_x = [[torch.ones(3, 4, 5)], torch.ones(3, 4, 5)]
        gm = make_fx(g, tracing_mode="symbolic")(
            example_x, torch.ones(5), torch.ones(5)
        )
        x = [[torch.randn(4, 5, 6)], torch.ones(4, 5, 6)]
        y = torch.randn(6)
        z = torch.ones(6)
        res = gm(x, y, z)
        self.assertEqual(res, g(x, y, z))
        self.check_map_count(gm, 1)

    def test_tracing_map_symbolic_dict(self):
        def f(x, y):
            return {"d": x["b"]["a"] + y, "e": x["c"] * y}

        def g(xs, y, z):
            out = control_flow.map(f, xs, y)
            return {"f": out["d"] + z, "g": out["e"] * z}

        example_x = {"b": {"a": torch.ones(3, 4, 5)}, "c": torch.ones(3, 4, 5)}
        gm = make_fx(g, tracing_mode="symbolic")(
            example_x, torch.ones(5), torch.ones(5)
        )
        x = {"b": {"a": torch.randn(4, 5, 6)}, "c": torch.ones(4, 5, 6)}
        y = torch.randn(6)
        z = torch.ones(6)
        res = gm(x, y, z)
        self.assertEqual(res, g(x, y, z))
        self.check_map_count(gm, 1)

    def test_tracing_map_autograd_symbolic_simple(self):
        def f(x, y):
            return x + y

        def g(xs, y):
            out = control_flow.map(f, xs, y)
            return torch.autograd.grad(out, (xs, y), torch.ones_like(out))

        gm = make_fx(g, tracing_mode="symbolic")(
            torch.ones(3, 4, 5, requires_grad=True), torch.ones(5, requires_grad=True)
        )
        x = torch.randn(4, 5, 6, requires_grad=True)
        y = torch.randn(6, requires_grad=True)
        res = gm(x, y)
        self.assertEqual(res, g(x, y))
        self.check_map_count(gm, 2)

    def test_tracing_map_autograd_symbolic_list(self):
        import torch.utils._pytree as pytree

        def f(x, y):
            return [x[0].cos() + y.sin(), x[1].sin() * y.cos()]

        def g(xs, y):
            out = control_flow.map(f, xs, y)
            flat_out = pytree.tree_leaves(out)
            flat_inp = pytree.tree_leaves((xs, y))
            requires_grad_inp = [inp for inp in flat_inp if inp.requires_grad]
            return torch.autograd.grad(
                flat_out, requires_grad_inp, [torch.ones_like(out) for out in flat_out]
            )

        gm = make_fx(g, tracing_mode="symbolic")(
            [torch.ones(3, 4, 5), torch.ones(3, 4, 5, requires_grad=True)],
            torch.ones(5, requires_grad=True),
        )
        x = [torch.randn(4, 5, 6), torch.ones(4, 5, 6, requires_grad=True)]
        y = torch.randn(6, requires_grad=True)
        res = gm(x, y)
        self.assertEqual(res, g(x, y))
        self.check_map_count(gm, 2)

    def test_tracing_map_autograd_symbolic_dict(self):
        def f(x, y):
            return [x["a"] + y, x["b"] * y]

        def g(xs, y):
            out = control_flow.map(f, xs, y)
            flat_out = pytree.tree_leaves(out)
            flat_inp = pytree.tree_leaves((xs, y))
            requires_grad_inp = [inp for inp in flat_inp if inp.requires_grad]
            return torch.autograd.grad(
                flat_out, requires_grad_inp, [torch.ones_like(out) for out in flat_out]
            )

        traced_x = {
            "a": torch.ones(3, 4, 5, requires_grad=True),
            "b": torch.ones(3, 4, 5, requires_grad=True),
        }
        gm = make_fx(g, tracing_mode="symbolic")(
            traced_x, torch.ones(5, requires_grad=True)
        )
        x = {
            "a": torch.randn(4, 5, 6, requires_grad=True),
            "b": torch.ones(4, 5, 6, requires_grad=True),
        }
        y = torch.randn(6, requires_grad=True)
        res = gm(x, y)
        self.assertEqual(res, g(x, y))
        self.check_map_count(gm, 2)

    def test_tracing_map_autograd_aot_functionalized(self):
        def inner(x, y):
            z = x - 1
            z.add_(1)
            return z * y

        def f(xs, y):
            res = control_flow.map(inner, xs, y)
            grads = torch.autograd.grad(res, (xs, y), torch.ones_like(res))
            return grads

        def f_wrapper(func):
            @functools.wraps(func)
            def wrapper(*args, **kwargs):
                torch._enable_functionalization(reapply_views=False)
                try:
                    return pytree.tree_map(from_fun_old, func(*args, **kwargs))
                finally:
                    torch._disable_functionalization()

            return wrapper

        example_inputs = (
            torch.ones(3, 2, 4, requires_grad=True),
            torch.ones(2, 4, requires_grad=True),
        )
        gm = make_fx(f, tracing_mode="symbolic")(*example_inputs)
        fgm = make_fx(f_wrapper(f), tracing_mode="symbolic")(*example_inputs)
        xs = torch.ones(3, 4, 5, requires_grad=True)
        y = torch.ones(4, 5, requires_grad=True)

        self.assertEqual(gm(xs, y), f(xs, y))

        def count_mutable(gm):
            c = 0
            for node in gm.graph.nodes:
                if node.op == "call_function":
                    if node.target == torch.ops.higher_order.map_impl:
                        c += count_mutable(getattr(gm, str(node.args[0])))
                    elif schema := getattr(node.target, "_schema", None):
                        c += int(schema.is_mutable)
            return c

        self.assertEqual(count_mutable(fgm), 0)
        # One for forward, one for recomputation logic in backward
        self.assertEqual(count_mutable(gm), 2)

    def test_map_functionalized(self):
        def map_fn(x, y):
            z = x + y
            z.add_(4)
            return z

        def f(xs, y):
            return control_flow.map(map_fn, xs, y)

        example_inputs = (torch.ones(3, 2, 4), torch.ones(4))
        functional_f = torch.func.functionalize(f)
        self.assertEqual(functional_f(*example_inputs), f(*example_inputs))

        gm = make_fx(torch.func.functionalize(f))(*example_inputs)
        self.assertEqual(gm(*example_inputs), f(*example_inputs))

        gm = make_fx(torch.func.functionalize(f), tracing_mode="symbolic")(
            *example_inputs
        )
        self.assertEqual(gm(*example_inputs), f(*example_inputs))

        for node in gm.body_graph_0.graph.nodes:
            if node.op == "call_function":
                self.assertTrue(not node.target._schema.is_mutable)
        self.check_map_count(gm, 1)

    def test_map_functionalized_aot_func(self):
        def map_fn(x, y):
            z = x + y
            z.add_(4)
            return z

        def f(xs, y):
            return control_flow.map(map_fn, xs, y)

        def f_wrapper(func):
            @functools.wraps(func)
            def wrapper(*args, **kwargs):
                torch._enable_functionalization(reapply_views=False)
                try:
                    return pytree.tree_map(from_fun_old, func(*args, **kwargs))
                finally:
                    torch._disable_functionalization()

            return wrapper

        example_inputs = (torch.ones(3, 2, 4), torch.ones(4))

        gm = make_fx(f_wrapper(f))(*example_inputs)

        for node in gm.body_graph_0.graph.nodes:
            if node.op == "call_function":
                self.assertTrue(not node.target._schema.is_mutable)

        self.assertEqual(gm(*example_inputs), f(*example_inputs))

    # https://github.com/pytorch/pytorch/issues/126988
    @xfailIfTorchDynamo
    def test_map_functionalized_arg_mutation(self):
        def map_fn(x, y):
            y.add_(4)
            return x + y

        def f(xs, y):
            return control_flow.map(map_fn, xs, y)

        example_inputs = (torch.ones(3, 2, 4), torch.ones(4))
        functional_f = torch.func.functionalize(f)
        with self.assertRaisesRegex(
            UnsupportedAliasMutationException, "torch.map is mutating the input!"
        ):
            functional_f(*example_inputs)

    # https://github.com/pytorch/pytorch/issues/126988
    @xfailIfTorchDynamo
    def test_map_functionalized_elem_mutation(self):
        def map_fn(x, y):
            x.add_(4)
            return x + y

        def f(xs, y):
            return control_flow.map(map_fn, xs, y)

        example_inputs = (torch.ones(3, 2, 4), torch.ones(4))
        functional_f = torch.func.functionalize(f)
        with self.assertRaisesRegex(
            UnsupportedAliasMutationException, "torch.map is mutating the input!"
        ):
            functional_f(*example_inputs)

    def test_cond_autograd_backward(self):
        def true_fn(x):
            return x.cos()

        def false_fn(x):
            return x.sin()

        def f(x, y):
            return control_flow.cond(x.shape[0] > 4, true_fn, false_fn, [y])

        example_inputs = (
            torch.ones(3, 2, 4, requires_grad=True),
            torch.ones(4, requires_grad=True),
        )
        # with self.assertRaisesRegex(RuntimeError, "Autograd not implemented for cond"):
        f(*example_inputs).sum().backward()

        # Ensure no error is thrown when not running backward
        res = f(*example_inputs)

        # Ensure no error is thrown when not running backward
        res_compiled = torch.compile(f)(*example_inputs)
        self.assertEqual(res, res_compiled)

    # https://github.com/pytorch/pytorch/issues/126988
    @xfailIfTorchDynamo
    def test_map_functionalized_elem_alias(self):
        def map_fn(x):
            x.view(x.shape)
            return x

        def f(xs):
            return control_flow.map(map_fn, xs)

        example_inputs = (torch.ones(3, 2, 4),)
        functional_f = torch.func.functionalize(f)
        with self.assertRaisesRegex(
            UnsupportedAliasMutationException, "torch.map is aliasing the input!"
        ):
            functional_f(*example_inputs)

    def test_nested_map_cond_real(self):
        def true_fn(x, y):
            return x * y

        def false_fn(x, y):
            return x + y

        def f(x, pred, y):
            return cond(pred, true_fn, false_fn, [x, y])

        def g(pred, xs, y):
            return control_flow.map(f, xs, pred, y)

        gm = make_fx(g, tracing_mode="real")(
            torch.tensor(True), torch.ones(3, 2, 4), torch.ones(4)
        )
        pred = torch.tensor(False)
        x = torch.randn(3, 2, 4)
        y = torch.randn(4)
        res = gm(pred, x, y)
        self.assertEqual(res, g(pred, x, y))
        self.check_map_count(gm, 1)

    def test_nested_map_cond_symbolic(self):
        def true_fn(x, y):
            return x * y

        def false_fn(x, y):
            return x + y

        def f(x, pred, y):
            return cond(pred, true_fn, false_fn, [x, y])

        def g(pred, xs, y):
            return control_flow.map(f, xs, pred, y)

        gm = make_fx(g, tracing_mode="symbolic")(
            torch.tensor(True), torch.ones(3, 2, 4), torch.ones(4)
        )
        pred = torch.tensor(False)
        x = torch.randn(3, 2, 2)
        y = torch.randn(2)
        res = gm(pred, x, y)
        self.assertEqual(res, g(pred, x, y))
        self.check_map_count(gm, 1)

    def test_nested_cond_map_cond_symbolic(self):
        def true_fn(x, y):
            return x * y

        def false_fn(x, y):
            return x + y

        def f(x, pred, y):
            return cond(pred, true_fn, false_fn, [x, y])

        def g(pred, xs, y):
            return control_flow.map(f, xs, pred, y)

        def main_true_fn(pred, xs, y):
            return g(pred, xs, y) * 2

        def main_false_fn(pred, xs, y):
            return g(pred, xs, y) + 1

        def main(p, pred, xs, y):
            return cond(p, main_true_fn, main_false_fn, [pred, xs, y])

        gm = make_fx(main, tracing_mode="symbolic")(
            torch.tensor(True), torch.tensor(True), torch.ones(3, 2, 4), torch.ones(4)
        )
        p = torch.tensor(False)
        pred = torch.tensor(False)
        xs = torch.randn(3, 2, 2)
        y = torch.randn(2)
        res = gm(p, pred, xs, y)
        self.assertEqual(res, main(p, pred, xs, y))
        self.check_map_count(gm, 2)

    def test_cond_with_sym_pred(self):
        def true_fn(x):
            return x + x

        def false_fn(x):
            return x * x

        def foo(x):
            return cond(x.shape[0] == 4, true_fn, false_fn, [x])

        gm = make_fx(foo, tracing_mode="symbolic")(torch.ones(3, 2, 1))
        # The symbols in make_fx's shape_env should not be specialized.
        self.assertEqual(len(gm.shape_env.guards), 0)

        self.assertExpectedInline(
            gm.code.strip(),
            """\
def forward(self, x_1):
    sym_size_int = torch.ops.aten.sym_size.int(x_1, 0)
    eq = sym_size_int == 4;  sym_size_int = None
    true_graph_0 = self.true_graph_0
    false_graph_0 = self.false_graph_0
    conditional = torch.ops.higher_order.cond(eq, true_graph_0, false_graph_0, (x_1,));  eq = true_graph_0 = false_graph_0 = x_1 = None
    getitem = conditional[0];  conditional = None
    return getitem""",  # noqa: B950
        )

        # We expect the traced graph module to work even if input size changes.
        x = torch.ones(4, 3, 2)
        self.assertEqual(gm(x), true_fn(x))
        self.assertEqual(foo(x), true_fn(x))

    def _check_closure_correctly_lifted(self, f, *, args, exp_res, exp_arg_num):
        assert isinstance(args, (tuple, list))
        self.assertEqual(f(*args), exp_res)
        gm = make_fx(f)(*args)
        self.assertEqual(gm(*args), exp_res)

        def cnt_placeholder(gm):
            return len([node for node in gm.graph.nodes if node.op == "placeholder"])

        placeholder_cnts = [cnt_placeholder(mod) for mod in gm.children()]
        self.assertTrue(all(cnt == exp_arg_num for cnt in placeholder_cnts))

    def _check_closure_correctly_lifted_with_mutation(
        self, f, closures_to_be_mutated, *, args, exp_arg_num
    ):
        exp_res = f(*args)
        self._check_closure_correctly_lifted(
            f, args=args, exp_res=exp_res, exp_arg_num=exp_arg_num
        )

        for closure in closures_to_be_mutated:
            closure.add(-1)
        new_exp_res = f(*args)

        self._check_closure_correctly_lifted(
            f, args=args, exp_res=new_exp_res, exp_arg_num=exp_arg_num
        )

    def test_cond_with_tensor_closure(self):
        a = torch.ones(2, 3)
        b = torch.ones(2, 3) + 1

        def true_fn(x):
            return x + a

        def false_fn(x):
            return x + b

        def foo(x):
            return cond(x.shape[0] == 4, true_fn, false_fn, [x])

        # expected branches takes [x, a, b] as input
        inp = torch.randn(2, 3)
        self._check_closure_correctly_lifted_with_mutation(
            foo, (a, b), args=(inp,), exp_arg_num=3
        )

    def test_cond_with_tensor_closure_graph_module(self):
        a = torch.ones(2, 3)
        b = torch.ones(2, 3) + 1

        def true_fn(x):
            return x + a

        def false_fn(x):
            return x + b

        def foo(x):
            return cond(x.shape[0] == 4, true_fn, false_fn, [x])

        # expected branches takes [x, a, b] as input
        inp = torch.randn(2, 3)

        gm = make_fx(foo)(inp)

        self.assertExpectedInline(
            gm.code.strip(),
            """\
def forward(self, x_1):
    true_graph_0 = self.true_graph_0
    false_graph_0 = self.false_graph_0
    _tensor_constant0 = self._tensor_constant0
    _tensor_constant1 = self._tensor_constant1
    conditional = torch.ops.higher_order.cond(False, true_graph_0, false_graph_0, (x_1, _tensor_constant0, _tensor_constant1));  true_graph_0 = false_graph_0 = x_1 = _tensor_constant0 = _tensor_constant1 = None
    getitem = conditional[0];  conditional = None
    return getitem""",  # noqa: B950
        )
        self.assertExpectedInline(
            gm.true_graph_0.code.strip(),
            """\
def forward(self, arg0_1, arg1_1, arg2_1):
    add = torch.ops.aten.add.Tensor(arg0_1, arg1_1);  arg0_1 = arg1_1 = None
    return (add,)""",
        )

    def test_cond_with_module_param_closure(self):
        class Mod(torch.nn.Module):
            def __init__(self):
                super().__init__()
                self.register_parameter(
                    "param", torch.nn.Parameter(torch.ones(2, 3), requires_grad=False)
                )
                self.register_buffer("buffer", torch.ones(2, 3) + 1)

        my_mode = Mod()

        def true_fn(x):
            return x + my_mode.param

        def false_fn(x):
            return x + my_mode.buffer

        def foo(x):
            return cond(x.shape[0] == 4, true_fn, false_fn, [x])

        inp = torch.ones(2, 3)
        # expected both branches takes (x, param, buffer)
        self._check_closure_correctly_lifted_with_mutation(
            foo, (my_mode.param, my_mode.buffer), args=(inp,), exp_arg_num=3
        )

    def test_cond_with_module_python_scalar_closure(self):
        def foo(x):
            a = torch.ones(1, 1)
            b = 1

            def true_fn(x):
                return x + a

            def false_fn(x):
                return x + b

            return cond(x.shape[0] == 4, true_fn, false_fn, [x])

        inp = torch.ones(2, 3)
        res = inp + 1
        # python scalar b is not lifted as input, so both branches take (x, a)
        self._check_closure_correctly_lifted(
            foo, args=(inp,), exp_res=res, exp_arg_num=2
        )

    def test_cond_nested_with_closure(self):
        a = torch.ones(1, 1)
        b = torch.ones(1, 1) + 1

        def inner_true_fn(x):
            return x + a

        def inner_false_fn(x):
            return x + b

        def foo(x):
            def true_fn(x):
                return cond(x.shape[0] == 2, inner_true_fn, inner_false_fn, [x])

            def false_fn(x):
                return cond(x.shape[0] > 4, inner_true_fn, inner_false_fn, [x])

            return cond(x.shape[0] == 4, true_fn, false_fn, [x])

        inp = torch.ones(2, 3)
        # For top-level cond, it take 3 arguments (x, a, b). Dynamo should
        # realize that the nonlocal variables are same for the true and false
        # branches, so it should de-dupe them.
        # For second-level conds, it takes (x, a, b)
        self._check_closure_correctly_lifted_with_mutation(
            foo, (a, b), args=(inp,), exp_arg_num=3
        )

    def test_cond_nested_with_closure_graph_module(self):
        a = torch.ones(1, 1)
        b = torch.ones(1, 1) + 1

        def inner_true_fn(x):
            return x + a

        def inner_false_fn(x):
            return x + b

        def foo(x):
            def true_fn(x):
                return cond(x.shape[0] == 2, inner_true_fn, inner_false_fn, [x])

            def false_fn(x):
                return cond(x.shape[0] > 4, inner_true_fn, inner_false_fn, [x])

            return cond(x.shape[0] == 4, true_fn, false_fn, [x])

    def test_map_unfunc_boolean_tensor_for_nested_map_cond(self):
        def map_fn(pred, x):
            def fn(x, pred):
                return control_flow.cond(pred, lambda x: x * 2, lambda x: x / 2, (x,))

            return control_flow.map(fn, x, pred)

        def f_wrapper(func):
            @functools.wraps(func)
            def wrapper(*args, **kwargs):
                torch._enable_functionalization(reapply_views=False)
                try:
                    func_args = pytree.tree_map(
                        lambda x: to_fun_old(x) if isinstance(x, torch.Tensor) else x,
                        args,
                    )
                    func_kwargs = pytree.tree_map(
                        lambda x: to_fun_old(x) if isinstance(x, torch.Tensor) else x,
                        kwargs,
                    )
                    return pytree.tree_map(
                        from_fun_old, func(*func_args, **func_kwargs)
                    )
                finally:
                    torch._disable_functionalization()

            return wrapper

        gm = make_fx(f_wrapper(map_fn))(
            torch.tensor(True), torch.ones([2, 3], requires_grad=False)
        )
        self.assertExpectedInline(
            gm.code.strip(),
            """\
def forward(self, pred_1, x_1):
    body_graph_0 = self.body_graph_0
    map_impl = torch.ops.higher_order.map_impl(body_graph_0, [x_1], [pred_1]);  body_graph_0 = x_1 = pred_1 = None
    getitem = map_impl[0];  map_impl = None
    return getitem""",
        )
        self.assertExpectedInline(
            gm.body_graph_0.code.strip(),
            """\
def forward(self, arg0_1, arg1_1):
    true_graph_0 = self.true_graph_0
    false_graph_0 = self.false_graph_0
    conditional = torch.ops.higher_order.cond(arg1_1, true_graph_0, false_graph_0, (arg0_1,));  arg1_1 = true_graph_0 = false_graph_0 = arg0_1 = None
    getitem = conditional[0];  conditional = None
    return [getitem]""",  # noqa: B950
        )

    def test_cond_make_fx_preserve_stack_trace_for_nodes_in_subgraph(self):
        def true_fn(x):
            return x + x.cos()

        def false_fn(x):
            return x * x.sin()

        def foo(x):
            return cond(x.shape[0] == 4, true_fn, false_fn, (x,))

        inp = torch.randn([4, 3])
        gm, _ = torch._dynamo.export(foo)(inp)

        def run_with_interpreter(*args):
            with torch.fx.traceback.preserve_node_meta():
                return torch.fx.Interpreter(gm).run(*args)

        new_gm = make_fx(run_with_interpreter)(inp)

        checked_ops = {"add", "mul", "sin", "cos"}
        checked_meta = ["source_fn_stack", "stack_trace"]
        all_source_fns = collect_meta_for_filtered_nodes(gm, checked_ops, checked_meta)
        new_source_fns = collect_meta_for_filtered_nodes(
            new_gm, checked_ops, checked_meta
        )
        self.assertEqual(all_source_fns, new_source_fns)

    @unittest.skipIf(
        TEST_WITH_TORCHDYNAMO,
        "triggers cache limit for foo and changes unique_graphs count.",
    )
    def test_cond_no_dynamo_cache_limit(self):
        torch._dynamo.reset()
        counters = torch._dynamo.utils.counters
        counters.clear()

        def foo(x, true_fn, false_fn):
            return cond(x.shape[0] == 4, true_fn, false_fn, (x,))

        inp = torch.ones(3, 4)
        exp_out = inp.sin()
        iter_n = torch._dynamo.config.cache_size_limit + 1

        # Need this because Dynamo checks lambda code ID not object itself.
        def make_dummy_fn(op):
            exec(f"temp = lambda x: x.{op}()")
            return locals()["temp"]

        for _ in range(iter_n):
            # each lambda has a different object id thus fails the guard
            self.assertEqual(
                foo(inp, make_dummy_fn("cos"), make_dummy_fn("sin")), exp_out
            )

        # each iteration captures a cond and a getitem from the tuple output
        self.assertEqual(counters["stats"]["calls_captured"], iter_n * 2)
        self.assertEqual(counters["stats"]["unique_graphs"], iter_n)

    def test_cond_with_consecutive_make_fx_symbolic(self):
        def true_fn(x):
            return x - x.cos()

        def false_fn(x):
            return x + x.sin()

        def foo(x):
            return cond(x.shape[0] == 4, true_fn, false_fn, [x])

        inps = (torch.ones(3, 4), torch.ones(3, 5), torch.ones(5, 4), torch.ones(5, 3))
        for inp in inps:
            gm = make_fx(foo, tracing_mode="symbolic")(torch.ones(3, 4))
            self.assertExpectedInline(
                gm.code.strip(),
                """\
def forward(self, x_1):
    sym_size_int = torch.ops.aten.sym_size.int(x_1, 0)
    eq = sym_size_int == 4;  sym_size_int = None
    true_graph_0 = self.true_graph_0
    false_graph_0 = self.false_graph_0
    conditional = torch.ops.higher_order.cond(eq, true_graph_0, false_graph_0, (x_1,));  eq = true_graph_0 = false_graph_0 = x_1 = None
    getitem = conditional[0];  conditional = None
    return getitem""",  # noqa: B950
            )

            self.assertExpectedInline(
                gm.true_graph_0.code.strip(),
                """\
def forward(self, arg0_1):
    cos = torch.ops.aten.cos.default(arg0_1)
    sub = torch.ops.aten.sub.Tensor(arg0_1, cos);  arg0_1 = cos = None
    return (sub,)""",
            )

            self.assertExpectedInline(
                gm.false_graph_0.code.strip(),
                """\
def forward(self, arg0_1):
    sin = torch.ops.aten.sin.default(arg0_1)
    add = torch.ops.aten.add.Tensor(arg0_1, sin);  arg0_1 = sin = None
    return (add,)""",
            )

    def _create_test_fns_for_cond(
        self, pred, inner_most_fn, operands, closure_list, nested_level
    ):
        if nested_level == 0:
            if len(closure_list) > 0:

                def true_fn(*operands):
                    return inner_most_fn(*operands) + inner_most_fn(*closure_list)

                def false_fn(*operands):
                    return inner_most_fn(*operands) - inner_most_fn(*closure_list)

            else:

                def true_fn(*operands):
                    return inner_most_fn(*operands)

                def false_fn(*operands):
                    return inner_most_fn(*operands)

            def fn(*operands):
                if len(operands) == 0 and len(closure_list) == 0:
                    return torch.zeros(1)
                return cond(pred, true_fn, false_fn, operands)

            return operands, fn
        else:
            args, inner_fn = self._create_test_fns_for_cond(
                pred <= 0, inner_most_fn, operands, closure_list, nested_level - 1
            )

            def true_fn(*operands):
                return inner_most_fn(*operands) + inner_fn(*args)

            def false_fn(*operands):
                return inner_most_fn(*operands) - inner_fn(*args)

            def fn(*operands):
                if len(operands) == 0 and len(closure_list) == 0:
                    return torch.ones(1)
                return cond(pred, true_fn, false_fn, operands)

            return operands, fn

    def _init_predicate(self, pred_type):
        if pred_type == "bool":
            return True
        elif pred_type == "intTensor":
            return torch.tensor(1)
        elif pred_type == "floatTensor":
            return torch.tensor(1.0)
        elif pred_type == "boolTensor":
            return torch.tensor(False)
        else:
            raise NotImplementedError

    def _init_fn(self, inner_fn_type):
        if inner_fn_type == "function":
            return reduce_func
        elif inner_fn_type == "module":
            return ReduceMod()
        elif inner_fn_type == "object":
            return ReduceObj()
        else:
            raise NotImplementedError

    @parametrize("predType", ["bool", "intTensor", "floatTensor", "boolTensor"])
    @parametrize("innerFnType", ["function", "module", "object"])
    @parametrize("nOperands", [0, 1])
    @parametrize("nClosure", [0, 1])
    @parametrize("nesting", [0, 2])
    def test_cond_tracing_with_valid_inputs(
        self, predType, innerFnType, nOperands, nClosure, nesting
    ):
        pred = self._init_predicate(predType)
        inner_fn = self._init_fn(innerFnType)
        operands = [torch.ones(2, 3) + i for i in range(nOperands)]
        closure = [torch.ones(2, 3) - i for i in range(nClosure)]
        args, fn = self._create_test_fns_for_cond(
            pred, inner_fn, operands, closure, nesting
        )
        eager_res = fn(*args)
        for tracing_mode in ["symbolic", "fake", "real"]:
            # set _allow_non_fake_inputs = True to allow fake prop through closures
            with self.subTest(tracing_mode=tracing_mode):
                gm = make_fx(
                    fn, tracing_mode=tracing_mode, _allow_non_fake_inputs=True
                )(*args)
                self.assertEqual(gm(*args), eager_res)

    @parametrize("predType", ["boolTensor"])
    @parametrize("innerFnType", ["function", "module", "object"])
    @parametrize("nOperands", [1, 2])
    @parametrize("nClosure", [0, 1])
    @parametrize("nesting", [0])
    def test_cond_vmap(self, predType, innerFnType, nOperands, nClosure, nesting):
        pred = self._init_predicate(predType)
        inner_fn = self._init_fn(innerFnType)
        operands = [torch.ones(2, 3) + i for i in range(nOperands)]
        closure = [torch.ones(2, 3) - i for i in range(nClosure)]
        args, fn = self._create_test_fns_for_cond(
            pred, inner_fn, operands, closure, nesting
        )
        eager_res = fn(*args)
        out = torch.vmap(fn)(*args)
        if nClosure == 0:
            self.assertEqual(eager_res, out)
        else:
            self.assertEqual(eager_res, out[0])
            self.assertEqual(eager_res, out[1])

    def test_cond_vmap_simple(self):
        def fn(x):
            return torch.cond(
                pred=torch.tensor([True]),
                true_fn=lambda x: x + 100,
                false_fn=lambda x: x,
                operands=(x,),
            )

        a = torch.arange(15).reshape((3, 5))
        res = torch.vmap(fn, in_dims=(0,))(a)
        self.assertEqual(res.shape, (3, 5))
        self.assertEqual(res, a + 100)

    def test_cond_vmap_multiple_inputs(self):
        def fn(x, y):
            return torch.cond(
                pred=x.sum() < y.sum(),
                true_fn=lambda x, y: x + 100,
                false_fn=lambda x, y: y,
                operands=(x, y),
            )

        a = torch.arange(15).reshape(3, 5)
        b = torch.ones_like(a) + 3
        res = torch.vmap(fn, in_dims=(0, 0))(a, b)
        expected = torch.tensor(
            [[100, 101, 102, 103, 104], [4, 4, 4, 4, 4], [4, 4, 4, 4, 4]]
        )
        self.assertEqual(res.shape, (3, 5))
        self.assertEqual(expected, res)

    def test_cond_vmap_single_input_with_closure(self):
        a = torch.ones((3, 5)) + 3
        c = torch.arange(5)

        def fn(x):
            return torch.cond(
                pred=torch.tensor([True]),
                true_fn=lambda x: x + c,
                false_fn=lambda x: x - c,
                operands=(x,),
            )

        res = torch.vmap(fn, in_dims=(0,))(
            a,
        )
        with unittest.mock.patch("torch._dynamo.config.error_on_recompile", True):
            res = torch.vmap(fn, in_dims=(0,))(
                a,
            )
        self.assertEqual(a + c, res)

    def test_cond_vmap_multiple_args_with_closure(self):
        a = torch.ones((3, 5), dtype=torch.int64) + 3
        b = torch.arange(15).reshape(3, 5)
        c = torch.arange(5)

        def fn(x, y):
            return torch.cond(
                pred=torch.tensor([False]),
                true_fn=lambda x, y: x + c,
                false_fn=lambda x, y: y - c,
                operands=(x, y),
            )

        res = torch.vmap(fn)(a, b)
        self.assertEqual(b - c, res)

    @parametrize("nClosure", [0, 1])
    def test_cond_vmap_multiple_outputs(self, nClosure):
        if nClosure:
            c = torch.ones(5, dtype=torch.int64) + 5

            def fn(x):
                return torch.cond(
                    pred=torch.tensor([True]),
                    true_fn=lambda x: (x + c, x - c),
                    false_fn=lambda x: (x, x),
                    operands=(x,),
                )

        else:

            def fn(x):
                return torch.cond(
                    pred=torch.tensor([True]),
                    true_fn=lambda x: (x + 1, x - 1),
                    false_fn=lambda x: (x, x),
                    operands=(x,),
                )

        a = torch.arange(15).reshape(3, 5)
        res = torch.vmap(fn)(
            a,
        )
        self.assertEqual(len(res), 2)
        if nClosure:
            self.assertEqual(res, (a + c, a - c))
        else:
            self.assertEqual(res, (a + 1, a - 1))

    def test_vmap_vmap(self):
        def fn(x):
            return torch.cond(
                pred=torch.tensor([True]),
                true_fn=lambda x: x + 1,
                false_fn=lambda x: x - 1,
                operands=(x,),
            )

        def wrapper(x):
            return torch.vmap(fn)(x)

        a = torch.ones((3, 4, 5))
        res = torch.vmap(wrapper)(a)
        self.assertEqual(res, a + 1)

    def test_cond_trace_set__and_mutate_input(self):
        def f(a, tmp):
            a_view = a.view(-1)
            with torch.no_grad():
                a.set_(tmp)
                a_view.mul_(2)
            return a + tmp

        inp = torch.ones(3, 3, requires_grad=True)
        tmp = torch.ones(3, 3, requires_grad=True)
        # graph break: torch._dynamo.exc.Unsupported: call_function DelayGraphBreakVariable() [TensorVariable()] {}
        # due to set_
        with self.assertRaisesRegex(
            torch._dynamo.exc.UncapturedHigherOrderOpError,
            "Cond doesn't work unless it is captured completely with torch.compile",
        ):
            torch.cond(inp.sum() > 0, f, f, (inp, tmp))

    def test_cond_trace_set__and_mutate_intermediate(self):
        def f(a, tmp):
            a = a.clone()
            a_view = a.view(-1)
            tmp = tmp.clone()
            with torch.no_grad():
                a.set_(tmp)
                a_view.mul_(2)
            return a + tmp

        inp = torch.ones(3, 3, requires_grad=True)
        tmp = torch.ones(3, 3, requires_grad=True)

        class Mod(torch.nn.Module):
            def forward(self, inp: torch.Tensor, tmp: torch.Tensor) -> torch.Tensor:
                return torch.cond(inp.sum() > 0, f, f, (inp, tmp))

        with self.assertRaisesRegex(
            RuntimeError, "cannot mutate tensors with frozen storage"
        ):
            out = torch.compile(Mod(), backend="aot_eager")(inp, tmp)

        with self.assertRaisesRegex(
            RuntimeError, "cannot mutate tensors with frozen storage"
        ):
            out = torch.compile(Mod(), backend="inductor")(inp, tmp)

        from torch._dynamo.testing import EagerAndRecordGraphs

        backend = EagerAndRecordGraphs()
        out = torch.compile(Mod(), backend=backend)(inp, tmp)
        self.assertExpectedInline(
            backend.graphs[0].cond_true_0.code.strip("\n"),
            """\
def forward(self, l_inp_, l_tmp_):
    l_inp__1 = l_inp_
    l_tmp__1 = l_tmp_
    clone = l_inp__1.clone();  l_inp__1 = None
    view = clone.view(-1)
    clone_1 = l_tmp__1.clone();  l_tmp__1 = None
    _set_grad_enabled = torch._C._set_grad_enabled(False)
    set_ = clone.set_(clone_1)
    mul_ = view.mul_(2);  view = None
    _set_grad_enabled_1 = torch._C._set_grad_enabled(True)
    add = clone + clone_1;  clone = clone_1 = None
    return (add,)
    """,
        )
        self.assertEqual(out, f(inp, tmp))


instantiate_parametrized_tests(TestControlFlowTraced)

if __name__ == "__main__":
    run_tests()<|MERGE_RESOLUTION|>--- conflicted
+++ resolved
@@ -449,11 +449,7 @@
     getitem_2 = conditional_1[1];  conditional_1 = None
     return (getitem_1,)""",  # noqa: B950
         )
-<<<<<<< HEAD
-
-=======
     
->>>>>>> 9ae1e777
     def test_cond_autograd_grad_through_cond(self):
         nn_module = torch.nn.Linear(4, 4)
 
@@ -487,11 +483,7 @@
             grad_out = torch.ones_like(result)
             return torch.autograd.grad(result, (nn_module.weight,), grad_out)
 
-<<<<<<< HEAD
-        # need to set _allow_non_fake_inputs = True because model parameters don't
-=======
         # need to set _allow_non_fake_inputs = True because model parameters don't 
->>>>>>> 9ae1e777
         # get fakified.
         gm = make_fx(f, tracing_mode="symbolic", _allow_non_fake_inputs=True)(pred, x)
         self.assertExpectedInline(
@@ -732,19 +724,80 @@
             self.assertEqual(result, fn({"t": [a, {"b": b}, (c,)]}))
 
             grad_out = torch.ones_like(result)
-            grads = torch.autograd.grad(result, (a, b), grad_out)
-            expected_grads = torch.autograd.grad(
-                fn({"t": [a, {"b": b}, (c,)]}), (a, b), grad_out
-            )
-            self.assertEqual(expected_grads, grads)
-
-        def f(pred):
-            result = cond(pred, true_fn, false_fn, ({"t": [a, {"b": b}, (c,)]},))
-            grad_out = torch.ones_like(result)
-            return torch.autograd.grad(result, (a, b), grad_out)
-
-        with self.assertRaisesRegex(Exception, r"."):
-            gm = make_fx(f)(pred)
+            if pred == True:
+                with self.assertRaisesRegex(Exception, r"."):
+                    grads = torch.autograd.grad(result, (a, b, c), grad_out)
+                    expected_grads = torch.autograd.grad(
+                        fn({"t": [a, {"b": b}, (c,)]}), (a, b, c), grad_out
+                    )
+                    self.assertEqual(expected_grads, grads)
+                
+                def f(pred):
+                    result = cond(pred, true_fn, false_fn, ({"t": [a, {"b": b}, (c,)]},))
+                    grad_out = torch.ones_like(result)
+                    return torch.autograd.grad(result, (a, b, c), grad_out)
+
+                #with self.assertRaisesRegex(Exception, r"."):
+                gm = make_fx(f)(pred)
+                self.assertExpectedInline(
+                gm.code.strip(),
+                """\
+def forward(self, pred_1):
+    true_graph_0 = self.true_graph_0
+    false_graph_0 = self.false_graph_0
+    _tensor_constant0 = self._tensor_constant0
+    _tensor_constant1 = self._tensor_constant1
+    _tensor_constant2 = self._tensor_constant2
+    conditional = torch.ops.higher_order.cond(pred_1, true_graph_0, false_graph_0, (_tensor_constant0, _tensor_constant1, _tensor_constant2));  true_graph_0 = false_graph_0 = _tensor_constant0 = _tensor_constant1 = _tensor_constant2 = None
+    getitem = conditional[0];  conditional = None
+    ones_like = torch.ops.aten.ones_like.default(getitem, pin_memory = False);  getitem = None
+    true_graph_1 = self.true_graph_1
+    false_graph_1 = self.false_graph_1
+    _tensor_constant0_1 = self._tensor_constant0
+    _tensor_constant1_1 = self._tensor_constant1
+    _tensor_constant2_1 = self._tensor_constant2
+    conditional_1 = torch.ops.higher_order.cond(pred_1, true_graph_1, false_graph_1, (ones_like, _tensor_constant0_1, _tensor_constant1_1, _tensor_constant2_1));  pred_1 = true_graph_1 = false_graph_1 = ones_like = _tensor_constant0_1 = _tensor_constant1_1 = _tensor_constant2_1 = None
+    getitem_1 = conditional_1[0]
+    getitem_2 = conditional_1[1]
+    getitem_3 = conditional_1[2];  conditional_1 = None
+    return (getitem_1, getitem_2, getitem_3)""")
+                
+            else:
+                grads = torch.autograd.grad(result, (a, b, c), grad_out)
+                expected_grads = torch.autograd.grad(
+                    fn({"t": [a, {"b": b}, (c,)]}), (a, b, c), grad_out
+                )
+                self.assertEqual(expected_grads, grads)
+
+                def f(pred):
+                    result = cond(pred, true_fn, false_fn, ({"t": [a, {"b": b}, (c,)]},))
+                    grad_out = torch.ones_like(result)
+                    return torch.autograd.grad(result, (a, b, c), grad_out)
+
+                #with self.assertRaisesRegex(Exception, r"."):
+                gm = make_fx(f)(pred)
+                self.assertExpectedInline(
+                gm.code.strip(),
+                """\
+def forward(self, pred_1):
+    true_graph_0 = self.true_graph_0
+    false_graph_0 = self.false_graph_0
+    _tensor_constant0 = self._tensor_constant0
+    _tensor_constant1 = self._tensor_constant1
+    _tensor_constant2 = self._tensor_constant2
+    conditional = torch.ops.higher_order.cond(pred_1, true_graph_0, false_graph_0, (_tensor_constant0, _tensor_constant1, _tensor_constant2));  true_graph_0 = false_graph_0 = _tensor_constant0 = _tensor_constant1 = _tensor_constant2 = None
+    getitem = conditional[0];  conditional = None
+    ones_like = torch.ops.aten.ones_like.default(getitem, pin_memory = False);  getitem = None
+    true_graph_1 = self.true_graph_1
+    false_graph_1 = self.false_graph_1
+    _tensor_constant0_1 = self._tensor_constant0
+    _tensor_constant1_1 = self._tensor_constant1
+    _tensor_constant2_1 = self._tensor_constant2
+    conditional_1 = torch.ops.higher_order.cond(pred_1, true_graph_1, false_graph_1, (ones_like, _tensor_constant0_1, _tensor_constant1_1, _tensor_constant2_1));  pred_1 = true_graph_1 = false_graph_1 = ones_like = _tensor_constant0_1 = _tensor_constant1_1 = _tensor_constant2_1 = None
+    getitem_1 = conditional_1[0]
+    getitem_2 = conditional_1[1]
+    getitem_3 = conditional_1[2];  conditional_1 = None
+    return (getitem_1, getitem_2, getitem_3)""")
 
     def test_cond_autograd_pytree_input(self):
         def true_fn(x):
@@ -775,11 +828,7 @@
             grad_out = torch.ones_like(result)
             return torch.autograd.grad(result, (a, b), grad_out)
 
-<<<<<<< HEAD
-        # need to set _allow_non_fake_inputs = True because model parameters don't
-=======
         # need to set _allow_non_fake_inputs = True because model parameters don't 
->>>>>>> 9ae1e777
         # get fakified.
         gm = make_fx(f, tracing_mode="symbolic", _allow_non_fake_inputs=True)(pred)
         self.assertExpectedInline(
@@ -822,11 +871,7 @@
         ):
             with self.assertRaisesRegex(
                 torch._dynamo.exc.UncapturedHigherOrderOpError,
-<<<<<<< HEAD
-                "Cond doesn't work unless it is captured completely with torch.compile.",
-=======
                 "Cond doesn't work unless it is captured completely with torch.compile. Scroll up to find out what causes the graph break.",
->>>>>>> 9ae1e777
             ):
                 cond(pred, true_fn, false_fn, ({"t": [a, {"b": b}, (c,)]},))
 
@@ -969,11 +1014,7 @@
 
             graph = make_fx(false_fn)(x)
             if "detach" in graph._code:
-<<<<<<< HEAD
-                raise Exception("Failed")  # noqa: TRY002
-=======
                 raise Exception("Failed")
->>>>>>> 9ae1e777
 
         for nn_module_false in nn_module_false_not_working:
 
@@ -982,11 +1023,7 @@
 
             graph = make_fx(false_fn)(x)
             if "detach" not in graph._code:
-<<<<<<< HEAD
-                raise Exception("Failed")  # noqa: TRY002
-=======
                 raise Exception("Failed")
->>>>>>> 9ae1e777
 
         nn_module_false = torch.nn.Linear(4, 4)
 
