# Owner(s): ["module: linear algebra"]

import unittest
from functools import partial
<<<<<<< HEAD
from itertools import product
from typing import Optional
=======
from typing import Optional, Tuple
>>>>>>> 93df0864

import torch

from torch.quantization._quantized_conversions import (
    pack_int4_to_int8,
    quantized_weight_reorder_for_mixed_dtypes_linear_cutlass,
)

from torch.testing import make_tensor
from torch.testing._internal.common_cuda import SM53OrLater, _get_torch_cuda_version
from torch.testing._internal.common_device_type import (
    dtypes,
    instantiate_device_type_tests,
    onlyCUDA,
    tol as xtol,
    toleranceOverride,
)

from torch.testing._internal.common_utils import (
    IS_ARM64,
    IS_JETSON,
    IS_WINDOWS,
    parametrize,
    run_tests,
    skipIfRocmVersionLessThan,
    TEST_WITH_ROCM,
    skipIfRocm,
    TestCase,
)

_IS_SM8X = False
if torch.cuda.is_available():
    _IS_SM8X = torch.cuda.get_device_capability(0)[0] == 8

# Protects against includes accidentally setting the default dtype
assert torch.get_default_dtype() is torch.float32


@unittest.skipIf(IS_ARM64, "Issue with numpy version on arm")
class TestMatmulCuda(TestCase):
    def setUp(self):
        super(self.__class__, self).setUp()
        torch.backends.cuda.matmul.allow_tf32 = False

    def tearDown(self):
        torch.backends.cuda.matmul.allow_tf32 = True
        super(self.__class__, self).tearDown()

    def cublas_addmm(self, size: int, dtype: torch.dtype, reduced_precision: bool = False):
        #
        # Check for catastrophic cuBLAS inaccuracy by measuring the deviation between
        # results from the CUDA invocation of torch.addmm and the CPU invocation
        # (which does not use CUDA backend).
        #
        # Get dims
        n, m, p = (size + 1, size, size + 2)
        # Disable reduced precision reductions in BFloat16 to bypass some kernels
        # which fail the threshold check
        orig_bf16 = torch.backends.cuda.matmul.allow_bf16_reduced_precision_reduction
        orig_fp16 = torch.backends.cuda.matmul.allow_fp16_reduced_precision_reduction
        torch.backends.cuda.matmul.allow_bf16_reduced_precision_reduction = reduced_precision
        torch.backends.cuda.matmul.allow_fp16_reduced_precision_reduction = reduced_precision
        # Make random tensors on CPU (seed set on common_utils.py import)
        # (Not using numpy because it does not support bfloat16)
        make_arg = partial(make_tensor, dtype=dtype, device="cpu")
        m_beta = make_arg(1)
        m_input = make_arg((n, p))
        m_1 = make_arg((n, m))
        m_2 = make_arg((m, p))
        # *(B)FLOAT16 Special Handling*
        # Backend does not tensorize float16 on CPU,
        # and bloat16 may present accuracy issues,
        # so convert to float32 for these cases
        # (but keep same for other types, e.g. float32 and int*)
        if dtype == torch.float16 or dtype == torch.bfloat16:
            m_beta = m_beta.to(dtype=torch.float32)
            m_input = m_input.to(dtype=torch.float32)
            m_1 = m_1.to(dtype=torch.float32)
            m_2 = m_2.to(dtype=torch.float32)
        # Get CPU result
        res_cpu = torch.addmm(m_input, m_1, m_2, beta=m_beta.item())
        # *(B)FLOAT16 Special Handling*``
        # Convert back to (b)float16
        if dtype == torch.float16 or dtype == torch.bfloat16:
            m_beta = m_beta.to(dtype=dtype)
            m_input = m_input.to(dtype=dtype)
            m_1 = m_1.to(dtype=dtype)
            m_2 = m_2.to(dtype=dtype)
            res_cpu = res_cpu.to(dtype=dtype)
        # Move arg tensors to CUDA
        m_beta = m_beta.to("cuda")
        m_input = m_input.to("cuda")
        m_1 = m_1.to("cuda")
        m_2 = m_2.to("cuda")
        # Get CUDA result
        res_cuda = torch.addmm(m_input, m_1, m_2, beta=m_beta.item())
        # Move to CPU for comparison
        res_cuda = res_cuda.to("cpu")
        # Compare
        self.assertEqual(res_cpu, res_cuda)
        torch.backends.cuda.matmul.allow_bf16_reduced_precision_reduction = orig_bf16
        torch.backends.cuda.matmul.allow_fp16_reduced_precision_reduction = orig_fp16

    @onlyCUDA
    @skipIfRocmVersionLessThan((5, 2))
    # imported 'tol' as 'xtol' to avoid aliasing in code above
    @toleranceOverride({torch.float16: xtol(atol=1e-1, rtol=1e-1),
                        torch.bfloat16: xtol(atol=1e-1, rtol=1e-1),
                        torch.float32: xtol(atol=1e-1, rtol=1e-1)})
    @dtypes(torch.float16, torch.bfloat16, torch.float32)
    @parametrize("size", [100, 1000, 10000])
    def test_cublas_addmm(self, size: int, dtype: torch.dtype):
        self.cublas_addmm(size, dtype, False)

    @onlyCUDA
    @skipIfRocmVersionLessThan((5, 2))
    # imported 'tol' as 'xtol' to avoid aliasing in code above
    @toleranceOverride({torch.float16: xtol(atol=7e-1, rtol=2e-1),
                        torch.bfloat16: xtol(atol=1e1, rtol=2e-1)})
    @dtypes(torch.float16, torch.bfloat16)
    @parametrize("size", [100, 1000, 10000])
    def test_cublas_addmm_reduced_precision(self, size: int, dtype: torch.dtype):
        self.cublas_addmm(size, dtype, True)

    @onlyCUDA
    @toleranceOverride({torch.float16: xtol(atol=1e-3, rtol=2e-3)})
    @dtypes(torch.float16)
    def test_cublas_addmm_alignment(self, dtype):
        device = 'cuda'
        # perturb X, A, or B alignment
        for idx in range(0, 3):
            for offset in range(1, 3):
                offsets = [0, 0, 0]
                offsets[idx] = offset
                x_offset, a_offset, b_offset = offsets
                A = torch.rand((5120 * 2560 + a_offset), requires_grad=True, dtype=dtype, device=device)
                A = A[a_offset:].reshape(5120, 2560)
                X = torch.rand((26 * 2560 + x_offset), requires_grad=True, dtype=dtype, device=device)
                X = X[x_offset:].reshape(26, 1, 2560)
                B = torch.rand((5120 + b_offset), requires_grad=True, dtype=dtype, device=device)
                B = B[b_offset:].reshape(5120)
                out = torch.nn.functional.linear(X, A, B)
                self.assertEqual(out, torch.matmul(X, A.transpose(1, 0)) + B)

    @onlyCUDA
    @unittest.skipIf(IS_JETSON, "Too large for Jetson")
    @toleranceOverride({torch.float32: xtol(atol=1e-5, rtol=1.1e-5)})
    @dtypes(*([torch.float32, torch.float16] +
              [torch.bfloat16] if TEST_WITH_ROCM or SM53OrLater else []))
    @parametrize(
        "batch_size, N, M, P",
        [(2, 100, 100, 100),
         (2, 1000, 1000, 1000),
         (1, 10000, 1000, 10000),
         (1, 10000, 10000, 10000)],
        name_fn=lambda batch_size, N, M, P: f"{batch_size}_{N}_{M}_{P}",
    )
    @skipIfRocm
    def test_cublas_baddbmm_large_input(self, device, batch_size, N, M, P, dtype):
        cpu_dtype = dtype
        if dtype == torch.float16 or dtype == torch.bfloat16:
            cpu_dtype = torch.float32

        M1 = torch.rand((N, M), device=device, dtype=dtype)
        M2 = torch.rand((M, P), device=device, dtype=dtype)
        A = torch.rand((N, P), device=device, dtype=dtype)

        def _convert_to_cpu(t):
            return t.to(device='cpu', dtype=cpu_dtype)
        M1_cpu, M2_cpu, A_cpu = map(_convert_to_cpu, [M1, M2, A])

        # linear
        out1_cpu = torch.nn.functional.linear(M1_cpu, M2_cpu.t(), A_cpu).to(dtype=dtype)
        out1_gpu = torch.nn.functional.linear(M1, M2.t(), A).cpu()
        self.assertEqual(out1_cpu, out1_gpu)
        # test multiply the identity matrix
        if N == M and M == P:
            M2_eye = torch.eye(N, device=device, dtype=dtype)
            out1_eye_gpu = torch.nn.functional.linear(M1, M2_eye.t(), torch.zeros_like(A))
            self.assertEqual(M1_cpu.to(dtype=dtype), out1_eye_gpu.cpu())

        # baddbmm
        def _expand_to_batch(t: torch.Tensor):
            return t.expand((batch_size, ) + t.size())
        alpha, beta = 1.0, 1.0
        M1, M2, A, M1_cpu, M2_cpu, A_cpu = map(_expand_to_batch, [M1, M2, A, M1_cpu, M2_cpu, A_cpu])

        out2_cpu = torch.baddbmm(A_cpu, M1_cpu, M2_cpu, beta=beta, alpha=alpha).to(dtype=dtype)
        out2_gpu = torch.baddbmm(A, M1, M2, beta=beta, alpha=alpha).cpu()
        self.assertEqual(out2_cpu, out2_gpu)
        # test multiply the identity matrix
        if N == M and M == P:
            M2_eye = torch.eye(N, device=device, dtype=dtype).expand(batch_size, N, N)
            out2_eye_gpu = torch.baddbmm(torch.zeros_like(A), M1, M2_eye, beta=beta, alpha=alpha)
            self.assertEqual(M1_cpu.to(dtype=dtype), out2_eye_gpu.cpu())

        # cross comparison
        self.assertEqual(out1_gpu, out2_gpu[0])



f8_msg = "FP8 is only supported on H100+ and sm_89 and MI300+ devices"

if torch.version.hip:
    e4m3_type = torch.float8_e4m3fnuz
    e5m2_type = torch.float8_e5m2fnuz
    E4M3_MAX_POS = torch.finfo(torch.float8_e4m3fnuz).max
    E5M2_MAX_POS = torch.finfo(torch.float8_e5m2fnuz).max
else:
    e4m3_type = torch.float8_e4m3fn
    e5m2_type = torch.float8_e5m2
    E4M3_MAX_POS = torch.finfo(torch.float8_e4m3fn).max
    E5M2_MAX_POS = torch.finfo(torch.float8_e5m2).max

# avoid division by zero when calculating scale
EPS = 1e-12

def scaled_mm_supported_device():
    if torch.cuda.is_available():
        if torch.version.hip:
            return 'gfx94' in torch.cuda.get_device_properties(0).gcnArchName
        else:
            return torch.cuda.get_device_capability() >= (9, 0) or torch.cuda.get_device_capability() == (8, 9)
    return False


def amax_to_scale(
    amax: torch.Tensor, float8_dtype: torch.dtype, orig_dtype: torch.dtype
):
    """ Converts the amax value of a tensor to the fp8 scale.
    Args:
        amax: The amax value of the tensor.
        float8_dtype: the float8 dtype.
        orig_dtype: The original dtype of the tensor.
    """
    scale = torch.empty_like(amax, dtype=torch.float32)
    if float8_dtype == e4m3_type:
        res = E4M3_MAX_POS / torch.clamp(amax, min=EPS)
    elif float8_dtype == e5m2_type:
        res = E4M3_MAX_POS / torch.clamp(amax, min=EPS)
    else:
        raise ValueError(f"Unsupported float8_dtype: {float8_dtype}")

    # Ensure the scale is representable in float16,
    # this helps when amax is small. We are assuming that we don't need
    # to care about this for float32/bfloat16
    if orig_dtype is torch.float16:
        res = torch.clamp(res, max=torch.finfo(torch.float16).max)

    scale.copy_(res)
    return scale

def tensor_to_scale(x: torch.Tensor, float8_dtype: torch.dtype):
    amax = torch.max(torch.abs(x))
    return amax_to_scale(amax, float8_dtype, x.dtype)

def mm_float8_emulated(x, x_scale, y, y_scale, out_dtype):
    # naive implementation: dq -> op -> q
    x_fp32 = x.to(torch.float) / x_scale
    y_fp32 = y.to(torch.float) / y_scale
    out_fp32 = torch.mm(x_fp32, y_fp32)

    return out_fp32.to(out_dtype), torch.max(torch.abs(out_fp32))

def addmm_float8_unwrapped(
    a_data: torch.Tensor,
    a_scale: torch.Tensor,
    b_data: torch.Tensor,
    b_scale: torch.tensor,
    output_dtype: torch.dtype,
    output_scale: Optional[torch.Tensor],
    bias: Optional[torch.Tensor] = None,
) -> Tuple[torch.Tensor, torch.Tensor]:
    a_inverse_scale = a_scale.reciprocal()
    b_inverse_scale = b_scale.reciprocal()
    if output_dtype == torch.float32 and bias is not None:
        # Bias is not supported by _scaled_mm when output is fp32
        output, output_amax = torch._scaled_mm(
            a_data,
            b_data,
            out_dtype=output_dtype,
            scale_a=a_inverse_scale,
            scale_b=b_inverse_scale,
            scale_result=output_scale,
        )
        output += bias
        return output, output_amax
    output, output_amax = torch._scaled_mm(
        a_data,
        b_data,
        bias=bias,
        out_dtype=output_dtype,
        scale_a=a_inverse_scale,
        scale_b=b_inverse_scale,
        scale_result=output_scale,
    )
    return output, output_amax

def mm_float8(
    a: torch.Tensor,
    b: torch.Tensor,
    a_scale: torch.Tensor,
    b_scale: torch.Tensor,
    output_dtype: torch.dtype,  # output dtype
    output_scale: Optional[torch.Tensor] = None,  # output scale, precomputed
) -> Tuple[torch.Tensor, torch.Tensor]:
    return addmm_float8_unwrapped(
        a, a_scale, b, b_scale, output_dtype, output_scale
    )

def to_fp8_saturated(
    x: torch.Tensor,
    x_scale: torch.tensor,
    fp8_dtype: torch.dtype
):
    """
    Converts a tensor to a saturated fp8 tensor.

    Args:
        a: Input Tensor.
        b: Input Tensor.
        a_scale: scale associated with `a`.
        b_scale: scale associated with `b`.
        output_dtype: dtype of result.
        output_scale: the output tensor's scale, precomputed.

    Returns:
        (torch.Tensor, torch.Tensor): (result of the matrix multiplication, associated amax)
    Note:
        The default behavior in PyTorch for casting to `e4m3_type`
        and `e5m2_type` is to not saturate. In this context, we should
        saturate. A common case where we want to saturate is when the history
        of a tensor has a maximum value of `amax1`, and the current amax value
        is `amax2`, where `amax1 < amax2`.
    """
    x_scaled = x * x_scale

    if fp8_dtype == e4m3_type:
        x = x.clamp(min=-1 * E4M3_MAX_POS, max=E4M3_MAX_POS)
    elif fp8_dtype == e5m2_type:
        x = x.clamp(min=-1 * E5M2_MAX_POS, max=E5M2_MAX_POS)
    else:
        raise ValueError(f"to_fp8_saturated(): Unsupported fp8_dtype: {fp8_dtype}")

    return x.to(fp8_dtype)

@unittest.skipIf(not torch.cuda.is_available(), "CUDA not found")
class TestFP8MatmulCuda(TestCase):



    @unittest.skipIf(not scaled_mm_supported_device(), f8_msg)
    def _test_tautological_mm(self, device: str = "cuda",
                              x_dtype: torch.dtype = e4m3_type,
                              y_dtype: torch.dtype = e4m3_type,
                              out_dtype: Optional[torch.dtype] = None,
                              size: int = 16) -> None:
        x_fp8 = torch.rand(size, size, device=device).to(x_dtype)
        y_fp8 = torch.eye(size, device=device, dtype=y_dtype).t()
        out_fp32 = torch.mm(x_fp8.to(torch.float), y_fp8.to(torch.float))
        (out_fp8, amax_fp8) = torch._scaled_mm(x_fp8, y_fp8, out_dtype=out_dtype)
        if out_dtype is not None:
            self.assertEqual(out_dtype, out_fp8.dtype)
        if out_dtype not in [torch.float16, torch.bfloat16, torch.float]:
            self.assertEqual(out_fp32.amax(), amax_fp8)
        self.assertEqual(out_fp32, out_fp8.to(torch.float))

    @unittest.skipIf(not scaled_mm_supported_device(), f8_msg)
    def test_float8_basics(self, device) -> None:
        self._test_tautological_mm(device, e4m3_type, e4m3_type, size=16)
        # hipblaslt does not yet support mixed e4m3_type input
        if torch.version.hip is None:
            self._test_tautological_mm(device, e4m3_type, e5m2_type, size=32)
            self._test_tautological_mm(device, e5m2_type, e4m3_type, size=48)
        # According to https://docs.nvidia.com/cuda/cublas/#id99 8F_E5M2 MM is unsupported
        with self.assertRaises(RuntimeError):
            self._test_tautological_mm(device, e5m2_type, e5m2_type)

        self._test_tautological_mm(device, size=64, out_dtype=torch.float16)
        self._test_tautological_mm(device, size=96, out_dtype=torch.float32)
        # hipblaslt does not yet support bfloat16 output
        if torch.version.hip is None:
            self._test_tautological_mm(device, size=80, out_dtype=torch.bfloat16)
        with self.assertRaises(RuntimeError):
            self._test_tautological_mm(device, out_dtype=e5m2_type)

    @unittest.skipIf(not scaled_mm_supported_device(), f8_msg)
    def test_float8_scale(self, device) -> None:
        size = (16, 16)
        x = torch.full(size, .5, device=device, dtype=e4m3_type)
        # hipblaslt does not yet support mixed e4m3_type input
        y_type = e4m3_type if torch.version.hip else e5m2_type
        y = torch.full(size, .5, device=device, dtype=y_type).t()
        scale_a = torch.tensor(1.5, device=device)
        scale_b = torch.tensor(0.66, device=device)
        out_fp8, amax_fp8 = torch._scaled_mm(x, y)
        self.assertEqual(out_fp8.to(torch.float), torch.full(size, 4., device=device))
        out_fp8_s, amax_fp8_s = torch._scaled_mm(x, y, scale_a=scale_a, scale_b=scale_b)
        self.assertEqual(out_fp8, out_fp8_s)

    @unittest.skipIf(not scaled_mm_supported_device(), f8_msg)
    @parametrize("base_dtype", [torch.float16, torch.bfloat16, torch.float32])
    def test_scaled_mm_vs_emulated(self, base_dtype):
        torch.manual_seed(42)
        input_dtype = e4m3_type
        output_dtype = base_dtype
        compare_type = torch.float32

        x = torch.randn(16, 16, device="cuda", dtype=base_dtype)
        y = torch.randn(32, 16, device="cuda", dtype=base_dtype).t()

        x_scale = tensor_to_scale(x, input_dtype).float()
        y_scale = tensor_to_scale(y, input_dtype).float()

        x_fp8 = to_fp8_saturated(x, x_scale, e4m3_type)
        y_fp8 = to_fp8_saturated(y, y_scale, e4m3_type)

        # Calculate actual F8 mm
        out_scaled_mm, output_amax_scaled = mm_float8(
            x_fp8,
            y_fp8,
            a_scale=x_scale,
            b_scale=y_scale,
            output_dtype=output_dtype
        )

        # Calculate emulated F8 mm
        out_emulated, output_amax_emulated = mm_float8_emulated(
            x_fp8,
            x_scale,
            y_fp8,
            y_scale,
            output_dtype
        )

        if output_dtype != base_dtype:
            out_scaled_mm = out_scaled_mm.to(compare_type)
            out_emulated = out_emulated.to(compare_type)

            out_scaled_mm = out_scaled_mm / amax_to_scale(
                output_amax_scaled, input_dtype
            )
            out_emulated = out_emulated / amax_to_scale(
                output_amax_emulated, input_dtype
            )

        if base_dtype in {torch.bfloat16, torch.float16}:
            atol, rtol = 7e-2, 7e-2
        else:
            atol, rtol = 2e-3, 2e-3

        torch.testing.assert_close(out_scaled_mm, out_emulated, atol=atol, rtol=rtol)

    @unittest.skipIf(not scaled_mm_supported_device(), f8_msg)
    def test_float8_bias(self, device) -> None:
        (k, l, m) = (16, 48, 32)
        x = torch.rand((k, l), device=device).to(e4m3_type)
        y = torch.full((m, l), .25, device=device, dtype=e4m3_type).t()
        bias = torch.full((m,), 4.0, device=device, dtype=torch.half)
        out_fp8, amax_fp8 = torch._scaled_mm(x, y)
        outb_fp8, amaxb_fp8 = torch._scaled_mm(x, y, bias=bias)
        # this fails on ROCm currently because hipblaslt doesn't have amax op
        if torch.version.hip is None:
            self.assertEqual((amaxb_fp8 - amax_fp8).item(), 4.0)

    @unittest.skipIf(not scaled_mm_supported_device(), f8_msg)
    @parametrize("bias", [True, False])
    def test_non_divisible_leading_dim(self, device, bias: torch.bool) -> None:
        x = torch.rand((17, 16), device=device).to(e4m3_type)
        y = torch.rand((16, 16), device=device).to(e4m3_type).t()
        input_bias = None
        if bias:
            input_bias = torch.rand((16,), device=device).to(torch.half)
        out_fp8, amax_fp8 = torch._scaled_mm(x, y, bias=input_bias)

    @unittest.skipIf(not scaled_mm_supported_device(), f8_msg)
    def test_float8_bias_relu_edgecase(self, device) -> None:
        (k, l, m) = (16, 48, 32)
        x = torch.full((k, l), 0.0, device=device).to(e4m3_type)
        y = torch.full((m, l), 1.0, device=device, dtype=e4m3_type).t()
        bias = torch.full((m,), -3.0, device=device, dtype=torch.half)
        outb_fp8, amaxb_fp8 = torch._scaled_mm(x, y, bias=bias)
        self.assertEqual(amaxb_fp8.item(), 3.0)

    @unittest.skipIf(not scaled_mm_supported_device(), f8_msg)
    def test_float32_output_errors_with_bias(self, device) -> None:
        (k, l, m) = (16, 48, 32)
        x = torch.rand((k, l), device=device).to(e4m3_type)
        y = torch.full((m, l), .25, device=device, dtype=e4m3_type).t()
        bias = torch.full((m,), 4.0, device=device, dtype=torch.bfloat16)
        self.assertRaisesRegex(
            RuntimeError,
            "Bias is not supported when out_dtype is set to Float32",
            lambda: torch._scaled_mm(x, y, bias=bias, out_dtype=torch.float32),
        )

    @unittest.skipIf(scaled_mm_supported_device(),
                     "This test is only for devices with compute capability < 8.9")
    def test_error_message_fp8_pre_sm89(self, device) -> None:
        (k, l, m) = (16, 48, 32)
        x = torch.rand((k, l), device=device).to(e4m3_type)
        y = torch.rand((m, l), device=device).to(e4m3_type).t()
        self.assertRaisesRegex(
            RuntimeError,
            r"torch\.\_scaled\_mm is only supported on CUDA devices with compute capability \>\= 9\.0 or 8\.9, or ROCm MI300\+",
            lambda: torch._scaled_mm(x, y, out_dtype=torch.float32),
        )

    @unittest.skipIf(not scaled_mm_supported_device(), f8_msg)
    def test_float8_scale_fast_accum(self, device) -> None:
        size = (16, 16)
        x = torch.full(size, .5, device=device, dtype=e4m3_type)
        # hipblaslt does not yet support mixed e4m3_type input
        y_type = e4m3_type if torch.version.hip else e5m2_type
        y = torch.full(size, .5, device=device, dtype=y_type).t()
        scale_a = torch.tensor(1.5, device=device)
        scale_b = torch.tensor(0.66, device=device)
        out_fp8, amax_fp8 = torch._scaled_mm(x, y, use_fast_accum=True)
        self.assertEqual(out_fp8.to(torch.float), torch.full(size, 4., device=device))
        out_fp8_s, amax_fp8_s = torch._scaled_mm(x, y, scale_a=scale_a, scale_b=scale_b, use_fast_accum=True)
        self.assertEqual(out_fp8, out_fp8_s)


@unittest.skipIf(TEST_WITH_ROCM, "ROCm doesn't support CUTLASS")
@unittest.skipIf(IS_WINDOWS, "Windows doesn't support CUTLASS extensions")
@unittest.skipIf(not _IS_SM8X, "mixed dtypes linear only supported on SM 8.x")
class TestMixedDtypesLinearCuda(TestCase):
    @dtypes(torch.float16, torch.bfloat16)
    def test_mixed_dtypes_linear(self, dtype: torch.dtype, device: str = "cuda"):
        version = _get_torch_cuda_version()
        if version < (11, 8):
            self.skipTest("_mixed_dtypes_linear only compiled for CUDA 11.8+")

        def run_test(
            batch_shape,
            m,
            n,
            k,
            use_bias,
            activation,
            dtype,
            dtypeq,
            device,
            rtol,
            atol,
        ):
            if not use_bias and activation != "none":
                return

            val_lo, val_hi = -1, 1
            valq_lo, valq_hi = -2, 2
            input = make_tensor(
                *batch_shape, m, k, low=val_lo, high=val_hi, dtype=dtype, device=device
            )
            weight = make_tensor(
                n, k, low=valq_lo, high=valq_hi, dtype=torch.int8, device=device
            )
            scale = make_tensor(
                (n,), low=val_lo, high=val_hi, dtype=input.dtype, device=device
            )
            bias = (
                make_tensor(
                    (n,), low=val_lo, high=val_hi, dtype=input.dtype, device=device
                )
                if use_bias
                else None
            )

            input_ref = input.reshape(-1, input.shape[-1])

            # First, test plain multiplication.
            weight_ref = weight.T.to(input.dtype) * scale.view(1, n)
            weightq = (
                pack_int4_to_int8(weight.T) if dtypeq == torch.quint4x2 else weight.T
            )
            output_ref = torch.mm(input_ref, weight_ref).reshape(*input.shape[:-1], n)
            output = torch.ops.aten._mixed_dtypes_linear(
                input,
                quantized_weight_reorder_for_mixed_dtypes_linear_cutlass(
                    weightq, dtypeq, transpose=False
                ),
                scale,
            )
            torch.testing.assert_close(output, output_ref, rtol=rtol, atol=atol)

            # Second, test the linear operator itself.
            weight_ref = weight.to(input.dtype) * scale.view(n, 1)
            weightq = pack_int4_to_int8(weight) if dtypeq == torch.quint4x2 else weight
            bias_ref = bias.view(1, n) if use_bias else None
            output_ref = torch.nn.functional.linear(
                input_ref, weight_ref, bias=bias_ref
            ).reshape(*input.shape[:-1], n)
            if activation == "relu":
                relu = torch.nn.ReLU()
                output_ref = relu(output_ref)
            elif activation == "silu":
                silu = torch.nn.SiLU()
                output_ref = silu(output_ref)
            output = torch.ops.aten._mixed_dtypes_linear(
                input,
                quantized_weight_reorder_for_mixed_dtypes_linear_cutlass(
                    weightq, dtypeq, transpose=True
                ),
                scale,
                bias=bias,
                activation=activation,
            )
            torch.testing.assert_close(output, output_ref, rtol=rtol, atol=atol)

        dtypeqs = [torch.int8, torch.quint4x2]
        batch_shapes = [[], [2], [2, 1]]
        shapes = [
            [8, 64, 64],
            [8, 64, 128],
            [8, 128, 64],
            [8, 128, 128],
            [8, 128, 192],
            [8, 128, 256],
            [8, 256, 128],
            [8, 256, 384],
            [8, 384, 256],
        ]
        activations = [None, "relu", "silu"]
        rtol, atol = 1e-3, 1e-3
        if dtype == torch.bfloat16:
            rtol, atol = 1e-2, 1e-3
        for dtypeq, batch_shape, (m, n, k), use_bias, activation in product(
            dtypeqs, batch_shapes, shapes, (False, True), activations
        ):
            run_test(
                batch_shape,
                m,
                n,
                k,
                use_bias,
                activation,
                dtype,
                dtypeq,
                device,
                rtol,
                atol,
            )


@unittest.skipIf(TEST_WITH_ROCM, "ROCm doesn't support CUTLASS")
@unittest.skipIf(IS_WINDOWS, "Windows doesn't support CUTLASS")
@unittest.skipIf(not _IS_SM8X, "mixed dtypes linear only supported on SM 8.x")
class TestMixedDtypesOpsCuda(TestCase):
    @dtypes(torch.float16, torch.bfloat16)
    def test_mixed_dtypes_ops_cutlass(self, dtype: torch.dtype, device: str = "cuda"):
        version = _get_torch_cuda_version()
        if version < (11, 8):
            self.skipTest("mixed dtypes operators compile only for CUDA 11.8+")

        def run_test(batch_shape, m, n, k, dtype, dtypeq, use_scale, use_input, device, rtol, atol):
            val_lo, val_hi = -1, 1
            valq_lo, valq_hi = (0, 2) if dtypeq == torch.uint8 else (-2, 2)
            mat1 = make_tensor(
                *batch_shape, m, k, low=val_lo, high=val_hi, dtype=dtype, device=device
            )
            mat2 = make_tensor(
                n, k, low=valq_lo, high=valq_hi, dtype=dtypeq, device=device
            ).t()  # Mixed dtypes ops work with column-major mat2 only.
            mat2_scale = (
                make_tensor(
                    (n,), low=val_lo, high=val_hi, dtype=mat1.dtype, device=device
                )
                if use_mat2_scale
                else torch.empty((0,), device=device)
            )
            input = (
                make_tensor(
                    (n,), low=val_lo, high=val_hi, dtype=mat1.dtype, device=device
                )
                if use_input
                else torch.empty((0,), device=device)
            )

            mat1_ref = mat1.reshape(-1, mat1.shape[-1])
            mat2_ref = mat2.to(mat1.dtype)
            if use_mat2_scale:
                mat2_ref *= mat2_scale

            if not use_input:
                output_ref = torch.mm(mat1_ref, mat2_ref).reshape(*mat1.shape[:-1], n)
                output = torch._mixed_dtypes_mm(mat1, mat2, mat2_scale)
            else:
                alpha, beta = 1.3, -0.7
                output_ref = (
                    torch.addmm(input, mat1_ref, mat2_ref, alpha=alpha, beta=beta)
                    .reshape(*mat1.shape[:-1], n)
                )
                output = torch._mixed_dtypes_addmm(
                    input, mat1, mat2, mat2_scale, alpha=alpha, beta=beta
                )
            torch.testing.assert_close(output, output_ref, rtol=rtol, atol=atol)

        dtypeqs = [torch.int8, torch.uint8]
        batch_shapes = [[], [2], [2, 1]]
        shapes = [
            [16, 16, 16],
            [16, 32, 16],
            [16, 16, 32],
            [16, 32, 32],
            [16, 64, 64],
            [16, 128, 64],
            [16, 64, 128],
            [16, 128, 128],
        ]
        rtol, atol = 1e-3, 1e-3
        if dtype == torch.bfloat16:
            rtol, atol = 1e-2, 1e-3
        for dtypeq, batch_shape, (m, n, k), use_mat2_scale, use_input in product(
                dtypeqs, batch_shapes, shapes, (False, True), (False, True)
        ):
            run_test(batch_shape, m, n, k, dtype, dtypeq, use_mat2_scale, use_input, device, rtol, atol)


instantiate_device_type_tests(TestMatmulCuda, globals(), except_for="cpu")
instantiate_device_type_tests(TestFP8MatmulCuda, globals(), except_for="cpu")
instantiate_device_type_tests(TestMixedDtypesLinearCuda, globals(), except_for="cpu")
instantiate_device_type_tests(TestMixedDtypesOpsCuda, globals(), except_for="cpu")

if __name__ == '__main__':
    TestCase._default_dtype_check_enabled = True
    run_tests()<|MERGE_RESOLUTION|>--- conflicted
+++ resolved
@@ -2,12 +2,9 @@
 
 import unittest
 from functools import partial
-<<<<<<< HEAD
 from itertools import product
-from typing import Optional
-=======
+
 from typing import Optional, Tuple
->>>>>>> 93df0864
 
 import torch
 
