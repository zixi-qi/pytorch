--- conflicted
+++ resolved
@@ -937,25 +937,16 @@
         _, code = run_and_get_code(f, q, k, v)
         # Check that buf1 (the attention output) is not allocated
         fc = FileCheck()
-<<<<<<< HEAD
-        fc.check("buf0 = empty_strided_cuda")
-        fc.check("buf3 = empty_strided_cuda")
-        fc.run(code[0])
-        fc = FileCheck()
-        fc.check_not("buf1 =")  # Kernel local buffer, not allocated
-        fc.check_not("buf2 =")  # Mutation-buffer, not allocated
-=======
         fc.check("buf0 = empty_strided_cuda((1, 1, 1)")  # SPARSE_KV_NUM_BLKS
         fc.check("buf1 = empty_strided_cuda((1, 1, 1, 1)")  # SPARSE_KV_IDX
         fc.check("buf4 = empty_strided_cuda")  # logsumexp
-        fc.check("buf5 = empty_strided_cuda")  # attention output
         fc.check("buf7 = empty_strided_cuda")  # cos(attention)
         fc.run(code[0])
         fc = FileCheck()
         fc.check_not("buf2 =")  # Dead buffer
         fc.check_not("buf3 =")  # Dead buffer
+        fc.check_not("buf5 =")  # Dead buffer, attention output
         fc.check_not("buf6 =")  # Mutation-buffer, not allocated
->>>>>>> 421f76e5
         fc.run(code[0])
         accessed_bytes = 1 * 8 * 1024 * 64 * torch.float32.itemsize
         num_accesses = 4  # q, k, v reads, one output.
