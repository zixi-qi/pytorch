# Owner(s): ["oncall: export"]
# flake8: noqa
import copy
import dataclasses
import io
import logging
import re
import unittest
import warnings
from contextlib import contextmanager
from dataclasses import dataclass
from re import escape
from typing import Dict, List

import torch
import torch._dynamo as torchdynamo
import torch.nn.functional as F

from functorch.experimental.control_flow import cond, map
from torch import Tensor
from torch._dynamo.test_case import TestCase
from torch._export.pass_base import _ExportPassBaseDeprecatedDoNotUse
from torch._export.utils import (
    get_buffer,
    get_param,
    is_buffer,
    is_param,
    register_dataclass_as_pytree_node,
)
from torch._subclasses import FakeTensorMode
from torch.export import Dim, dynamic_dim, export, unflatten
from torch.export._trace import (
    _export,
    _export_to_torch_ir,
    DEFAULT_EXPORT_DYNAMO_CONFIG,
)
from torch.export.graph_signature import InputKind
from torch.fx.experimental.proxy_tensor import make_fx
from torch.fx.experimental.symbolic_shapes import ShapeEnv
from torch.testing import FileCheck
from torch.testing._internal.common_cuda import PLATFORM_SUPPORTS_FLASH_ATTENTION
from torch.testing._internal.common_device_type import onlyCPU, onlyCUDA
from torch.testing._internal.common_utils import (
    find_library_location,
    IS_FBCODE,
    IS_MACOS,
    IS_SANDCASTLE,
    IS_WINDOWS,
    run_tests,
    TEST_TRANSFORMERS,
    TestCase as TorchTestCase,
)
from torch.utils._pytree import (
    LeafSpec,
    tree_flatten,
    tree_map,
    tree_unflatten,
    TreeSpec,
    treespec_dumps,
    treespec_loads,
)

try:
    from torchrec.sparse.jagged_tensor import KeyedJaggedTensor

    HAS_TORCHREC = True
except ImportError:
    HAS_TORCHREC = False

try:
    from . import testing
except ImportError:
    import testing
# The following import pattern matters as `test_export.export` is patched
# in other files (like test_export_nonstrict.py). `torch.export.export`
# will invalidate the patch.
from torch.export import export


torch.library.define("testlib::returns_tensor_symint", "(Tensor x) -> (Tensor, SymInt)")
torch.library.define(
    "testlib::foo",
    "(Tensor(a!) x, Tensor(b!) z) -> (Tensor, Tensor, Tensor)",
    tags=torch.Tag.pt2_compliant_tag,
)
torch.library.define(
    "testlib::foo_mutated",
    "(Tensor(a!) x) -> (Tensor, Tensor)",
    tags=torch.Tag.pt2_compliant_tag,
)
torch.library.define(
    "testlib::foo_functional",
    "(Tensor x) -> (Tensor)",
    tags=torch.Tag.pt2_compliant_tag,
)
torch.library.define(
    "testlib::foo_unbacked",
    "(Scalar x) -> (Tensor)",
    tags=torch.Tag.pt2_compliant_tag,
)


@torch.library.impl("testlib::returns_tensor_symint", "cpu")
@torch.library.impl_abstract("testlib::returns_tensor_symint")
def returns_tensor_symint_impl(x):
    return x, x.shape[0]


@torch.library.impl("testlib::foo", "cpu")
@torch._dynamo.disable
def foo_impl(x, z):
    x.add_(5)
    z.add_(5)
    return x, z, x + z


@torch.library.impl_abstract("testlib::foo")
def foo_abstract(x, z):
    return x, z, x + z


@torch.library.impl("testlib::foo_mutated", "CompositeImplicitAutograd")
def foo_mutated(x):
    a, b, c = torch.ops.testlib.foo(x, x.cos())
    return a, a.cos()


@torch.library.impl("testlib::foo_functional", "CompositeImplicitAutograd")
def foo_functional(x):
    a, b, c = torch.ops.testlib.foo(x.cos(), x.cos())
    return a.cos()


@torch.library.impl("testlib::foo_unbacked", "CompositeImplicitAutograd")
def foo_unbacked(x):
    if x > 2:
        return torch.ones(4, 4)
    if x < 6:
        return torch.ones(4, 4)
    return torch.ones(4, 4)


@dataclass
class Inp:
    x: Tensor
    y: List[Tensor]
    z: Dict[str, Tensor]


NON_STRICT_SUFFIX = "_non_strict"
RETRACEABILITY_SUFFIX = "_retraceability"
SERDES_SUFFIX = "_serdes"
PREDISPATCH_SUFFIX = "_pre_dispatch"


def is_non_strict_test(test_name):
    return test_name.endswith(NON_STRICT_SUFFIX)


def is_retracebility_test(test_name):
    return test_name.endswith(RETRACEABILITY_SUFFIX)


def is_serdes_test(test_name):
    return test_name.endswith(SERDES_SUFFIX)


@unittest.skipIf(not torchdynamo.is_dynamo_supported(), "dynamo isn't support")
class TestDynamismExpression(TestCase):
    def test_export_inline_constraints(self):
        class Module(torch.nn.Module):
            def forward(self, x):
                b = x.item()
                torch._check_is_size(b)
                return torch.full((b, 1), 1)

        f = Module()
        inp = (torch.tensor([3]),)
        ref = f(*inp)

        gm = export(f, inp)
        res = gm.module()(*inp)

        self.assertTrue(torchdynamo.utils.same(ref, res))

        gm = make_fx(f, tracing_mode="symbolic")(*inp)
        res = gm(*inp)
        self.assertTrue(torchdynamo.utils.same(ref, res))

    def test_export_constraints_error_not_in_range(self):
        class InvalidInputConflictWithInputConstraints(torch.nn.Module):
            def forward(self, x):
                return x + 1

        inp = torch.zeros([3])
        dim_x = torch.export.Dim("dim_x", min=6)
        with self.assertRaisesRegex(torch._dynamo.exc.UserError, "not in range"):
            torch.export.export(
                InvalidInputConflictWithInputConstraints(),
                (inp,),
                dynamic_shapes={"x": {0: dim_x}},
            )

    def test_export_slice_maxsize(self):
        class Slice(torch.nn.Module):
            def forward(self, *args):
                return torch.ops.aten.slice.Tensor(*args)

        inp = (torch.rand((10, 3, 224, 224)), 0, 0, 9223372036854775807)
        dynamic_shapes = (({0: Dim("dim")}, None, None, None),)
        torch.export.export(
            Slice(),
            inp,
            dynamic_shapes=dynamic_shapes,
        )

    def test_export_constraints_error(self):
        class ConflictingConstraints(torch.nn.Module):
            def forward(self, x):
                b = x.item()
                torch._check_is_size(b)
                torch._check(b >= 4)
                torch._check(b <= 5)
                return torch.full((b, 1), 1)

        inp = (torch.tensor([3]),)
        ep = export(ConflictingConstraints(), inp)

        with self.assertRaisesRegex(
            RuntimeError, r"Invalid value range for 3 between \[4, 5\]"
        ):
            ep.module()(torch.tensor([3]))

    def test_export_assume_static_by_default(self):
        class Module(torch.nn.Module):
            def forward(self, x: torch.Tensor):
                if x.shape[0] == 4:
                    return x + 1
                else:
                    return x

        branch_on_shape = Module()
        inp = (torch.rand(4, 5),)

        # Being able to export means shape is preserved as static
        export(branch_on_shape, inp)


@unittest.skipIf(IS_WINDOWS, "Windows isn't supported for this case")
@unittest.skipIf(not torchdynamo.is_dynamo_supported(), "dynamo isn't support")
class TestExport(TestCase):
    def _test_export_same_as_eager(self, f, args, kwargs=None):
        kwargs = kwargs or {}
        exported_program = export(f, args, kwargs)
        self.assertEqual(exported_program.module()(*args, **kwargs), f(*args, **kwargs))
        # this is not supported by .module()
        # reversed_kwargs = {key: kwargs[key] for key in reversed(kwargs)}
        # self.assertEqual(
        #     exported_program.module()(*args, **reversed_kwargs), f(*args, **reversed_kwargs)
        # )

    def test_basic(self):
        class Module(torch.nn.Module):
            def forward(self, x, y):
                return x[0] + y

        f = Module()
        inp = ([torch.ones(1, 3)], torch.ones(1, 3))
        self._test_export_same_as_eager(f, inp)

    def test_external_call_non_strict_real_tensor(self):
        class ExternalMethod:
            def add(self, x):
                return x + x

        class Basic(torch.nn.Module):
            def __init__(self):
                super().__init__()
                self.external_add = ExternalMethod().add

            def forward(self, x):
                return self.external_add(x)

        f = Basic()
        args = (torch.randn(1, 3),)
        ep = export(f, args, strict=False)
        self.assertEqual(ep.module()(*args), f(*args))

    def test_colon_parameter(self):
        class M(torch.nn.Module):
            def __init__(self):
                super().__init__()
                self.register_parameter("foo:bar", torch.nn.Parameter(torch.ones(3, 3)))

            def forward(self, x):
                return x + getattr(self, "foo:bar")

        ep = export(M(), (torch.randn(3, 3),))
        x = torch.randn(3, 3)
        self.assertEqual(ep.module()(x), M()(x))

    def test_conv_dynamic(self):
        # Simple module for demonstration
        class M(torch.nn.Module):
            def __init__(self) -> None:
                super().__init__()
                self.conv = torch.nn.Conv2d(
                    in_channels=3, out_channels=32, kernel_size=3, padding=1
                )
                self.relu = torch.nn.ReLU()
                self.maxpool = torch.nn.MaxPool2d(kernel_size=3)

            def forward(self, x: torch.Tensor, y: torch.Tensor) -> torch.Tensor:
                a = self.conv(x)
                a.add_(y)
                return self.maxpool(self.relu(a))

        example_args = (torch.randn(2, 3, 256, 256), torch.ones(2, 32, 256, 256))
        dynamic_shapes = {"x": {0: Dim("batch")}, "y": {0: Dim("batch")}}
        m = M()
        exported_program: torch.export.ExportedProgram = export(
            m, args=example_args, dynamic_shapes=dynamic_shapes
        )

        args = (torch.randn(17, 3, 256, 256), torch.ones(17, 32, 256, 256))
        self.assertEqual(exported_program.module()(*args), m(*args))
        args = (torch.randn(15, 3, 256, 256), torch.ones(15, 32, 256, 256))
        self.assertEqual(exported_program.module()(*args), m(*args))

        from torch._export import capture_pre_autograd_graph

        gm: torch.fx.GraphModule = capture_pre_autograd_graph(
            m, args=example_args, dynamic_shapes=dynamic_shapes
        )

        args = (torch.randn(17, 3, 256, 256), torch.ones(17, 32, 256, 256))
        self.assertEqual(gm(*args), m(*args))
        args = (torch.randn(15, 3, 256, 256), torch.ones(15, 32, 256, 256))
        self.assertEqual(gm(*args), m(*args))

    def test_basic_non_strict_real_tensor(self):
        class Basic(torch.nn.Module):
            def __init__(self):
                super().__init__()
                self.param = torch.nn.Parameter(torch.randn(1, 3))

            def forward(self, x, y):
                return x[0] + y - self.param

        f = Basic()
        args = ([torch.randn(1, 3)], torch.randn(1, 3))
        ep = export(f, args, strict=False)
        self.assertEqual(ep.module()(*args), f(*args))

    def test_basic_non_strict_fake_tensor(self):
        class Basic(torch.nn.Module):
            def __init__(self):
                super().__init__()
                self.param = torch.nn.Parameter(torch.randn(3, 2))

            def forward(self, x, y):
                return x[0] + y - self.param

        fake_mode = FakeTensorMode(shape_env=ShapeEnv(tracked_fakes=[]))
        f = Basic()
        with fake_mode:
            args = ([torch.empty(3, 2)], torch.empty(3, 2))
        ep = export(f, args, strict=False)
        inputs = ([torch.randn(3, 2)], torch.randn(3, 2))
        self.assertEqual(ep.module()(*inputs), f(*inputs))

    def test_non_strict_dynamic_shapes(self):
        class Foo(torch.nn.Module):
            def __init__(self):
                super().__init__()
                self.register_buffer("u", torch.ones(1))
                self.register_buffer("v", torch.ones(1))

            def forward(self, x, ys, zs, c):
                y = ys[0] + ys[1] + zs["a"] + zs["b"]
                self.v.add_(3)
                w = self.u - self.v
                if x.shape[0] < 3 and c.shape[0] != 4:
                    return x + w, x + y
                else:
                    return x - w, x - y

        foo = Foo()

        inp = (
            torch.ones(5),
            [torch.zeros(5), torch.ones(5)],
            {"a": torch.zeros(5), "b": torch.ones(5)},
            torch.ones(4),
        )
        dim = torch.export.Dim("dim", min=3)
        dynamic_shapes = (
            {0: dim},
            [{0: dim}, {0: dim}],
            {"a": {0: dim}, "b": {0: dim}},
            None,
        )

        ep_ns = torch.export.export(
            foo, inp, dynamic_shapes=dynamic_shapes, strict=False
        )

        bad_runtime_inp1 = (
            torch.ones(6),
            [torch.zeros(5), torch.ones(5)],
            {"a": torch.zeros(5), "b": torch.ones(5)},
            torch.ones(4),
        )
        with self.assertRaisesRegex(
            RuntimeError,
            escape(
                "Expected input at *args[1][0].shape[0] to be equal to 6, but got 5"
            ),
        ):
            ep_ns.module()(*bad_runtime_inp1)

        bad_runtime_inp2 = (
            torch.ones(5),
            [torch.zeros(5), torch.ones(5)],
            {"a": torch.zeros(5), "b": torch.ones(5)},
            torch.ones(6),
        )
        with self.assertRaisesRegex(
            RuntimeError,
            escape("Expected input at *args[3].shape[0] to be equal to 4, but got 6"),
        ):
            ep_ns.module()(*bad_runtime_inp2)

        good_runtime_inp = (
            torch.ones(7),
            [torch.zeros(7), torch.ones(7)],
            {"a": torch.zeros(7), "b": torch.ones(7)},
            torch.ones(4),
        )
        ep_ns.module()(*good_runtime_inp)

        bad_example_inp = (
            torch.ones(2),
            [torch.zeros(2), torch.ones(2)],
            {"a": torch.zeros(2), "b": torch.ones(2)},
            torch.ones(4),
        )
        with self.assertRaisesRegex(
            torch.fx.experimental.symbolic_shapes.ConstraintViolationError,
            "2 not in range.*3,",
        ):
            ep_ns = torch.export.export(
                foo, bad_example_inp, dynamic_shapes=dynamic_shapes, strict=False
            )

    def test_non_strict_dynamic_shapes_suggested_fixes(self):
        class Foo(torch.nn.Module):
            def forward(self, x, c):
                if x.shape[0] <= 6:
                    return x + 1, c + 2
                else:
                    return x - 1, c - 2

        foo = Foo()

        bad_example_inp = (
            torch.ones(5),
            torch.ones(4),
        )
        dim = torch.export.Dim("dim", min=3)
        dynamic_shapes = (
            {0: dim},
            None,
        )

        with self.assertRaisesRegex(
            torch._dynamo.exc.UserError,
            "Constraints violated \\(dim\\)!(.*\n)*.*"
            "Not all values of dim.*satisfy the generated guard(.*\n)*.*"
            "Suggested fixes:(.*\n)*.*"
            "dim = Dim\\('dim', min=3, max=6\\)",
        ):
            torch.export.export(
                foo, bad_example_inp, dynamic_shapes=dynamic_shapes, strict=False
            )

    def test_state_tensors(self):
        class M(torch.nn.Module):  # simple with register buffer
            def __init__(self):
                super().__init__()
                self.register_buffer("buf", torch.ones(2, 3), persistent=False)

            def forward(self, x):
                # x = 2
                y = self.buf
                # y = 1
                w1 = self.buf + 3
                w2 = self.buf + 4
                w3 = self.buf + 5
                self.buf = w1
                z = self.buf
                self.buf = w3
                # z = 4
                return x + y + z + w2

        ep = torch.export.export(M(), (torch.randn(2, 3),), strict=False)
        self.assertEqual(ep.graph_signature.buffers_to_mutate, {"add_2": "buf"})
        self.assertTrue(
            torch.allclose(ep.module()(torch.ones(2, 3) + 1), torch.ones(2, 3) * 12)
        )

        class M(torch.nn.Module):  # simple without register buffer
            def __init__(self):
                super().__init__()
                self.buf = torch.ones(2, 3)

            def forward(self, x):
                # x = 2
                y = self.buf
                # y = 1
                self.buf = self.buf + 3
                z = self.buf
                # z = 3
                return x + y + z

        with self.assertRaisesRegex(
            ValueError,
            "The tensor attribute self.buf was assigned during export",
        ):
            torch.export.export(M(), (torch.randn(2, 3),), strict=False)

        class M(torch.nn.Module):  # complex with register buffer
            def __init__(self):
                super().__init__()
                tensors = [torch.ones(2, 3), torch.ones(2, 3)]
                for i, tensor in enumerate(tensors):
                    self.register_buffer(f"buf_{i}", tensor, persistent=False)

            def get_tensor(self, i):
                return getattr(self, f"buf_{i}")

            def set_tensor(self, i, val):
                setattr(self, f"buf_{i}", val)

            def forward(self, x):
                # x = 2
                y = self.get_tensor(0) + self.get_tensor(1)
                # y = 1 + 1
                self.set_tensor(0, torch.ones(2, 3) + 2)
                self.set_tensor(1, torch.ones(2, 3) + 2)
                z = self.get_tensor(0) + self.get_tensor(1)
                # z = 3 + 3
                return x + y + z

        ep = torch.export.export(M(), (torch.randn(2, 3),), strict=False)
        self.assertEqual(
            ep.graph_signature.buffers_to_mutate, {"add_1": "buf_0", "add_2": "buf_1"}
        )
        self.assertTrue(
            torch.allclose(ep.module()(torch.ones(2, 3) + 1), torch.ones(2, 3) * 10)
        )

        class M(torch.nn.Module):  # complex without register buffer
            def __init__(self):
                super().__init__()
                self.tensors = [torch.ones(2, 3), torch.ones(2, 3)]

            def get_tensor(self, i):
                return self.tensors[i]

            def set_tensor(self, i, val):
                self.tensors[i] = val

            def forward(self, x):
                # x = 2
                y = self.get_tensor(0) + self.get_tensor(1)
                # y = 1 + 1
                self.set_tensor(0, torch.ones(2, 3) + 2)
                self.set_tensor(1, torch.ones(2, 3) + 2)
                z = self.get_tensor(0) + self.get_tensor(1)
                # z = 3 + 3
                return x + y + z

        with self.assertRaisesRegex(
            ValueError,
            "The tensor attributes self.tensors\\[0\\], self.tensors\\[1\\] were assigned during export",
        ):
            torch.export.export(M(), (torch.randn(2, 3),), strict=False)

    def test_state_primitives(self):
        class M(torch.nn.Module):
            def __init__(self):
                super().__init__()
                self.x = 1
                self.y = {"k": 2}
                self.z = (3,)

            def forward(self, x):
                self.x = self.x + 4
                self.y["k"] = self.y["k"] + 5
                self.z = (self.z[0] + 6,)
                return x + self.x + self.y["k"] + self.z[0]

        ep = export(M(), (torch.randn(2, 3),))
        self.assertTrue(
            torch.allclose(ep.module()(torch.zeros(2, 3)), torch.ones(2, 3) * 21)
        )

    # Predispatch has different expected results
    def test_torch_fn(self):
        class M1(torch.nn.Module):
            def __init__(self):
                super().__init__()
                self.linear = torch.nn.Linear(3, 3)
                self.relu = torch.nn.ReLU()

            def forward(self, x):
                x = self.linear(x)
                x = self.linear(x)
                x = self.relu(x)
                x = x + x
                return x

        ep1 = export(M1(), (torch.randn(3, 3),)).run_decompositions()
        expected_result = [
            ("linear_1", "builtin_function_or_method.linear"),
            ("linear_1", "builtin_function_or_method.linear"),
            ("linear_2", "builtin_function_or_method.linear"),
            ("linear_2", "builtin_function_or_method.linear"),
            ("relu_1", "function.relu"),
            ("add_1", "method_descriptor.add"),
        ]
        actual_result = []
        for i, node in enumerate(ep1.graph.nodes):
            if node.op == "call_function":
                actual_result.append(node.meta.get("torch_fn"))
        self.assertEqual(actual_result, expected_result)

        class M2(torch.nn.Module):
            def __init__(self):
                super().__init__()

            def forward(self, x, weight, bias):
                x = torch.nn.functional.linear(x, weight, bias)
                x = torch.nn.functional.relu(x)
                x = torch.add(x, x)
                return x

        ep2 = export(
            M2(), (torch.randn(3, 3), torch.randn(3, 3), torch.randn(3))
        ).run_decompositions()
        expected_result = [
            ("linear_1", "builtin_function_or_method.linear"),
            ("linear_1", "builtin_function_or_method.linear"),
            ("relu_1", "function.relu"),
            ("add_1", "builtin_function_or_method.add"),
        ]
        actual_result = []
        for i, node in enumerate(ep2.graph.nodes):
            if node.op == "call_function":
                actual_result.append(node.meta.get("torch_fn"))
        self.assertEqual(actual_result, expected_result)

    # TODO(yidi)
    # Expected failure for test cases that calls run_decomposition().
    # The top-level cond node has pre-existing metadata,
    # which overrides the metadata for operators in subgraph due to interpreter.run(),
    # where cond is a single node in the interpreter.run(). And we preserve metadata
    # by copying current node's metadata for all nodes created during interpreting.
    @testing.expectedFailurePreDispatchRunDecomp
    @testing.expectedFailureRetraceability
    def test_export_cond_preserve_torch_fn_for_subgraphs(self):
        class MySubModule(torch.nn.Module):
            def foo(self, x):
                return x.cos()

            def forward(self, x):
                return self.foo(x)

        class CondBranchClassMethod(torch.nn.Module):
            def __init__(self):
                super().__init__()
                self.subm = MySubModule()

            def bar(self, x):
                return x.sin()

            def forward(self, x):
                return cond(x.shape[0] <= 2, self.subm.forward, self.bar, [x])

        example_inputs = (torch.randn(1, 3, 3, 3),)
        m = CondBranchClassMethod()
        m.eval()
        gm = export(m, example_inputs).module()

        actual_torch_fns = []
        for mod in gm.modules():
            for node in mod.graph.nodes:
                if node.name in {"sin", "cos"}:
                    torch_fn = node.meta.get("torch_fn")
                    print(torch_fn)
                    actual_torch_fns.append(torch_fn)
        exp_torch_fns = [
            ("cos_1", "method_descriptor.cos"),
            ("sin_1", "method_descriptor.sin"),
        ]
        self.assertEqual(actual_torch_fns, exp_torch_fns)

    def test_derived_dim_basic(self):
        class Foo(torch.nn.Module):
            def forward(self, x, y):
                return x + y[1:]

        foo = Foo()

        x, y = torch.randn(5), torch.randn(6)
        dimx = torch.export.Dim("dimx", min=3, max=6)

        dimy = torch.export.Dim("dimy", min=4, max=7)  # doesn't work
        with self.assertRaisesRegex(
            torch._dynamo.exc.UserError,
            (
                "Constraints violated \\(dimy\\)!(.*\n)*.*"
                "The values of dimy.*must always be related to the values of dimx.*by.*(.*\n)*.*"
                "Suggested fixes:(.*\n)*.*"
                "dimy = dimx \\+ 1"
            ),
        ):
            export(
                foo,
                (x, y),
                dynamic_shapes=({0: dimx}, {0: dimy}),
            )

        dimy = dimx * 2  # doesn't work
        with self.assertRaisesRegex(
            torch._dynamo.exc.UserError,
            "Expected input.*size.* to be equal to 2\\*dimx, where dimx = 5, but got 6",
        ):
            export(
                foo,
                (x, y),
                dynamic_shapes=({0: dimx}, {0: dimy}),
            )

        dimy = dimx + 1  # works
        ep = export(
            foo,
            (x, y),
            dynamic_shapes=({0: dimx}, {0: dimy}),
        )
        with self.assertRaisesRegex(
            RuntimeError,
            "Expected input.*shape.*to be equal to 5, but got 6",
        ):
            ep.module()(torch.randn(4), torch.randn(6))

        self.assertEqual(ep.module()(torch.randn(4), torch.randn(5)).size()[0], 4)

    def test_derived_dim_nested(self):
        class Foo(torch.nn.Module):
            def forward(self, x, y):
                return x + y[1::2]

        foo = Foo()

        x, y = torch.randn(5), torch.randn(11)
        dimx = torch.export.Dim("dimx", min=3, max=6)
        dimy = dimx * 2 + 1  # works
        ep = export(
            foo,
            (x, y),
            dynamic_shapes=({0: dimx}, {0: dimy}),
        )
        self.assertEqual(ep.module()(torch.randn(4), torch.randn(9)).size()[0], 4)

        class Foo(torch.nn.Module):
            def forward(self, z, y):
                return z[1:] + y[1::2]

        foo = Foo()

        z, y = torch.randn(6), torch.randn(11)

        dimz = dimx
        dimy = dimx * 2 - 1  # works
        ep = export(
            foo,
            (z, y),
            dynamic_shapes=({0: dimz}, {0: dimy}),
        )
        self.assertEqual(ep.module()(torch.randn(5), torch.randn(9)).size()[0], 4)

        dimz = dimx + 1
        dimy = dimx * 2 - 1  # doesn't work

        with self.assertRaisesRegex(
            torch._dynamo.exc.UserError,
            "Expected input.*size.*to be equal to 2\\*dimx - 1, where dimx = 5, but got 11",
        ):
            export(
                foo,
                (z, y),
                dynamic_shapes=({0: dimz}, {0: dimy}),
            )

        dimy = dimx * 2 + 1  # works
        ep = export(
            foo,
            (z, y),
            dynamic_shapes=({0: dimz}, {0: dimy}),
        )
        with self.assertRaisesRegex(
            RuntimeError, "Expected input.*shape.*to be <= 7, but got 8"
        ):
            ep.module()(torch.randn(8), torch.randn(15))
        with self.assertRaisesRegex(
            RuntimeError,
            "Expected input.*shape.*to be equal to 9, but got 8",
        ):
            ep.module()(torch.randn(5), torch.randn(8))

        self.assertEqual(ep.module()(torch.randn(5), torch.randn(9)).size()[0], 4)

    def test_derived_dim_integer(self):
        class Foo(torch.nn.Module):
            def forward(self, w):
                if w.shape[0] % 2 == 0:
                    return w[::2]
                else:
                    return w[1:-1:2]

        foo = Foo()

        w = torch.randn(10)
        dimx = torch.export.Dim("dimx", min=3, max=6)
        dimw = dimx * 2 + 1  # doesn't work
        with self.assertRaisesRegex(
            torch._dynamo.exc.UserError,
            "Expected shape.*= 10 of input Tensor to be "
            "of the form 2\\*dimx \\+ 1, where dimx is an integer",
        ):
            export(
                foo,
                (w,),
                dynamic_shapes=({0: dimw},),
            )

        dimw = dimx * 2  # works
        ep = export(
            foo,
            (w,),
            dynamic_shapes=({0: dimw},),
        )
        with self.assertRaisesRegex(
            RuntimeError,
            "Expected input.*shape.*= 9 to be "
            "of the form 2\\*s1, where s1 is an integer",
        ):
            ep.module()(torch.randn(9))

        self.assertEqual(ep.module()(torch.randn(8)).size()[0], 4)
        with self.assertRaisesRegex(
            RuntimeError,
            "Expected input.*shape.*to be <= 12, but got 14",
        ):
            ep.module()(torch.randn(14))

    def test_derived_dim_repeat_derived(self):
        class Foo(torch.nn.Module):
            def forward(self, u, v):
                return u[::2] + v[::2]

        foo = Foo()

        u, v = torch.randn(10), torch.randn(10)
        dimx = torch.export.Dim("dimx", min=3, max=6)
        dimw = dimx * 2  # works
        ep = export(
            foo,
            (u, v),
            dynamic_shapes=({0: dimw}, {0: dimw}),
        )
        self.assertEqual(ep.module()(torch.randn(8), torch.randn(8)).size()[0], 4)

    def test_derived_dim_out_of_order(self):
        dimy = torch.export.Dim("dimy", min=5, max=7)
        dimx = dimy - 1  # out of order, effectively dimy = dimx + 1
        dimz = dimy + 1  # out of order, effectively dimz = dimx + 2

        class Foo(torch.nn.Module):
            def forward(self, x, y, z):
                return x + y[1:] + z[2:]

        foo = Foo()

        u, v, w = torch.randn(5), torch.randn(6), torch.randn(7)
        ep = export(
            foo,
            (u, v, w),
            dynamic_shapes=({0: dimx}, {0: dimy}, {0: dimz}),
        )
        with self.assertRaisesRegex(
            RuntimeError,
            "Expected input.*shape.*to be equal to 8, but got 5",
        ):
            ep.module()(torch.randn(6), torch.randn(7), torch.randn(5))

        self.assertEqual(
            ep.module()(torch.randn(6), torch.randn(7), torch.randn(8)).size()[0], 6
        )

    def test_derived_dim_out_of_order_repeat_derived(self):
        dimy = torch.export.Dim("dimy", min=5, max=7)
        dimx = dimy - 1  # out of order, effectively dimy = dimx + 1
        dimz = dimy + 1  # out of order, effectively dimz = dimx + 2
        dimx1 = dimx
        dimx2 = dimz - 2  # works, effectively = dimx

        class Foo(torch.nn.Module):
            def forward(self, x, y, z, x1, x2):
                return x + y[1:] + z[2:] + x1 + x2

        foo = Foo()

        u, v, w, u1, u2 = (
            torch.randn(5),
            torch.randn(6),
            torch.randn(7),
            torch.randn(5),
            torch.randn(5),
        )
        ep = export(
            foo,
            (u, v, w, u1, u2),
            dynamic_shapes=({0: dimx}, {0: dimy}, {0: dimz}, {0: dimx1}, {0: dimx2}),
        )
        with self.assertRaisesRegex(
            RuntimeError,
            "Expected input.*shape.*to be equal to 6, but got 5",
        ):
            ep.module()(
                torch.randn(6),
                torch.randn(7),
                torch.randn(8),
                torch.randn(6),
                torch.randn(5),
            )

        self.assertEqual(
            ep.module()(
                torch.randn(6),
                torch.randn(7),
                torch.randn(8),
                torch.randn(6),
                torch.randn(6),
            ).size()[0],
            6,
        )

        ep = export(
            foo,
            (u, v, w, u, u),  # reused inputs
            dynamic_shapes=({0: dimx}, {0: dimy}, {0: dimz}, {0: dimx1}, {0: dimx2}),
        )
        with self.assertRaisesRegex(
            RuntimeError,
            "Expected input.*shape.*to be equal to 6, but got 5",
        ):
            ep.module()(
                torch.randn(6),
                torch.randn(7),
                torch.randn(8),
                torch.randn(6),
                torch.randn(5),
            )

        self.assertEqual(
            ep.module()(
                torch.randn(6),
                torch.randn(7),
                torch.randn(8),
                torch.randn(6),
                torch.randn(6),
            ).size()[0],
            6,
        )

    def test_specialize_derived_dim_roots(self):
        # dim & derived dim both specialize
        class Foo(torch.nn.Module):
            def forward(self, x, y):
                return x.reshape([-1]) + y

        dy = Dim("dy", min=6)
        x, y = torch.randn(6, 2), torch.randn(12)
        dynamic_shapes = {
            "x": (dy - 6, 2),
            "y": (dy,),
        }
        try:
            export(Foo(), (x, y), dynamic_shapes=dynamic_shapes)
            raise Exception(
                "export() call should have failed with dynamic shapes error."
            )
        except torch._dynamo.exc.UserError as exc:
            expected_error_msg = (
                "Specializations unexpectedly required \(dy\)!(.*\n)*.*"
                ".*dy - 6.*must be specialized to 6 because the guards generated for it are too complex(.*\n)*.*"
                "Suggested fixes(.*\n)*.*"
                ".*dy = 12(.*\n)*.*"
            )
            self.assertTrue(re.search(expected_error_msg, exc.args[0]) is not None)
            self.assertTrue(
                "dy - 6 = 6" not in exc.args[0]
            )  # don't suggest fix for non-root dim

    def test_derived_dim_out_of_order_simplified(self):
        _dimz = torch.export.Dim("_dimz", min=6, max=8)
        dimy = _dimz - 1
        dimx = dimy - 1
        dimz = torch.export.Dim("dimz", min=6, max=8)  # doesn't work, should be = _dimz

        class Foo(torch.nn.Module):
            def forward(self, x, y, z):
                return x + y[1:] + z[2:]

        foo = Foo()
        u, v, w = torch.randn(5), torch.randn(6), torch.randn(7)
        try:
            export(
                foo,
                (u, v, w),
                dynamic_shapes=({0: dimx}, {0: dimy}, {0: dimz}),
            )
        except torch._dynamo.exc.UserError as exc:
            expected_error_msg = (
                "Constraints violated \(dimz\)!(.*\n)*.*"
                "The values of dimz.*must always be related to the values of _dimz - 2.*by.*(.*\n)*.*"
                "Suggested fixes:(.*\n)*.*"
                "dimz = _dimz"
            )
            self.assertTrue(re.search(expected_error_msg, exc.args[0]) is not None)
            # don't suggest fix for non-root dims, and no need to update root here
            self.assertTrue("_dimz - 2 = Dim(" not in exc.args[0])
            self.assertTrue("_dimz - 1 = _dimz - 1" not in exc.args[0])
            self.assertTrue("_dimz = Dim(" not in exc.args[0])

        dimz = dimx + 2  # works, effectively = _dimz
        ep = export(
            foo,
            (u, v, w),
            dynamic_shapes=({0: dimx}, {0: dimy}, {0: dimz}),
        )
        with self.assertRaisesRegex(
            RuntimeError,
            "Expected input.*shape.*to be equal to 8, but got 5",
        ):
            ep.module()(torch.randn(6), torch.randn(7), torch.randn(5))

        self.assertEqual(
            ep.module()(torch.randn(6), torch.randn(7), torch.randn(8)).size()[0], 6
        )

    def test_derived_dim_out_of_order_simplified_repeat_non_derived(self):
        class Foo(torch.nn.Module):
            def forward(self, x, y, y1, z):
                return x + y[1:] + y1[1:] + z[2:]

        foo = Foo()

        u, v, v1, w = torch.randn(5), torch.randn(6), torch.randn(6), torch.randn(7)
        _dimz = torch.export.Dim("_dimz", min=6, max=8)
        dimy = _dimz - 1
        dimx = dimy - 1
        dimz = dimx + 2  # works, effectively = _dimz
        ep = export(
            foo,
            (u, v, v1, w),
            dynamic_shapes=({0: dimx}, {0: dimy}, {0: dimy}, {0: dimz}),
        )
        with self.assertRaisesRegex(
            RuntimeError,
            "Expected input.*shape.*to be equal to 7, but got 5",
        ):
            ep.module()(
                torch.randn(6),
                torch.randn(7),
                torch.randn(5),
                torch.randn(8),
            )

        self.assertEqual(
            ep.module()(
                torch.randn(6),
                torch.randn(7),
                torch.randn(7),
                torch.randn(8),
            ).size()[0],
            6,
        )

    def test_static_dim_constraints(self):
        class Foo(torch.nn.Module):
            def __init__(self):
                super().__init__()
                self.l = torch.nn.Linear(6, 4)

            def forward(self, x, y, z):
                x0 = self.l(x) + y[1:]
                return x0, z * 2.0

        foo = Foo()
        inputs = (torch.randn(4, 6), torch.randn(5, 4), torch.randn(3, 3))
        dx = Dim("dx", min=3, max=6)
        dy = dx + 1
        dz = Dim("dz", min=3, max=6)

        # all of these should be fine
        for dynamic_shapes in [
            ({0: dx, 1: 6}, {0: dy, 1: 4}, {0: dz, 1: 3}),
            ((dx, None), (dy, 4), (dz, 3)),
            ((None, 6), (5, None), (None, None)),
            ((4, 6), {0: None, 1: 4}, {0: None, 1: 3}),
        ]:
            ep = export(foo, inputs, dynamic_shapes=dynamic_shapes)
            self.assertEqual(foo(*inputs), ep.module()(*inputs))

        # check range_constraints - static dims shouldn't be present
        ep = export(foo, inputs, dynamic_shapes=((dx, None), (dy, 4), (dz, 3)))
        self.assertEqual(len(ep.range_constraints), 3)
        for vr in ep.range_constraints.values():
            self.assertTrue(vr.lower < vr.upper)

        # check raised errors
        with self.assertRaisesRegex(
            (
                torch.fx.experimental.symbolic_shapes.ConstraintViolationError,
                torch._dynamo.exc.UserError,
            ),
            "Static shape constraint of 5 does not match input size of 4, for .*",
        ):
            _ = export(foo, inputs, dynamic_shapes=((5, None), None, None))
        with self.assertRaisesRegex(
            (
                torch.fx.experimental.symbolic_shapes.ConstraintViolationError,
                torch._dynamo.exc.UserError,
            ),
            "Static shape constraint of 9 does not match input size of 6, for .*",
        ):
            _ = export(foo, inputs, dynamic_shapes=((dx, 9), (dy, 4), (3, 3)))

    def test_dim_1_2(self):
        class Foo(torch.nn.Module):
            def forward(self, x):
                return x * 2

        dx = Dim("dx", min=1, max=2)
        ep = export(Foo(), (torch.randn(2, 2),), dynamic_shapes=({0: dx, 1: None},))
        ep.module()(torch.randn(1, 2))
        ep.module()(torch.randn(2, 2))
        with self.assertRaisesRegex(
            RuntimeError, "Expected input at .* to be <= 2, but got 3"
        ):
            ep.module()(torch.randn(3, 2))
        vr = list(ep.range_constraints.values())[0]
        self.assertEqual(vr.lower, 1)
        self.assertEqual(vr.upper, 2)

    def test_derived_dim_1_2(self):
        class Bar(torch.nn.Module):
            def forward(self, x, y):
                return x + y[1:]

        dx = Dim("dx", min=1, max=2)
        ep = export(
            Bar(),
            (torch.randn(2, 2), torch.randn(3, 2)),
            dynamic_shapes=({0: dx, 1: None}, {0: dx + 1, 1: None}),
        )
        ep.module()(torch.randn(1, 2), torch.randn(2, 2))
        range_lower_bounds = sorted(vr.lower for vr in ep.range_constraints.values())
        range_upper_bounds = sorted(vr.upper for vr in ep.range_constraints.values())
        self.assertEqual(range_lower_bounds, [1, 2])
        self.assertEqual(range_upper_bounds, [2, 3])

    def test_dynamic_shapes_builder_basic(self):
        class M(torch.nn.Module):
            def forward(self, x, y, z):
                return x + y[0] + z["k"]

        m = M()

        x = torch.randn(4)
        y = [torch.randn(4)]
        z = {"k": torch.randn(4)}
        args = (x, y, z)

        shapes_collection = torch.export.ShapesCollection()
        dim = torch.export.Dim("dim", max=10)
        shapes_collection[x] = (dim,)
        shapes_collection[y[0]] = (dim,)
        shapes_collection[z["k"]] = (dim,)

        ep = export(m, args, dynamic_shapes=shapes_collection)
        sym = next(iter(ep.range_constraints.keys()))
        for node in ep.graph.nodes:
            if node.op == "placeholder":
                self.assertEqual(str(tuple(node.meta["val"].shape)), f"({sym},)")

    def test_dynamic_shapes_builder_kwargs(self):
        class M(torch.nn.Module):
            def forward(self, x, y, z):
                return x + y[0] + z["k"]

        m = M()

        x = torch.randn(4)
        y = [torch.randn(4)]
        z = {"k": torch.randn(4)}
        args = (x,)
        kwargs = {"z": z, "y": y}

        shapes_collection = torch.export.ShapesCollection()
        dim = torch.export.Dim("dim", max=10)
        shapes_collection[x] = (dim,)
        shapes_collection[y[0]] = (dim,)
        shapes_collection[z["k"]] = (dim,)

        ep = export(m, args, kwargs=kwargs, dynamic_shapes=shapes_collection)
        sym = next(iter(ep.range_constraints.keys()))
        for node in ep.graph.nodes:
            if node.op == "placeholder":
                self.assertEqual(str(tuple(node.meta["val"].shape)), f"({sym},)")

    # retracing doesn't seem to like dataclass registration,
    # raising a dynamo error in fx_pytree.tree_flatten_spec
    @testing.expectedFailureRetraceability
    def test_dynamic_shapes_builder_pytree(self):
        torch.export.register_dataclass(
            Inp,
            serialized_type_name="test_dynamic_shapes_builder_pytree.Inp",
        )

        class M(torch.nn.Module):
            def forward(self, inp: Inp):
                return inp.x + inp.y[0] + inp.z["k"]

        m = M()
        x = torch.randn(4)
        y = [torch.randn(4)]
        z = {"k": torch.randn(4)}
        args = (Inp(x, y, z),)

        shapes_collection = torch.export.ShapesCollection()
        dim = torch.export.Dim("dim", max=10)
        shapes_collection[x] = (dim,)
        shapes_collection[y[0]] = (dim,)
        shapes_collection[z["k"]] = (dim,)

        ep = export(m, args, dynamic_shapes=shapes_collection.dynamic_shapes(m, args))
        sym = next(iter(ep.range_constraints.keys()))
        for node in ep.graph.nodes:
            if node.op == "placeholder":
                self.assertEqual(str(tuple(node.meta["val"].shape)), f"({sym},)")

    def test_torch_check_eq_commutativity(self):
        class M1(torch.nn.Module):
            def forward(self, x1, x2, x3, y):
                z1 = x1.item()
                z2 = x2.item()
                z3 = x3.item()
                # instead of: torch._check((z2 + z3) == z1)
                torch._check(z1 == (z2 + z3))
                if z2 + z3 == z1:
                    return y * 2
                else:
                    return y + 3

        export(
            M1(),
            (torch.tensor(6), torch.tensor(3), torch.tensor(3), torch.randn(1)),
        )

        class M2(torch.nn.Module):
            def forward(self, x1, x2, x3, y):
                z1 = x1.item()
                z2 = x2.item()
                z3 = x3.item()
                # instead of: torch._check((z2 + z3) != z1)
                torch._check(z1 != (z2 + z3))
                if z2 + z3 == z1:
                    return y * 2
                else:
                    return y + 3

        export(
            M2(),
            (torch.tensor(6), torch.tensor(6), torch.tensor(6), torch.randn(1)),
        )

    def test_raise_user_error_when_guard_on_data_dependent_operation(self):
        class M(torch.nn.Module):
            def forward(self, x):
                y = x.nonzero()
                z = y.shape[0]
                if z > 2:
                    return x.cos()
                else:
                    return x.sin()

        with self.assertRaisesRegex(
            (
                torchdynamo.exc.UserError,
                torch.fx.experimental.symbolic_shapes.GuardOnDataDependentSymNode,
            ),
            "Could not guard on data-dependent expression",
        ):
            _ = export(M(), (torch.tensor([2, 3, 5]),))

    def test_if_functional(self):
        class Module(torch.nn.Module):
            def forward(self, x):
                z = x + 4
                z.add_(4)
                y = z.view(x.shape)
                return x.cos() + y.cos()

        foo = Module()
        gm = export(foo, (torch.tensor([2, 3, 5]),))

        view_count = 0
        for node in gm.graph.nodes:
            if node.op == "call_function" and node.target == torch.ops.aten.add_.Tensor:
                # No more inplace mutation
                self.assertNotEqual(
                    node.target,
                    torch.ops.aten.add_.Tensor,
                    "There shouldn't be any inplace mutation node in the graph.",
                )
            if (
                node.op == "call_function"
                and node.target == torch.ops.aten.view.default
            ):
                view_count += 1

        # There should be nonzero view nodes in the graph
        self.assertTrue(view_count > 0)

    def test_export_mod_constraints(self):
        class BasicDynamiShapeModel(torch.nn.Module):
            def forward(self, x: torch.Tensor) -> torch.Tensor:
                return x.view(x.shape[0] - 1, -1)

        m = BasicDynamiShapeModel()
        a = torch.randn(3, 4)
        dim0_x = torch.export.Dim("dim0_x", min=3)
        dim1_x = torch.export.Dim("dim1_x", max=8000)
        dynamic_shapes = {"x": (dim0_x, dim1_x)}
        with self.assertRaisesRegex(
            torch._dynamo.exc.UserError,
            (
                "Specializations unexpectedly required"
                ".*\n.*\\[0\\] must be specialized to 3.*guards.*too complex(.*\n)*.*"
                "Suggested fixes:(.*\n)*.*"
                "dim0_x = 3(.*\n)*.*"
                "dim1_x = 2\\*_dim1_x"
            ),
        ):
            torch.export.export(m, (a,), dynamic_shapes=dynamic_shapes)
        dim0_x = None
        dim1_x = 2 * torch.export.Dim("_dim1_x", max=4000)
        dynamic_shapes = {"x": (dim0_x, dim1_x)}
        em = torch.export.export(m, (a,), dynamic_shapes=dynamic_shapes)
        x = torch.randn(3, 5)
        with self.assertRaisesRegex(
            RuntimeError,
            "Expected.*shape\\[1\\] = 5 to be of the form 2\\*s1, where s1 is an integer",
        ):
            em.module()(x)

    def test_not_correct_dim(self):
        def f(x):
            return x.cos()

        def g(x):
            return x + 4

        inp_for_f = torch.tensor(5)
        with self.assertRaisesRegex(
            torchdynamo.exc.UserError, "Cannot mark 0-dimension tensors to be dynamic"
        ):
            constraints = [dynamic_dim(inp_for_f, 0)]

        inp_for_f_mul_dim = torch.ones(5, 5)
        with self.assertRaisesRegex(
            torchdynamo.exc.UserError,
            "Expected the dimension passed to dynamic_dim to be in the range \\[0:1\\]",
        ):
            constraints = [dynamic_dim(inp_for_f_mul_dim, 2)]

        inp_for_g = 4
        with self.assertRaisesRegex(
            torchdynamo.exc.UserError, "Expected tensor as input to dynamic_dim"
        ):
            constraints = [dynamic_dim(inp_for_g, 0)]

    @testing.expectedFailureRetraceability  # T183144629
    def test_map(self):
        class Module(torch.nn.Module):
            def forward(self, xs, y, z):
                def body(x, y, z):
                    return x + y + z

                return map(body, xs, y, z)

        list_tensor_map = Module()
        inps = (torch.ones(6, 4), torch.tensor(5), torch.tensor(4))
        self._test_export_same_as_eager(list_tensor_map, inps)

    @unittest.expectedFailure
    def test_crop_like(self):
        # https://fb.workplace.com/groups/1405155842844877/posts/8195050017188725/

        # Minimal crop code copied from https://github.com/pytorch/vision/blob/main/torchvision/transforms/v2/functional
        class CropLike(torch.nn.Module):
            def forward(self, image, crop_height, crop_width):
                c, image_height, image_width = image.shape
                crop_top = int(round((image_height - crop_height) / 2.0))
                crop_left = int(round((image_width - crop_width) / 2.0))
                return image[
                    ...,
                    crop_top : crop_top + crop_height,
                    crop_left : crop_left + crop_width,
                ]

        crop = CropLike()
        imagew = Dim("width")
        imageh = Dim("height")
        dynamic_dims = {
            "image": {0: None, 1: imageh, 2: imagew},
            "crop_height": None,
            "crop_width": None,
        }
        args = (torch.rand(3, 512, 512), 150, 150)
        ecrop = export(crop, args=args, dynamic_shapes=dynamic_dims)

        args = (torch.rand(3, 700, 700), 150, 150)
        self.assertEqual(ecrop.module()(*args), ecrop(*args))

    def test_export_func_with_kwargs(self):
        class Module(torch.nn.Module):
            def forward(self, arg1, arg2, kw1, kw2):
                return arg1 + arg2, kw1 + kw2

        kw_func = Module()
        args = (torch.ones(6, 4), torch.ones(1, 1))
        kwargs = {"kw1": torch.ones(1, 1), "kw2": torch.ones(6, 4)}
        self._test_export_same_as_eager(kw_func, args, kwargs)

    def test_export_func_with_pytree_kwargs(self):
        class Module(torch.nn.Module):
            def forward(self, arg1, arg2, a, b):
                return arg1 + a["kw1"] + b[0], arg2 + a["kw2"] + b[1]

        kw_func = Module()
        args = (torch.ones(2, 3), torch.ones(3, 4))
        kwargs = {
            "a": {"kw1": torch.ones(2, 3), "kw2": torch.ones(3, 4)},
            "b": [torch.ones(2, 3), torch.ones(3, 4)],
        }
        self._test_export_same_as_eager(kw_func, args, kwargs)

    def test_export_func_with_default_kwargs(self):
        class Module(torch.nn.Module):
            def forward(self, arg1, arg2, a, b=1):
                return arg1 + arg2, a["kw1"] + a["kw2"] + b

        kw_func = Module()

        class Module2(torch.nn.Module):
            def forward(self, arg1, arg2, a=1, b=2):
                return arg1 + a, arg2 + b

        kw_func2 = Module2()

        args = (torch.ones(6, 4), torch.ones(1, 1))
        kwargs1 = {"a": {"kw1": torch.ones(1, 1), "kw2": torch.ones(6, 4)}}
        kwargs2 = {"a": {"kw1": torch.ones(1, 1), "kw2": torch.ones(6, 4)}, "b": 2}
        self._test_export_same_as_eager(kw_func, args, kwargs1)
        self._test_export_same_as_eager(kw_func, args, kwargs2)
        kwargs3 = {"b": 1}
        self._test_export_same_as_eager(kw_func2, args, kwargs3)

    def test_export_func_with_var_postional_args(self):
        class Module(torch.nn.Module):
            def forward(self, arg1, arg2, *args):
                return arg1 + args[0], arg2 + args[1]

        kw_func = Module()
        args = (torch.ones(2, 3), torch.ones(3, 4), torch.ones(2, 3), torch.ones(3, 4))
        self._test_export_same_as_eager(kw_func, args)

    def test_export_func_with_keyword_only_args(self):
        class Module(torch.nn.Module):
            def forward(self, arg1, arg2, *args, kw1, kw2):
                return arg1 + args[0] + kw1, arg2 + args[1] + kw2

        kw_func = Module()
        args = (torch.ones(2, 3), torch.ones(3, 4), torch.ones(2, 3), torch.ones(3, 4))
        kwargs = {"kw1": torch.ones(2, 3), "kw2": torch.ones(3, 4)}
        self._test_export_same_as_eager(kw_func, args, kwargs)

    def test_export_func_with_var_keyword_args(self):
        class Module(torch.nn.Module):
            def forward(self, arg1, arg2, *args, kw1, kw2, **kwargs):
                return (
                    arg1 + args[0] + kw1 + kwargs["kw3"],
                    arg2 + args[1] + kw2 + kwargs["kw4"],
                )

        kw_func = Module()
        args = (torch.ones(2, 3), torch.ones(3, 4), torch.ones(2, 3), torch.ones(3, 4))
        kwargs = {
            "kw1": torch.ones(2, 3),
            "kw2": torch.ones(3, 4),
            "kw3": torch.ones(2, 3),
            "kw4": torch.ones(3, 4),
        }
        self._test_export_same_as_eager(kw_func, args, kwargs)

    def test_unbacked_slice(self):
        class M(torch.nn.Module):
            def forward(self, scores, score_thr, topk: torch.Tensor, results=None):
                valid_mask = scores > score_thr
                scores = scores[valid_mask]
                valid_idxs = torch.nonzero(valid_mask).to(scores.device)

                num_topk = torch.minimum(topk, torch.tensor(valid_idxs.shape[0])).item()
                torch._check_is_size(num_topk)
                torch._check(scores.shape[0] >= num_topk)
                scores, idxs = scores.sort(descending=True)
                scores = scores[:num_topk]
                topk_idxs = valid_idxs[idxs[:num_topk]]
                keep_idxs, labels = topk_idxs.unbind(dim=1)

                return scores, labels, keep_idxs

        score = torch.tensor(
            [[0.1, 0.3, 0.2], [0.12, 0.7, 0.9], [0.02, 0.8, 0.08], [0.4, 0.1, 0.08]]
        )
        bbox_pred = torch.tensor([[0.2, 0.3], [0.4, 0.7], [0.1, 0.1], [0.5, 0.1]])
        score_thr = 0.15
        nms_pre = torch.tensor(4)
        inputs = (score, score_thr, nms_pre, dict(bbox_pred=bbox_pred))

        ep = torch.export.export(M(), inputs)
        orig_res = M()(*inputs)
        ep_res = ep.module()(*inputs)
        self.assertTrue(torch.allclose(orig_res[0], ep_res[0]))
        self.assertTrue(torch.allclose(orig_res[1], ep_res[1]))
        self.assertTrue(torch.allclose(orig_res[2], ep_res[2]))

    def test_unflatten_asserts(self):
        # TODO: strict-export fails
        class M1(torch.nn.Module):
            def forward(self, x, y):
                b = x.item()

                torch._check_is_size(b)
                torch._check(b < y.size(0))
                return y[:b]

        class M3(torch.nn.Module):
            def forward(self, x, y):
                b = x.item()

                torch._check_is_size(b)
                torch._check(b < y.size(0) * 2)
                return y[:b]

        class M2(torch.nn.Module):
            def __init__(self):
                super().__init__()
                self.m1 = M1()
                self.m3 = M3()

            def forward(self, x, y):
                return self.m1(x, y) + self.m3(x, y)

        inputs = (torch.tensor(3), torch.randn(10))

        ep = torch.export.export(
            M2(), inputs, dynamic_shapes={"x": None, "y": (Dim("moo"),)}, strict=False
        )
        orig_res = M2()(*inputs)
        ep_res = ep.module()(*inputs)
        self.assertTrue(torch.allclose(orig_res[0], ep_res[0]))
        self.assertTrue(torch.allclose(orig_res[1], ep_res[1]))
        self.assertTrue(torch.allclose(orig_res[2], ep_res[2]))

        unflattened = torch.export.unflatten(ep)
        ep_res = unflattened(*inputs)
        self.assertTrue(torch.allclose(orig_res[0], ep_res[0]))
        self.assertTrue(torch.allclose(orig_res[1], ep_res[1]))
        self.assertTrue(torch.allclose(orig_res[2], ep_res[2]))

    def test_export_func_with_var_keyword_pytree_args(self):
        class Module(torch.nn.Module):
            def forward(self, arg1, arg2, *args, kw1, kw2, **kwargs):
                return (
                    arg1 + arg2[0][0] + args[0] + kw1[0] + kwargs["kw3"][0],
                    arg2[1] + args[1] + kw2 + kwargs["kw4"],
                )

        kw_func = Module()
        args = (
            torch.ones(2, 3),
            [(torch.ones(2, 3),), torch.ones(3, 4)],
            torch.ones(2, 3),
            torch.ones(3, 4),
        )
        kwargs = {
            "kw1": (torch.ones(2, 3),),
            "kw2": torch.ones(3, 4),
            "kw3": (torch.ones(2, 3), torch.ones(3, 4)),
            "kw4": torch.ones(3, 4),
        }
        self._test_export_same_as_eager(kw_func, args, kwargs)

    @testing.expectedFailureSerDer  # we don't save placeholder metadata
    @testing.expectedFailureNonStrict
    def test_linear_conv(self):
        class MyLinear(torch.nn.Module):
            def __init__(self):
                super().__init__()
                self.weight = torch.randn(20, 98)
                self.bias = torch.randn(20)

            def forward(self, x):
                return torch.nn.functional.linear(x, self.weight, self.bias)

        class Foo(torch.nn.Module):
            def __init__(self):
                super().__init__()
                self.conv = torch.nn.Conv2d(16, 33, 3)
                self.linear = MyLinear()

            def forward(self, x):
                x_conv = self.conv(x)
                x_linear = self.linear(x_conv)
                return x_linear.cos()

        ep = export(Foo(), (torch.randn(20, 16, 50, 100),))
        for node in ep.graph.nodes:
            if (
                node.op == "placeholder"
                and node.name in ep.graph_signature.inputs_to_buffers
                or node.name in ep.graph_signature.inputs_to_parameters
            ):
                self.assertTrue("source_fn_stack" in node.meta)

    def test_export_api_with_dynamic_shapes(self):
        from torch.export import Dim, dims, export

        # pass dynamic shapes of inputs [args]
        class Foo(torch.nn.Module):
            def forward(self, x, y):
                return torch.matmul(x, y)

        foo = Foo()
        inputs = (torch.randn(10, 2, 3), torch.randn(10, 3, 4))
        batch = Dim("batch")
        efoo = export(
            foo,
            inputs,
            dynamic_shapes={k: {0: batch} for k in ["x", "y"]},
        )
        self.assertEqual(efoo.module()(*inputs).shape, foo(*inputs).shape)

        foo = Foo()
        inputs = (torch.randn(10, 2, 3),)
        kwinputs = {"y": torch.randn(10, 3, 4)}
        batch = Dim("batch")
        efoo = export(
            foo, inputs, kwinputs, dynamic_shapes={k: {0: batch} for k in ["x", "y"]}
        )
        self.assertEqual(
            efoo.module()(*inputs, **kwinputs).shape, foo(*inputs, **kwinputs).shape
        )

        # pass dynamic shapes of inputs [partial, error]
        foo = Foo()
        inputs = (torch.randn(10, 2, 3),)
        kwinputs = {"y": torch.randn(10, 3, 4)}
        batch = Dim("batch")
        with self.assertRaisesRegex(
            torch._dynamo.exc.UserError,
            (
                "Constraints violated \\(batch\\)!(.*\n)*.*"
                "batch was inferred to be a constant(.*\n)*.*"
                "Suggested fixes:(.*\n)*.*"
                "batch = 10"
            ),
        ):
            export(
                foo,
                inputs,
                kwinputs,
                dynamic_shapes={"x": {0: batch}, "y": None},
            )

        # pass dynamic shapes of inputs [module]
        foo = Foo()
        inputs = (torch.randn(10, 2, 3), torch.randn(10, 3, 4))
        batch = Dim("batch")
        efoo = export(
            foo,
            inputs,
            dynamic_shapes={"x": {0: batch}, "y": {0: batch}},
        )
        self.assertEqual(efoo.module()(*inputs).shape, foo(*inputs).shape)

        # pass dynamic shapes of inputs [bounds, mostly shared]
        foo = Foo()
        inputs = (torch.randn(10, 3, 3), torch.randn(10, 3, 3))
        batch = Dim("batch", min=8, max=64)
        size = Dim("size")
        efoo = export(
            foo,
            inputs,
            dynamic_shapes={
                "x": (batch, size, size),
                "y": (batch, size, size),
            },
        )
        self.assertEqual(
            [
                str(node.meta["val"].shape)
                for node in efoo.graph_module.graph.nodes
                if node.op == "placeholder"
            ],
            ["torch.Size([s0, s1, s1])", "torch.Size([s0, s1, s1])"],
        )
        self.assertEqual(efoo.module()(*inputs).shape, foo(*inputs).shape)

        # pass dynamic shapes of inputs [multiple, mostly distinct]
        inputs = (torch.randn(10, 2, 3), torch.randn(10, 3, 4))
        batch, M, K, N = dims("batch", "M", "K", "N")
        efoo = export(
            Foo(),
            inputs,
            dynamic_shapes={"x": (batch, M, K), "y": (batch, K, N)},
        )
        self.assertEqual(
            [
                str(node.meta["val"].shape)
                for node in efoo.graph_module.graph.nodes
                if node.op == "placeholder"
            ],
            ["torch.Size([s0, s1, s2])", "torch.Size([s0, s2, s5])"],
        )
        self.assertEqual(efoo.module()(*inputs).shape, foo(*inputs).shape)

        # pass dynamic shapes of inputs [dict]
        class Foo(torch.nn.Module):
            def forward(self, inputs):
                return torch.matmul(inputs["x"], inputs["y"])

        foo = Foo()
        inputs = ({"x": torch.randn(10, 2, 3), "y": torch.randn(10, 3, 4)},)
        batch = Dim("batch")
        efoo = export(
            foo, inputs, dynamic_shapes={"inputs": {k: {0: batch} for k in ["x", "y"]}}
        )
        self.assertEqual(
            [
                str(node.meta["val"].shape)
                for node in efoo.graph_module.graph.nodes
                if node.op == "placeholder"
            ],
            ["torch.Size([s0, 2, 3])", "torch.Size([s0, 3, 4])"],
        )
        self.assertEqual(efoo.module()(*inputs).shape, foo(*inputs).shape)

        # pass dynamic shapes of inputs [list]
        class Foo(torch.nn.Module):
            def forward(self, inputs):
                return torch.matmul(inputs[0], inputs[1])

        foo = Foo()
        inputs = ([torch.randn(10, 2, 3), torch.randn(10, 3, 4)],)
        batch = Dim("batch")
        efoo = export(
            foo, inputs, dynamic_shapes={"inputs": [{0: batch} for _ in range(2)]}
        )
        self.assertEqual(
            [
                str(node.meta["val"].shape)
                for node in efoo.graph_module.graph.nodes
                if node.op == "placeholder"
            ],
            ["torch.Size([s0, 2, 3])", "torch.Size([s0, 3, 4])"],
        )
        self.assertEqual(efoo.module()(*inputs).shape, foo(*inputs).shape)

        # pass dynamic shapes of inputs [dataclass]

        # TODO(avik): This part of the test should have failed both serde and retracing
        # but these failures are hidden because of the local import of `export` in this test.
        # The serde failure is benign, and easily avoided by moving the dataclass definition
        # to the top-level. OTOH the retracing failure needs further investigation.
        @dataclass
        class DataClass:
            a: Tensor
            b: Tensor

        register_dataclass_as_pytree_node(
            DataClass,
            serialized_type_name="test_export_api_with_dynamic_shapes.DataClass",
        )

        class Foo(torch.nn.Module):
            def forward(self, inputs):
                return torch.matmul(inputs.a, inputs.b)

        foo = Foo()
        inputs = (DataClass(a=torch.randn(10, 2, 3), b=torch.randn(10, 3, 4)),)
        batch = Dim("batch")
        efoo = export(
            foo,
            inputs,
            dynamic_shapes={"inputs": [{0: batch}, {0: batch}]},
        )
        self.assertEqual(
            [
                str(node.meta["val"].shape)
                for node in efoo.graph_module.graph.nodes
                if node.op == "placeholder"
            ],
            ["torch.Size([s0, 2, 3])", "torch.Size([s0, 3, 4])"],
        )

        # pass dynamic shapes of inputs [pytree-registered classes]
        if HAS_TORCHREC:
            # skipping tests if torchrec not available
            class Foo(torch.nn.Module):
                def forward(self, kjt) -> torch.Tensor:
                    return kjt.values() + 0, kjt.offsets() + 0

            foo = Foo()
            kjt = KeyedJaggedTensor(
                values=torch.Tensor([1.0, 2.0, 3.0, 4.0, 5.0, 6.0, 7.0, 8.0]),
                keys=["index_0", "index_1"],
                lengths=torch.IntTensor([0, 2, 0, 1, 1, 1, 0, 3]),
                offsets=torch.IntTensor([0, 0, 2, 2, 3, 4, 5, 5, 8]),
            )
            inputs = (kjt,)
            dim = Dim("dim")
            dim_plus_one = Dim("dim_plus_one")
            efoo = torch.export.export(
                foo,
                inputs,
                dynamic_shapes={"kjt": [{0: dim}, None, {0: dim}, {0: dim_plus_one}]},
            )
            self.assertEqual(
                [out.shape for out in efoo.module()(*inputs)],
                [out.shape for out in foo(*inputs)],
            )

        # pass dynamic shapes of inputs [distinct, error]
        class Foo(torch.nn.Module):
            def forward(self, x, y):
                return torch.matmul(x, y)

        foo = Foo()
        inputs = (torch.randn(10, 2, 3), torch.randn(10, 3, 4))
        batch, M, K1, K2, N = dims("batch", "M", "K1", "K2", "N")
        with self.assertRaisesRegex(
            torch._dynamo.exc.UserError,
            (
                "Constraints violated \\(K2\\)!(.*\n)*.*"
                "K2.*and.*K1.*must always be equal(.*\n)*.*"
                "Suggested fixes:(.*\n)*.*"
                "K2 = K1"
            ),
        ):
            export(
                foo,
                inputs,
                dynamic_shapes={"x": (batch, M, K1), "y": (batch, K2, N)},
            )

        # pass dynamic shapes of inputs [specialized, error]
        foo = Foo()
        inputs = (torch.randn(10, 2, 3), torch.randn(10, 3, 4))
        batch, M, K1, N = dims("batch", "M", "K1", "N")
        with self.assertRaisesRegex(
            torch._dynamo.exc.UserError,
            (
                "Constraints violated \\(K1\\)!(.*\n)*.*"
                "K1 was inferred to be a constant(.*\n)*.*"
                "Suggested fixes:(.*\n)*.*"
                "K1 = 3"
            ),
        ):
            export(
                foo,
                inputs,
                dynamic_shapes={"x": (batch, M, K1), "y": (batch, None, N)},
            )

        # pass dynamic shapes of inputs [guards, error]
        class Foo(torch.nn.Module):
            def forward(self, x, y):
                if x.shape[0] < 16 and y.shape[1] % 3 == 0:
                    return torch.matmul(x, y)
                else:
                    return x + y

        foo = Foo()
        inputs = (torch.randn(10, 2, 3), torch.randn(10, 3, 4))
        batch, M, K, N = dims("batch", "M", "K", "N")
        with self.assertRaisesRegex(
            torch._dynamo.exc.UserError,
            (
                "Constraints violated.*!(.*\n)*.*"
                "Not all values of K.*satisfy the generated guard(.*\n)*.*"
                "Not all values of batch.*satisfy the generated guard(.*\n)*.*"
                "Suggested fixes:(.*\n)*.*"
                "batch = Dim\\('batch', max=15\\)(.*\n)*.*"
                "K = 3\\*_K"
            ),
        ):
            export(
                foo,
                inputs,
                dynamic_shapes={"x": (batch, M, K), "y": (batch, K, N)},
            )

    def test_suggested_fixes_new_roots(self):
        from torch.export import dims

        # suggested fixes should introduce new root dim for modulo guard
        class Foo(torch.nn.Module):
            def forward(self, x, y, z):
                # dy = 3 * _dx
                # dx = 3 * _dx - 1
                # dz = 3 * _dx + 2
                # suggested fixes results will look something like
                # {"dx": {"eq": 3*_dx-1, "min": 5, "max": 36}, "dy": {"eq": dx+1}, ...}
                if x.shape[0] >= 5 and x.shape[0] <= 36 and y.shape[0] % 3 == 0:
                    return x + y[1:] + z[3:]

        foo = Foo()
        inputs = (
            torch.randn(
                11,
            ),
            torch.randn(
                12,
            ),
            torch.randn(
                14,
            ),
        )
        dx, dy, dz = dims("dx", "dy", "dz")
        dynamic_shapes = {
            "x": (dx,),
            "y": (dy,),
            "z": (dz,),
        }
        with self.assertRaisesRegex(  # figure out regex later
            torch._dynamo.exc.UserError,
            (
                "Constraints violated.*!(.*\n)*.*"
                "Suggested fixes(.*\n)*.*"
                "_dx = Dim\(\\'_dx\\', max=12\)(.*\n)*.*"
                "dx = 3\*_dx - 1(.*\n)*.*"
                "dy = 3\*_dx(.*\n)*.*"
                "dz = 3\*_dx \+ 2"
            ),
        ):
            export(Foo(), inputs, dynamic_shapes=dynamic_shapes)
        # retry export
        _dx = Dim("_dx", min=2, max=12)
        dynamic_shapes = {"x": (3 * _dx - 1,), "y": (3 * _dx,), "z": (3 * _dx + 2,)}
        export(Foo(), inputs, dynamic_shapes=dynamic_shapes)

    def test_refine_dynamic_shapes_from_suggested_fixes(self):
        from torch.export.dynamic_shapes import (
            refine_dynamic_shapes_from_suggested_fixes,
        )

        def helper(model, inputs, dynamic_shapes):
            # export, fail, parse & refine suggested fixes, re-export
            try:
                export(Foo(), inps, dynamic_shapes=dynamic_shapes)
                raise Exception("should have raised constraint violation error")
            except torch._dynamo.exc.UserError as exc:
                new_shapes = refine_dynamic_shapes_from_suggested_fixes(
                    exc.msg, dynamic_shapes
                )
                export(Foo(), inps, dynamic_shapes=new_shapes)
                return new_shapes

        # specialize dims + derived dims
        class Foo(torch.nn.Module):
            def forward(self, x, y, z):
                x0 = x + y[1:] + z[2:]
                x1 = x @ torch.randn(4, 4)
                return x0, x1

        inps = (
            torch.randn(
                4,
            ),
            torch.randn(
                5,
            ),
            torch.randn(
                6,
            ),
        )
        dx = Dim("dx", max=16)
        dynamic_shapes = {"x": (dx,), "y": (dx + 1,), "z": (dx + 2,)}
        new_shapes = helper(Foo(), inps, dynamic_shapes)
        self.assertEqual(new_shapes["x"][0], 4)
        self.assertEqual(new_shapes["z"][0], 6)

        # refine lower, upper bound
        class Foo(torch.nn.Module):
            def forward(self, x, y):
                if x.shape[0] >= 6 and y.shape[0] <= 16:
                    return x * 2.0, y + 1

        inps = (torch.randn(16), torch.randn(12))
        dynamic_shapes = {"x": (Dim("dx"),), "y": (Dim("dy"),)}
        new_shapes = helper(Foo(), inps, dynamic_shapes)
        self.assertEqual(new_shapes["x"][0].min, 6)
        self.assertEqual(new_shapes["y"][0].max, 16)

        # divisiblity, will introduce new root
        class Foo(torch.nn.Module):
            def forward(self, x):
                if x.shape[0] >= 9:
                    return x.reshape([-1, 3])

        inps = (
            torch.randn(
                15,
            ),
        )
        dynamic_shapes = ((Dim("dx"),),)
        new_shapes = helper(Foo(), inps, dynamic_shapes)
        dim = new_shapes[0][0]
        root = dim.root
        self.assertEqual(dim.fn(2), 6)
        self.assertEqual(root.min, 3)

        # turn dim into derived dim/relation
        class Foo(torch.nn.Module):
            def forward(self, x, y):
                return x + y[4:]

        inps = (torch.randn(6, 4), torch.randn(10, 4))
        dynamic_shapes = {
            "x": (Dim("dx0"), Dim("dx1")),
            "y": (Dim("dy0"), Dim("dy1")),
        }
        new_shapes = helper(Foo(), inps, dynamic_shapes)
        self.assertEqual(new_shapes["x"][0], new_shapes["y"][0].root)  # dy0 = dx0 + 4
        self.assertEqual(new_shapes["y"][0].fn(5), 9)
        self.assertEqual(new_shapes["x"][1], new_shapes["y"][1])  # dx1 = dy1

        # nested dynamic shapes spec
        class Foo(torch.nn.Module):
            def forward(self, x, y):
                x0 = x[0]["data"] + x[1] + x[2][2:]
                x1 = y["a"] @ torch.randn(4, 4)
                x2 = y["b"] @ torch.randn(6, 6)
                return x0, x1, x2

        inps = (
            [
                {"data": torch.randn(4, 4)},
                torch.randn(4, 4),
                torch.randn(6, 4),
            ],
            {
                "a": torch.randn(8, 4),
                "b": torch.randn(9, 6),
            },
        )
        dynamic_shapes = {
            "x": [
                {"data": (Dim("dx00"), Dim("dx01"))},
                (Dim("dx10"), Dim("dx11")),
                (Dim("dx20"), Dim("dx21")),
            ],
            "y": {
                "a": (Dim("dya0"), Dim("dya1")),
                "b": (Dim("dyb0"), Dim("dyb1")),
            },
        }
        new_shapes = helper(Foo(), inps, dynamic_shapes)
        self.assertEqual(
            new_shapes["x"][0]["data"][0], new_shapes["x"][1][0]
        )  # dx10 = dx00
        self.assertEqual(
            new_shapes["x"][2][0].root, new_shapes["x"][0]["data"][0]
        )  # dx20 = dx00 + 2
        self.assertEqual(new_shapes["x"][2][0].fn(10), 12)
        self.assertEqual(
            new_shapes["x"][0]["data"][1], new_shapes["x"][1][1]
        )  # dx11 = dx01
        self.assertEqual(new_shapes["y"]["a"][1], 4)
        self.assertEqual(new_shapes["y"]["b"][1], 6)
        self.assertEqual(new_shapes["y"]["b"][0].__name__, "dyb0")  # unchanged

    def test_dynamic_shapes_spec_with_pytree(self):
        from torch.export import Dim, export
        from torch.utils._pytree import tree_map

        inputs = {
            "tensor": torch.randn(3),
            "dict_of_tensors": {k: torch.randn(3) for k in ["A", "B", "C", "D"]},
            "list_of_tensors": [torch.randn(3) for _ in range(4)],
        }

        batch = Dim("batch")
        # uniformly specify dynamic shapes for all inputs
        spec = tree_map(lambda x: {0: batch}, inputs)

        class Foo(torch.nn.Module):
            def forward(self, inputs):
                return (
                    inputs["tensor"]
                    + inputs["dict_of_tensors"]["A"]
                    + inputs["list_of_tensors"][0]
                )

        ep = export(Foo(), (inputs,), dynamic_shapes={"inputs": spec})
        input_shapes = [
            str(node.meta["val"].shape)
            for node in ep.graph_module.graph.nodes
            if node.op == "placeholder"
        ]
        self.assertEqual(len(input_shapes), 9)
        self.assertTrue(all(shape == "torch.Size([s0])" for shape in input_shapes))

    def test_error_does_not_reference_eager_fallback(self):
        class Module(torch.nn.Module):
            def forward(self, x):
                y = x.nonzero()
                z = y.shape[0]
                if z > 2:
                    return x.cos()
                else:
                    return x.sin()

        fn_ddo = Module()
        if is_non_strict_test(self._testMethodName):
            error = torch.fx.experimental.symbolic_shapes.GuardOnDataDependentSymNode
            error_msg = r"Could not guard on data-dependent expression"
        else:
            error = torchdynamo.exc.UserError
            error_msg = r"^(?!.*fall back to eager).*"
        with self.assertRaisesRegex(error, error_msg):
            _ = export(fn_ddo, (torch.tensor([2, 3, 5]),))

    def test_pytree_register_data_class(self):
        @dataclass
        class MyDataClass:
            x: int
            y: int
            z: int = None

        dt = MyDataClass(x=3, y=4)
        flat, spec = tree_flatten(dt)
        self.assertTrue(spec, LeafSpec())
        self.assertTrue(len(flat) == 1)

        register_dataclass_as_pytree_node(
            MyDataClass,
            serialized_type_name="test_pytree_register_data_class.MyDataClass",
        )

        flat, spec = tree_flatten(dt)
        self.assertEqual(
            spec,
            TreeSpec(MyDataClass, [["x", "y"], ["z"]], [LeafSpec(), LeafSpec()]),
        )
        self.assertEqual(flat, [3, 4])

        orig_dt = tree_unflatten(flat, spec)
        self.assertTrue(isinstance(orig_dt, MyDataClass))
        self.assertEqual(orig_dt.x, 3)
        self.assertEqual(orig_dt.y, 4)
        self.assertEqual(orig_dt.z, None)

        roundtrip_spec = treespec_loads(treespec_dumps(spec))
        self.assertEqual(roundtrip_spec, spec)

        @dataclass
        class MyOtherDataClass:  # the pytree registration don't allow registering the same class twice
            x: int
            y: int
            z: int = None

        # Override the registration with keep none fields
        register_dataclass_as_pytree_node(
            MyOtherDataClass,
            return_none_fields=True,
            serialized_type_name="test_pytree_regster_data_class.MyOtherDataClass",
        )

        dt = MyOtherDataClass(x=3, y=4)
        flat, spec = tree_flatten(dt)
        self.assertEqual(
            spec,
            TreeSpec(
                MyOtherDataClass,
                [["x", "y", "z"], []],
                [LeafSpec(), LeafSpec(), LeafSpec()],
            ),
        )
        self.assertEqual(flat, [3, 4, None])

        orig_dt = tree_unflatten(flat, spec)
        self.assertTrue(isinstance(orig_dt, MyOtherDataClass))
        self.assertEqual(orig_dt.x, 3)
        self.assertEqual(orig_dt.y, 4)
        self.assertEqual(orig_dt.z, None)

        roundtrip_spec = treespec_loads(treespec_dumps(spec))
        self.assertEqual(roundtrip_spec, spec)

    def test_pytree_register_nested_data_class(self):
        @dataclass
        class Inner:
            x: int
            y: int

        @dataclass
        class Outer:
            xy: Inner
            ab: Inner

        xy = Inner(1, 2)
        ab = Inner(3, 4)
        dt = Outer(xy, ab)
        inp = {"dt1": (dt, ({},)), "dt2": ((torch.ones(1),), dt)}

        register_dataclass_as_pytree_node(
            Inner, serialized_type_name="test_pytree_register_nested_data_class.Inner"
        )
        register_dataclass_as_pytree_node(
            Outer, serialized_type_name="test_pytree_register_nested_data_class.Outer"
        )

        flat, spec = tree_flatten(inp)
        self.assertEqual(flat, [1, 2, 3, 4, torch.ones(1), 1, 2, 3, 4])

        unflat = tree_unflatten(flat, spec)
        self.assertEqual(unflat, inp)

        roundtrip_spec = treespec_loads(treespec_dumps(spec))
        self.assertEqual(roundtrip_spec, spec)

    def test_param_util(self):
        class Basic(torch.nn.Module):
            def __init__(self):
                super().__init__()
                self.lin = torch.nn.Linear(10, 1)

            def forward(self, x):
                return self.lin(x)

        ep = export(Basic(), (torch.randn(5, 10),))
        num_params = 0
        params = []
        for node in ep.graph.nodes:
            if is_param(ep, node):
                num_params += 1
                params.append(get_param(ep, node))
        self.assertEqual(num_params, 2)
        self.assertEqual(params[0].shape, [1, 10])  # weight
        self.assertEqual(params[1].shape, [1])  # bias

    def test_buffer_util(self):
        ep = export(
            torch.nn.BatchNorm2d(100, affine=False), (torch.ones(20, 100, 35, 45),)
        )
        num_buffer = 0
        buffer = []

        for node in ep.graph.nodes:
            if is_buffer(ep, node):
                num_buffer += 1
                buffer.append(get_buffer(ep, node))
        self.assertEqual(num_buffer, 3)

        self.assertEqual(buffer[0].shape, torch.Size([100]))  # running_mean
        self.assertEqual(buffer[1].shape, torch.Size([100]))  # running_var
        self.assertEqual(buffer[2].shape, torch.Size([]))  # num_batches_tracked

    def test_export_dynamo_config(self):
        class MyModule(torch.nn.Module):
            def __init__(self):
                super().__init__()
                self.lstm = torch.nn.LSTM(input_size=4, hidden_size=5, num_layers=1)

            def forward(self, inputs: torch.Tensor) -> torch.Tensor:
                return self.lstm(inputs)

        config = DEFAULT_EXPORT_DYNAMO_CONFIG
        mod = MyModule()

        @contextmanager
        def _patch_config(kwargs):
            orig_config_dict = dataclasses.asdict(config)

            try:
                for k, v in kwargs.items():
                    setattr(config, k, v)
                yield
            finally:
                for k, v in orig_config_dict.items():
                    setattr(config, k, v)

        inp = (torch.rand(5, 4),)
        exported_program = export(mod, inp, strict=True)

        with _patch_config({"allow_rnn": False}):
            with self.assertRaisesRegex(
                torch._dynamo.exc.Unsupported,
                "TorchDynamo purposely graph breaks on RNN, GRU, LSTMs",
            ):
                _ = export(mod, inp, strict=True)

    def test_device_to_static(self):
        class Module(torch.nn.Module):
            def forward(self, x):
                return x.to("cpu")

        ep = export(Module(), (torch.tensor(1, device="cpu"),))
        ops = []
        for node in ep.graph.nodes:
            if node.op == "call_function":
                ops.append(node.target)
        self.assertGreater(len(ops), 0)
        for op in ops:
            self.assertIn(op, (torch.ops.aten._to_copy.default,))

    def test_device_to_dynamic(self):
        class Module(torch.nn.Module):
            def forward(self, x):
                return x.to("cpu")

        ep = export(
            Module(),
            (torch.tensor([1, 2], device="cpu"),),
            dynamic_shapes={"x": {0: Dim("i")}},
        )
        ops = []
        for node in ep.graph.nodes:
            if node.op == "call_function":
                ops.append(node.target)
        self.assertGreater(len(ops), 0)
        for op in ops:
            self.assertIn(op, (torch.ops.aten._to_copy.default,))

    def test_device_to_mutation(self):
        class Module(torch.nn.Module):
            def forward(self, x):
                y = x.to("cpu")
                y.add_(1)
                return y, x

        with self.assertRaisesRegex(
            RuntimeError, "cannot mutate tensors with frozen storage"
        ):
            export(Module(), (torch.tensor(1, device="cpu"),))

    def test_float_conversion(self):
        class Module(torch.nn.Module):
            def forward(self, x):
                return x.float()

        ep = export(Module(), (torch.tensor(1, dtype=torch.float),))
        ops = []
        for node in ep.graph.nodes:
            if node.op == "call_function":
                ops.append(node.target)
        self.assertGreater(len(ops), 0)
        for op in ops:
            self.assertIn(op, (torch.ops.aten._to_copy.default,))

    def test_device_to_mutation_float(self):
        class Module(torch.nn.Module):
            def forward(self, x):
                y = x.float()
                y.add_(1)
                return y, x

        with self.assertRaisesRegex(
            RuntimeError, "cannot mutate tensors with frozen storage"
        ):
            export(Module(), (torch.tensor(1, dtype=torch.float),))

    def test_module(self):
        class MyLinear(torch.nn.Module):
            def __init__(self):
                super().__init__()
                self.weight = torch.randn(20, 98)
                self.bias = torch.randn(20)

            def forward(self, x):
                return torch.nn.functional.linear(x, self.weight, self.bias)

        class Foo(torch.nn.Module):
            def __init__(self):
                super().__init__()
                self.conv = torch.nn.Conv2d(16, 33, 3)
                self.linear = MyLinear()

            def forward(self, x):
                a, b = x
                a_conv = self.conv(a)
                a_linear = self.linear(a_conv)
                b_conv = self.conv(b)
                b_linear = self.linear(b_conv)
                return (
                    a_linear.cos() + b_linear.sin(),
                    a_linear.sin() + b_linear.cos(),
                )

        inp_container = ((torch.randn(20, 16, 50, 100), torch.randn(20, 16, 50, 100)),)

        ep = export(Foo(), inp_container)
        ep_rexported = export(ep.module(), inp_container)

        inp_test = ((torch.randn(20, 16, 50, 100), torch.randn(20, 16, 50, 100)),)

        self.assertTrue(
            torch.allclose(
                ep.module()(*inp_test)[0], ep_rexported.module()(*inp_test)[0]
            )
        )
        self.assertTrue(
            torch.allclose(
                ep.module()(*inp_test)[1], ep_rexported.module()(*inp_test)[1]
            )
        )

    def test_module_with_dict_container_inp_out(self):
        class MyLinear(torch.nn.Module):
            def __init__(self):
                super().__init__()
                self.weight = torch.randn(20, 98)
                self.bias = torch.randn(20)

            def forward(self, x):
                return torch.nn.functional.linear(x, self.weight, self.bias)

        class Foo(torch.nn.Module):
            def __init__(self):
                super().__init__()
                self.conv = torch.nn.Conv2d(16, 33, 3)
                self.linear = MyLinear()

            def forward(self, x):
                a1, a2 = x["a"]
                b = x["b"]
                a1_conv = self.conv(a1)
                a1_linear = self.linear(a1_conv)
                a2_conv = self.conv(a2)
                a2_linear = self.linear(a2_conv)
                b_conv = self.conv(b)
                b_linear = self.linear(b_conv)
                return {
                    "a": a1_linear.cos() + b_linear.sin(),
                    "b": a2_linear.sin() + b_linear.cos(),
                }

        inp_container = (
            {
                "a": (torch.randn(20, 16, 50, 100), torch.randn(20, 16, 50, 100)),
                "b": torch.randn(20, 16, 50, 100),
            },
        )

        ep = export(Foo(), inp_container)
        ep_rexported = export(ep.module(), inp_container)

        inp_test = (
            {
                "a": (torch.randn(20, 16, 50, 100), torch.randn(20, 16, 50, 100)),
                "b": torch.randn(20, 16, 50, 100),
            },
        )

        self.assertTrue(
            torch.allclose(
                ep.module()(*inp_test)["a"], ep_rexported.module()(*inp_test)["a"]
            )
        )
        self.assertTrue(
            torch.allclose(
                ep.module()(*inp_test)["b"], ep_rexported.module()(*inp_test)["b"]
            )
        )

    def test_args_type_checked(self):
        class M(torch.nn.Module):
            def forward(self, x):
                return x + 1

        inp = torch.rand(2, 2)
        with self.assertRaisesRegex(torch._dynamo.exc.UserError, "to be a tuple"):
            # Intentionally not wrapping `inp` in a tuple to trigger the error
            _ = export(M(), inp)

    def test_decomp_batch_norm_functional_predispatch(self):
        class ConvBatchnorm(torch.nn.Module):
            def __init__(self):
                super().__init__()
                self.conv = torch.nn.Conv2d(1, 3, 1, 1)
                self.bn = torch.nn.BatchNorm2d(3)

            def forward(self, x):
                x = self.conv(x)
                x = self.bn(x)
                return (x,)

        mod = ConvBatchnorm()
        mod.eval()
        inp = torch.randn(1, 1, 3, 3)

        gm = torch.export._trace._export(mod, (inp,), pre_dispatch=True).module()
        self.assertExpectedInline(
            str(gm.code).strip(),
            """\
def forward(self, x):
    x, = fx_pytree.tree_flatten_spec(([x], {}), self._in_spec)
    conv_weight = self.conv.weight
    conv_bias = self.conv.bias
    bn_weight = self.bn.weight
    bn_bias = self.bn.bias
    bn_running_mean = self.bn.running_mean
    bn_running_var = self.bn.running_var
    conv2d = torch.ops.aten.conv2d.default(x, conv_weight, conv_bias);  x = conv_weight = conv_bias = None
    _native_batch_norm_legit_no_training = torch.ops.aten._native_batch_norm_legit_no_training.default(conv2d, bn_weight, bn_bias, bn_running_mean, bn_running_var, 0.1, 1e-05);  conv2d = bn_weight = bn_bias = bn_running_mean = bn_running_var = None
    getitem = _native_batch_norm_legit_no_training[0];  _native_batch_norm_legit_no_training = None
    return pytree.tree_unflatten((getitem,), self._out_spec)""",
        )

        mod.train()
        gm_train = _export(mod, (inp,), pre_dispatch=True).module()
        self.assertExpectedInline(
            str(gm_train.code).strip(),
            """\
def forward(self, x):
    x, = fx_pytree.tree_flatten_spec(([x], {}), self._in_spec)
    conv_weight = self.conv.weight
    conv_bias = self.conv.bias
    bn_weight = self.bn.weight
    bn_bias = self.bn.bias
    bn_running_mean = self.bn.running_mean
    bn_running_var = self.bn.running_var
    bn_num_batches_tracked = self.bn.num_batches_tracked
    conv2d = torch.ops.aten.conv2d.default(x, conv_weight, conv_bias);  x = conv_weight = conv_bias = None
    add = torch.ops.aten.add.Tensor(bn_num_batches_tracked, 1)
    _native_batch_norm_legit_functional = torch.ops.aten._native_batch_norm_legit_functional.default(conv2d, bn_weight, bn_bias, bn_running_mean, bn_running_var, True, 0.1, 1e-05);  conv2d = bn_weight = bn_bias = None
    getitem = _native_batch_norm_legit_functional[0]
    getitem_3 = _native_batch_norm_legit_functional[3]
    getitem_4 = _native_batch_norm_legit_functional[4];  _native_batch_norm_legit_functional = None
    copy__default = torch.ops.aten.copy_.default(bn_running_mean, getitem_3);  bn_running_mean = getitem_3 = None
    copy__default_1 = torch.ops.aten.copy_.default(bn_running_var, getitem_4);  bn_running_var = getitem_4 = None
    copy__default_2 = torch.ops.aten.copy_.default(bn_num_batches_tracked, add);  bn_num_batches_tracked = add = None
    return pytree.tree_unflatten((getitem,), self._out_spec)""",
        )

    def test_constrain_size_in_eager(self):
        class Module(torch.nn.Module):
            def forward(self, x, y):
                n = x.max().item()
                torch._check_is_size(n)
                return y + n

        fn = Module()
        ep = export(
            fn,
            (torch.randint(1, 2, (2, 2)), torch.randint(3, 5, (2, 3))),
        )
        test_inp = (torch.randint(1, 2, (2, 2)), torch.randint(3, 5, (2, 3)))
        self.assertTrue(torch.allclose(ep.module()(*test_inp), fn(*test_inp)))

    def test_constrain_size_with_constrain_value(self):
        class Module(torch.nn.Module):
            def forward(self, x, y):
                n = x.max().item()
                torch._check(n >= 2)
                torch._check(n <= 10)
                torch._check_is_size(n)
                return y + n

        fn = Module()
        with self.assertRaisesRegex(
            RuntimeError, r"Expected cond to be True, but got False"
        ):
            _ = fn(torch.randint(1, 2, (2, 2)), torch.randint(3, 5, (2, 3)))

        ep = export(
            fn,
            (torch.randint(3, 4, (2, 2)), torch.randint(3, 5, (2, 3))),
        )
        with self.assertRaisesRegex(RuntimeError, "Invalid value range for 1 between"):
            test_inp = (torch.randint(1, 2, (2, 2)), torch.randint(3, 5, (2, 3)))
            _ = ep.module()(*test_inp)

    def test_constrain_size_with_various_cases(self):
        class Module1(torch.nn.Module):
            def forward(self, x, y):
                n = x.item()
                torch._check_is_size(n)
                torch._check(n >= 0)
                return y.sum() + torch.ones(n, 5).sum()

        case1 = Module1()

        class Module2(torch.nn.Module):
            def forward(self, x, y):
                n = x.item()
                torch._check_is_size(n)
                torch._check(n >= 0)
                torch._check(n <= 6)
                return y.sum() + torch.ones(n, 5).sum()

        case2 = Module2()

        class Module3(torch.nn.Module):
            def forward(self, x, y):
                n = x.item()
                torch._check_is_size(n)
                torch._check(n >= 0)
                torch._check(n <= 1)
                return y.sum() + torch.ones(n, 5).sum()

        case3 = Module3()

        class Module4(torch.nn.Module):
            def forward(self, x, y):
                n = x.item()
                torch._check_is_size(n)
                torch._check(n >= 2)
                return y.sum() + torch.ones(n, 5).sum()

        case4 = Module4()

        class Module5(torch.nn.Module):
            def forward(self, x, y):
                n = x.item()
                torch._check_is_size(n)
                torch._check(n >= 1)
                return y.sum() + torch.ones(n, 5).sum()

        case5 = Module5()

        ep = export(case1, (torch.tensor(1), torch.ones(4, 5)))

        with self.assertRaisesRegex(
            RuntimeError, r"Expected cond to be True, but got False"
        ):
            _ = case1(torch.tensor(-1), torch.randn(4, 5))

        self.assertTrue(
            torch.allclose(
                ep.module()(torch.tensor(1), torch.ones(4, 5)),
                case1(torch.tensor(1), torch.ones(4, 5)),
            )
        )

        ep = export(case2, (torch.tensor(5), torch.randn(4, 5)))

        with self.assertRaisesRegex(
            RuntimeError,
            r"Expected cond to be True, but got False",
        ):
            _ = case2(torch.tensor(7), torch.randn(4, 5))

        with self.assertRaisesRegex(
            RuntimeError,
            r"Expected cond to be True, but got False",
        ):
            _ = case2(torch.tensor(9), torch.randn(4, 5))

        self.assertTrue(
            torch.allclose(
                ep.module()(torch.tensor(5), torch.ones(4, 5)),
                case2(torch.tensor(5), torch.ones(4, 5)),
            )
        )

        _ = case3(torch.tensor(1), torch.randn(4, 5))

        with self.assertRaisesRegex(
            RuntimeError,
            r"Expected cond to be True, but got False",
        ):
            _ = case4(torch.tensor(1), torch.randn(4, 5))

        ep = export(case4, (torch.tensor(5), torch.randn(4, 5)))

        with self.assertRaisesRegex(
            RuntimeError,
            r"Expected cond to be True, but got False",
        ):
            _ = case4(torch.tensor(1), torch.randn(4, 5))

        self.assertTrue(
            torch.allclose(
                ep.module()(torch.tensor(5), torch.ones(4, 5)),
                case4(torch.tensor(5), torch.ones(4, 5)),
            )
        )

        ep = export(case5, (torch.tensor(5), torch.randn(4, 5)))

        with self.assertRaisesRegex(
            RuntimeError,
            r"Expected cond to be True, but got False",
        ):
            _ = case5(torch.tensor(0), torch.randn(4, 5))

        self.assertTrue(
            torch.allclose(
                ep.module()(torch.tensor(5), torch.ones(4, 5)),
                case5(torch.tensor(5), torch.ones(4, 5)),
            )
        )

    def test_automatic_constrain_size(self):
        class M(torch.nn.Module):
            def forward(self, x, y):
                n = x.item()
                return y.sum() + torch.ones(n, 5).sum()

        ep = export(M(), (torch.tensor(1), torch.ones(4, 5)))

<<<<<<< HEAD
        with self.assertRaisesRegex(RuntimeError, "Invalid value range"):
=======
        # This is because we insert sym_constrain_range in the graph now
        error_msg = r"Invalid value range for -1 between"
        with self.assertRaisesRegex(RuntimeError, error_msg):
>>>>>>> 1f354242
            _ = ep.module()(torch.tensor(-1), torch.randn(4, 5))

        self.assertTrue(
            torch.allclose(
                ep.module()(torch.tensor(1), torch.ones(4, 5)),
                M()(torch.tensor(1), torch.ones(4, 5)),
            )
        )

    def test_constrain_decomp(self) -> None:
        class M(torch.nn.Module):
            def __init__(self):
                super().__init__()
                self.freq = torch.ones(5, 5)

            def forward(self, start_pos: torch.Tensor):
                pos = start_pos.item()
                torch._check_is_size(pos)
                torch._check(pos >= 0)
                torch._check(pos <= 4)
                return self.freq[pos] * self.freq[pos]

        ep = torch.export.export(M(), (torch.tensor(1),))
        FileCheck().check_count(
            "torch.ops.aten._assert_scalar.default", 2, exactly=True
        ).run(ep.graph_module.code)
        decompose_ep = ep.run_decompositions()
        FileCheck().check_count(
            "torch.ops.aten._assert_scalar.default", 2, exactly=True
        ).run(decompose_ep.graph_module.code)

    def test_mixed_input(self):
        class Module(torch.nn.Module):
            def forward(self, a, b, alpha: int):
                return torch.add(a, b, alpha=alpha)

        func = Module()

        a = torch.rand(1, 2)
        b = torch.rand(1, 2)
        alpha = 10

        exported = export(func, (a, b, alpha))
        for node in exported.graph_module.graph.nodes:
            if node.op == "placeholder":
                self.assertTrue(isinstance(node.meta["val"], (Tensor, int)))

    def test_export_with_inline_constraints(self):
        class Module(torch.nn.Module):
            def forward(self, x):
                a = x.item()
                torch._check(a >= 4)
                torch._check(a <= 7)
                return torch.empty((a, 4))

        f = Module()
        ep = export(f, (torch.tensor([5]),))
        self.assertEqual(ep.module()(torch.tensor([6])).shape, (6, 4))

        FileCheck().check_count(
            "torch.ops.aten._assert_scalar.default", 2, exactly=True
        ).run(ep.graph_module.code)

        with self.assertRaisesRegex(
            RuntimeError,
            r"Invalid value range for 30 between \[4, 7\]",
        ) as cm:
            ep.module()(torch.tensor([30]))

    def test_export_with_inline_constraints_complex(self):
        class Module(torch.nn.Module):
            def forward(self, x):
                a = x.item()
                torch._check(a >= 4)
                torch._check(a <= 7)
                empty = torch.empty((a, 4))

                return torch.cat((empty.transpose(0, 1), torch.zeros(6, a)), 0)

        f = Module()
        ep = export(f, (torch.tensor([6]),))
        self.assertEqual(ep.module()(torch.tensor([5])).shape, (10, 5))
        FileCheck().check_count(
            "torch.ops.aten._assert_scalar.default", 2, exactly=True
        ).run(ep.graph_module.code)

    def test_to_module_with_mutated_buffer(self):
        class Foo(torch.nn.Module):
            def __init__(self):
                super().__init__()
                self.register_buffer("buf", torch.zeros(1))

            def forward(self, x):
                self.buf.add_(1)
                return x.sum() + self.buf.sum()

        exported = export(Foo(), (torch.ones(5, 5),))
        stateful_gm = exported.module()
        export_return_val = stateful_gm(torch.ones(5, 5))
        eager = Foo()
        eager_return_val = eager(torch.ones(5, 5))
        self.assertTrue(torch.allclose(eager_return_val, export_return_val))

        for name, buffer in stateful_gm.named_buffers():
            self.assertTrue(torch.allclose(torch.ones(1), buffer))

        changed = stateful_gm.graph.eliminate_dead_code()
        self.assertFalse(changed)
        self.assertTrue(
            torch.allclose(stateful_gm(torch.ones(5, 5)), eager(torch.ones(5, 5)))
        )

        for name, buffer in stateful_gm.named_buffers():
            self.assertTrue(torch.allclose(torch.tensor(2, dtype=torch.float), buffer))

    def test_to_module_with_mutated_buffer_multiple(self):
        class Bar(torch.nn.Module):
            def __init__(self):
                super().__init__()
                self.register_buffer("buf", torch.ones(1))

            def forward(self, x):
                self.buf.add_(1)
                return x.sum() + self.buf.sum()

        class Foo(torch.nn.Module):
            def __init__(self):
                super().__init__()
                self.register_buffer("buf", torch.zeros(1))
                self.bar = Bar()

            def forward(self, x):
                self.buf.add_(1)
                self.bar.buf.add_(2)
                bar = self.bar(x)
                return bar.sum() + self.buf.sum()

        exported = export(Foo(), (torch.ones(5, 5),))
        stateful_gm = exported.module()
        export_return_val = stateful_gm(torch.ones(5, 5))
        eager = Foo()
        eager_return_val = eager(torch.ones(5, 5))
        self.assertTrue(torch.allclose(eager_return_val, export_return_val))

        for name, buffer in stateful_gm.named_buffers():
            if name == "L__self___buf":
                self.assertTrue(torch.allclose(torch.ones(1), buffer))
            if name == "L__self___bar_buf":
                self.assertTrue(
                    torch.allclose(torch.tensor(4, dtype=torch.float), buffer)
                )

        changed = stateful_gm.graph.eliminate_dead_code()
        self.assertFalse(changed)
        self.assertTrue(
            torch.allclose(stateful_gm(torch.ones(5, 5)), eager(torch.ones(5, 5)))
        )

        for name, buffer in stateful_gm.named_buffers():
            if name == "L__self___buf":
                self.assertTrue(
                    torch.allclose(torch.tensor(2, dtype=torch.float), buffer)
                )
            if name == "L__self___bar_buf":
                self.assertTrue(
                    torch.allclose(torch.tensor(7, dtype=torch.float), buffer)
                )

    def test_runtime_assert_for_prim(self):
        class Foo(torch.nn.Module):
            def forward(self, x, y):
                return x + y

        foo = Foo()
        tensor_inp = torch.ones(7, 5)
        dim0_x = torch.export.Dim("dim0_x", min=6)
        dynamic_shapes = {"x": {0: dim0_x}, "y": None}
        exported = torch.export.export(
            foo, (tensor_inp, 5), dynamic_shapes=dynamic_shapes
        )
        self.assertTrue(
            torch.allclose(
                exported.module()(torch.ones(8, 5), 5), foo(torch.ones(8, 5), 5)
            )
        )
        with self.assertRaisesRegex(
            RuntimeError,
            escape("Expected input at *args[1] to be equal to 5, but got 6"),
        ):
            _ = exported.module()(torch.ones(8, 5), 6)

        exported = torch.export.export(
            foo, (tensor_inp, 5.0), dynamic_shapes=dynamic_shapes
        )
        with self.assertRaisesRegex(
            RuntimeError,
            escape("Expected input at *args[1] to be equal to 5.0, but got 6.0"),
        ):
            _ = exported.module()(torch.ones(7, 5), 6.0)

    def test_runtime_assert_for_prm_str(self):
        class Foo(torch.nn.Module):
            def forward(self, a, b, mode):
                return torch.div(a, b, rounding_mode=mode)

        foo = Foo()
        inps = (torch.randn(4, 4), torch.randn(4), "trunc")
        exported = export(foo, inps)
        with self.assertRaisesRegex(
            RuntimeError, "to be equal to trunc, but got floor"
        ):
            _ = exported.module()(torch.randn(4, 4), torch.randn(4), "floor")
        self.assertTrue(torch.allclose(exported.module()(*inps), foo(*inps)))

    def test_to_module_with_mutated_buffer_multiple_update_sub_later(self):
        class Bar(torch.nn.Module):
            def __init__(self):
                super().__init__()
                self.register_buffer("buf", torch.ones(1))

            def forward(self, x):
                self.buf.add_(1)
                return x.sum() + self.buf.sum()

        class Foo(torch.nn.Module):
            def __init__(self):
                super().__init__()
                self.register_buffer("buf", torch.zeros(1))
                self.bar = Bar()

            def forward(self, x):
                self.buf.add_(1)
                bar = self.bar(x)
                self.bar.buf.add_(2)
                return bar.sum() + self.buf.sum()

        exported = export(Foo(), (torch.ones(5, 5),))
        stateful_gm = exported.module()
        export_return_val = stateful_gm(torch.ones(5, 5))
        eager = Foo()
        eager_return_val = eager(torch.ones(5, 5))
        self.assertTrue(torch.allclose(eager_return_val, export_return_val))

        for name, buffer in stateful_gm.named_buffers():
            if name == "L__self___buf":
                self.assertTrue(torch.allclose(torch.ones(1), buffer))
            if name == "L__self___bar_buf":
                self.assertTrue(
                    torch.allclose(torch.tensor(4, dtype=torch.float), buffer)
                )

        changed = stateful_gm.graph.eliminate_dead_code()
        self.assertFalse(changed)
        self.assertTrue(
            torch.allclose(stateful_gm(torch.ones(5, 5)), eager(torch.ones(5, 5)))
        )

        for name, buffer in stateful_gm.named_buffers():
            if name == "L__self___buf":
                self.assertTrue(
                    torch.allclose(torch.tensor(2, dtype=torch.float), buffer)
                )
            if name == "L__self___bar_buf":
                self.assertTrue(
                    torch.allclose(torch.tensor(7, dtype=torch.float), buffer)
                )

    def test_retracable_ep(self):
        class Bar(torch.nn.Module):
            def __init__(self):
                super().__init__()
                self.register_buffer("buf", torch.ones(1))

            def forward(self, x):
                self.buf.add_(1)
                return x.sum() + self.buf.sum()

        class Foo(torch.nn.Module):
            def __init__(self):
                super().__init__()
                self.register_buffer("buf", torch.zeros(1))
                self.bar = Bar()

            def forward(self, x):
                self.buf.add_(1)
                bar = self.bar(x)
                self.bar.buf.add_(2)
                return bar.sum() + self.buf.sum()

        inp = torch.ones(5, 5)
        exported = torch.export.export(Foo(), (inp,))
        reexported = torch.export.export(exported.module(), (inp,))

        self.assertTrue(torch.allclose(Foo()(inp), reexported.module()(inp)))

        dim0_x = torch.export.Dim("dim0_x")
        exported = torch.export.export(Foo(), (inp,), dynamic_shapes=({0: dim0_x},))
        reexported = torch.export.export(exported.module(), (inp,))
        with self.assertRaisesRegex(
            RuntimeError, "shape\[0\] to be equal to 5, but got 7"
        ):
            reexported.module()(torch.ones(7, 5))

        reexported = torch.export.export(
            exported.module(), (inp,), dynamic_shapes=({0: dim0_x},)
        )
        self.assertTrue(
            torch.allclose(
                Foo()(torch.ones(7, 5)), reexported.module()(torch.ones(7, 5))
            )
        )

        # can't retrace with invalid inputs with respect to the original ExportedProgram
        dim0_x_v2 = torch.export.Dim("dim0_x_v2", min=3)
        exported_v2 = torch.export.export(
            Foo(), (inp,), dynamic_shapes={"x": {0: dim0_x_v2}}
        )
        with self.assertRaisesRegex(
            RuntimeError,
            escape("Expected input at *args[0].shape[0] to be >= 3, but got 2"),
        ):
            torch.export.export(exported_v2.module(), (torch.randn(2, 2),))

    def test_export_cond(self):
        class A(torch.nn.Module):
            def __init__(self):
                super().__init__()
                self.register_buffer("buffer", torch.ones(6, 4))

            def forward(self):
                return self.buffer.cos()

        class Foo(torch.nn.Module):
            def __init__(self):
                super().__init__()
                self.a = A()

            def forward(self, x):
                def true_fn(x):
                    return x.cos() + self.a().sum()

                def false_fn(x):
                    return x.sin()

                return cond(x.shape[0] > 4, true_fn, false_fn, [x])

        inp = torch.ones(6, 4)
        ep = export(
            Foo(),
            (inp,),
        )
        self.assertTrue(
            torch.allclose(ep.module()(torch.ones(6, 4)), Foo()(torch.ones(6, 4)))
        )

    def test_aten_lift_fresh_copy(self):
        class M(torch.nn.Module):
            def forward(self, x):
                return torch.ops.aten.lift_fresh_copy(x)

        ep = export(M(), (torch.ones(6, 4),))
        found = False

        op = "torch.ops.aten.clone.default"
        FileCheck().check_count(op, 1, exactly=True).run(ep.graph_module.code)

    def test_cond_buffers(self):
        class M(torch.nn.Module):
            def __init__(self):
                super().__init__()
                self.register_parameter(
                    "param", torch.nn.Parameter(torch.ones(2, 3), requires_grad=False)
                )
                self.register_buffer("buffer", torch.ones(2, 3) + 1)

            def true_fn(self, x):
                return x + self.param

            def false_fn(self, x):
                return x + self.buffer

            def forward(self, x):
                return cond(x.shape[0] == 4, self.true_fn, self.false_fn, [x])

        inp = torch.ones(2, 3)
        ep = torch.export.export(M(), (inp,))
        inp = torch.randn(2, 3)
        epm = ep.module()
        self.assertTrue(torch.allclose(epm(inp), M()(inp)))

        for gm in epm.named_modules():
            if not isinstance(gm, torch.fx.GraphModule):
                continue
            self.assertEqual(
                len([node for node in gm.graph.nodes if node.op == "placeholder"]), 1
            )

    # map_fn references module outside the module hierarchy
    @unittest.expectedFailure
    def test_map_buffers(self):
        class M1(torch.nn.Module):
            def __init__(self):
                super().__init__()
                self.register_parameter(
                    "param", torch.nn.Parameter(torch.tensor(5), requires_grad=False)
                )
                self.register_buffer("buffer", torch.tensor(6) + 1)

        m1 = M1()

        def map_fn(x, y):
            z = x + y + m1.param + m1.buffer
            z.add_(4)
            return z

        class M(torch.nn.Module):
            def forward(self, xs, y):
                return map(map_fn, xs, y)

        example_inputs = (torch.ones(3, 2), torch.tensor(3))
        ep = torch.export.export(M(), example_inputs)
        example_inputs = (torch.randn(3, 2), torch.tensor(3))
        epm = ep.module()
        self.assertTrue(torch.allclose(epm(*example_inputs), M()(*example_inputs)))

        for gm in epm.named_modules():
            if not isinstance(gm, torch.fx.GraphModule):
                continue
            self.assertEqual(
                len([node for node in gm.graph.nodes if node.op == "placeholder"]), 2
            )

    @testing.expectedFailureSerDer  # We don't preserve metadata on graph module
    @testing.expectedFailureNonStrict
    def test_retrace_graph_level_meta_preservation(self):
        class Foo(torch.nn.Module):
            def __init__(self):
                super().__init__()

            def forward(self, x):
                if x.shape[0] > 4:
                    return x.cos()
                return x.sin()

        inp = torch.ones(7, 5)
        dim0_x = torch.export.Dim("dim0_x", min=6)
        exported = torch.export.export(Foo(), (inp,), dynamic_shapes={"x": {0: dim0_x}})
        stateful_module = exported.module()
        self.assertTrue(len(stateful_module.meta["input_shape_constraints"]), 1)

        re_exported = export(stateful_module, (inp,), dynamic_shapes=({0: dim0_x},))
        self.assertTrue(
            len(re_exported.graph_module.meta["input_shape_constraints"]) == 1
        )
        self.assertTrue(
            torch.allclose(
                exported.module()(torch.ones(7, 5)),
                re_exported.module()(torch.ones(7, 5)),
            )
        )

        re_exported_v2 = export(exported.module(), (inp,))
        self.assertTrue(
            len(re_exported_v2.graph_module.meta["input_shape_constraints"]) == 0
        )
        self.assertTrue(
            torch.allclose(
                exported.module()(torch.ones(7, 5)),
                re_exported_v2.module()(torch.ones(7, 5)),
            )
        )

    def test_check_is_size_error(self):
        class Module(torch.nn.Module):
            def forward(self, x):
                a = x.item()
                # We cannot automatically infer a is a size here because view
                # accepts -1
                return torch.randn(24).view(a, 4)

        f = Module()
        if is_non_strict_test(self._testMethodName):
            error = torch.fx.experimental.symbolic_shapes.GuardOnDataDependentSymNode
            error_msg = r"Could not guard on data-dependent expression"
        else:
            error = torch._dynamo.exc.UserError
            error_msg = (
                r"Tried to use data-dependent value in the subsequent computation"
            )
        with self.assertRaisesRegex(error, error_msg):
            _ = export(f, (torch.tensor(6),))

    def test_train_eval_on_exported_preautograd_module(self):
        class Foo(torch.nn.Module):
            def __init__(self):
                super().__init__()

            def forward(self, x):
                if x.shape[0] > 4:
                    return x.cos()
                return x.sin()

        graph_module = _export(Foo(), (torch.ones(7, 5),), pre_dispatch=True).module()
        with self.assertRaisesRegex(
            NotImplementedError, r"Calling train\(\) is not supported yet."
        ):
            graph_module.train()

        with self.assertRaisesRegex(
            NotImplementedError, r"Calling eval\(\) is not supported yet."
        ):
            graph_module.eval()

    @testing.expectedFailureRetraceability  # T183144788
    def test_lifted_constants(self) -> None:
        class Module(torch.nn.Module):
            def forward(self, x):
                return x + torch.tensor(3)

        f = Module()
        ep = export(f, (torch.tensor(1),))

        self.assertEqual(len(ep.graph_signature.input_specs), 2)
        self.assertEqual(len(ep.constants), 1)

        class Foo(torch.nn.Module):
            def __init__(self):
                super().__init__()
                self.a = torch.tensor(3)

            def forward(self, x):
                list_tensor = [torch.tensor(3), torch.tensor(4)]
                return x + self.a + list_tensor[0] + list_tensor[1]

        ep = export(Foo(), (torch.tensor(1),))

        self.assertEqual(len(ep.graph_signature.input_specs), 4)
        self.assertEqual(len(ep.state_dict), 0)
        self.assertEqual(len(ep.constants), 3)

        inp = (torch.tensor(5),)
        self.assertTrue(torch.allclose(ep.module()(*inp), Foo()(*inp)))

        transform = ep.run_decompositions()
        self.assertEqual(len(ep.graph_signature.input_specs), 4)
        self.assertTrue(torch.allclose(ep.module()(*inp), transform.module()(*inp)))

    @testing.expectedFailureRetraceability  # T183144788
    def test_tensor_attribute_zero_args(self):
        class Foo(torch.nn.Module):
            def __init__(self, value):
                super().__init__()
                self.x = torch.tensor(value)

            def forward(self):
                return self.x.clone()

        m = Foo([1, 2])
        ep = export(m, ())
        self.assertEqual(ep.graph_signature.lifted_tensor_constants, ["x"])

    def test_preserve_shape_dynamism_for_unused_inputs(self):
        @dataclass
        class Input:
            f: torch.Tensor
            p: torch.Tensor

        torch._export.utils.register_dataclass_as_pytree_node(
            Input,
            serialized_type_name="test_preserve_shape_dynamism_for_unused_inputs.Input",
        )

        class Module(torch.nn.Module):
            def forward(self, x: Input):
                return x.f + 1

        mod = Module()
        example_inputs = (Input(f=torch.ones(10, 4), p=torch.zeros(10, 4)),)
        ep_static = torch.export.export(mod, example_inputs)
        for node in ep_static.graph.nodes:
            if node.op == "placeholder":
                for s in node.meta["val"].shape:
                    self.assertIsInstance(s, int)

        dim0_x_f, dim0_x_p = torch.export.dims("dim0_x_f", "dim0_x_p")
        dynamic_shapes = {"x": [{0: dim0_x_f}, {0: dim0_x_p}]}
        ep_dynamic = torch.export.export(
            mod, example_inputs, dynamic_shapes=dynamic_shapes
        )
        for node in ep_dynamic.graph.nodes:
            if node.op == "placeholder":
                for i, s in enumerate(node.meta["val"].shape):
                    if i == 0:
                        self.assertIsInstance(s, torch.SymInt)
                    else:
                        self.assertIsInstance(s, int)

    def test_multiple_definitions_same_name_dim(self):
        class Foo(torch.nn.Module):
            def forward(self, x, y):
                return torch.matmul(x, y)

        A = torch.export.Dim("C", min=3)
        B = torch.export.Dim("C", max=12)
        with self.assertRaisesRegex(
            torch._dynamo.exc.UserError,
            "Found different definitions Dim\\(.*min=3\\) and Dim\\(.*max=12\\) "
            "for the same symbolic dimension",
        ):
            torch.export.export(
                Foo(),
                (torch.randn(10, 10), torch.randn(10, 10)),
                dynamic_shapes={"x": (A, B), "y": (B, A)},
            )

    def test_export_with_wrong_inputs(self):
        class MyModule(torch.nn.Module):
            def forward(self, x):
                return x + x

        exported_program = export(MyModule(), (torch.rand(2, 3),), {})
        with self.assertRaisesRegex(ValueError, "Trying to flatten user inputs"):
            exported_program.module()(torch.rand(2, 3), torch.rand(2, 3))

    def test_export_decomps_simple(self):
        class M(torch.nn.Module):
            def __init__(self):
                super().__init__()
                self.lin = torch.nn.Linear(10, 1)

            def forward(self, x):
                return self.lin(x)

        inp = (torch.randn(5, 10),)
        m = M()
        ep = export(m, inp)
        state_dict = ep.state_dict

        self.assertTrue(torch.allclose(ep.module()(*inp), m(*inp)))

        core_aten_ep = ep.run_decompositions()
        FileCheck().check_count("torch.ops.aten.permute.default", 1, exactly=True).run(
            core_aten_ep.graph_module.code
        )
        FileCheck().check_count("torch.ops.aten.t.default", 0, exactly=True).run(
            core_aten_ep.graph_module.code
        )
        self.assertTrue(torch.allclose(core_aten_ep.module()(*inp), m(*inp)))
        self.assertEqual(id(state_dict), id(ep.state_dict))

    def test_export_decomps_dynamic(self):
        class M(torch.nn.Module):
            def __init__(self):
                super().__init__()
                self.lin = torch.nn.Linear(10, 1)

            def forward(self, x):
                return self.lin(x)

        inp = (torch.randn(5, 10),)
        m = M()
        ep = export(m, inp, dynamic_shapes={"x": {0: Dim("batch")}})

        core_aten_ep = ep.run_decompositions()

        input_node = [
            node for node in core_aten_ep.graph.nodes if node.op == "placeholder"
        ][-1]
        self.assertTrue(isinstance(input_node.meta["val"].shape[0], torch.SymInt))

        FileCheck().check_count("torch.ops.aten.permute.default", 1, exactly=True).run(
            core_aten_ep.graph_module.code
        )
        FileCheck().check_count("torch.ops.aten.t.default", 0, exactly=True).run(
            core_aten_ep.graph_module.code
        )
        self.assertTrue(torch.allclose(core_aten_ep.module()(*inp), m(*inp)))

    def test_nonzero_2(self):
        class Module(torch.nn.Module):
            def forward(self, x):
                return torch.nonzero(x)

        f = Module()
        ep = export(f, (torch.ones(2),))
        inp = torch.randn(2)
        self.assertTrue(torch.allclose(ep.module()(inp), torch.nonzero(inp)))

    def test_redundant_asserts(self):
        class Foo(torch.nn.Module):
            def forward(self, x):
                y = x.item()
                torch._check_is_size(y)
                return torch.zeros(y)

        f = Foo()

        ep = export(f, (torch.tensor([3]),))

        FileCheck().check_count(
            "torch.ops.aten.sym_constrain_range.default", 1, exactly=True
        ).run(ep.graph_module.code)
        FileCheck().check_count(
            "torch.ops.aten._assert_scalar.default", 1, exactly=True
        ).run(ep.graph_module.code)

        ep = ep.run_decompositions()

        FileCheck().check_count(
            "torch.ops.aten.sym_constrain_range.default", 1, exactly=True
        ).run(ep.graph_module.code)
        FileCheck().check_count(
            "torch.ops.aten._assert_scalar.default", 1, exactly=True
        ).run(ep.graph_module.code)

    def test_non_arg_name_dynamic_shapes_api(self):
        class Foo(torch.nn.Module):
            def forward(self, a, b):
                return a.sum() + b.sum()

        foo = Foo()
        dim = torch.export.Dim("dim")
        ep = torch.export.export(
            foo,
            (torch.randn(4, 4), torch.randn(4, 4)),
            dynamic_shapes=(None, {0: dim}),
        )

        test_inp = (torch.randn(4, 4), torch.randn(7, 4))
        self.assertEqual(ep.module()(*test_inp), foo(*test_inp))

        ep_v2 = torch.export.export(
            foo,
            (torch.randn(4, 4), torch.randn(4, 4)),
            dynamic_shapes=(None, None),
        )
        with self.assertRaisesRegex(
            RuntimeError, "shape\[0\] to be equal to 4, but got 7"
        ):
            ep_v2.module()(*test_inp)

    def test_constant_output(self):
        class ModuleConstant(torch.nn.Module):
            def __init__(self):
                super().__init__()
                self.b = torch.randn(3, 2)

            def forward(self):
                return self.b

        class ModuleNestedConstant(torch.nn.Module):
            def __init__(self):
                super().__init__()
                self.bff = torch.randn(3, 2)

            def forward(self, x, y):
                return {"prediction": (x + y, self.bff)}

        mod = ModuleConstant()
        ep = torch.export.export(mod, ())
        self.assertEqual(ep.module()(), mod())

        args = (torch.randn(3, 2), torch.randn(3, 2))
        mod = ModuleNestedConstant()
        ep = torch.export.export(mod, args)
        self.assertEqual(ep.module()(*args), mod(*args))

    def test_non_arg_name_dynamic_shapes_api_with_kwarg(self):
        class Foo(torch.nn.Module):
            def forward(self, a, b, kw1, kw2):
                return a.sum() + b.sum() + kw1.sum() - kw2.sum()

        foo = Foo()
        dim = torch.export.Dim("dim")
        dim_for_kw1 = torch.export.Dim("dim_for_kw1")
        ep = torch.export.export(
            foo,
            (torch.randn(4, 4), torch.randn(4, 4)),
            {"kw2": torch.ones(4, 4), "kw1": torch.zeros(4, 4)},
            # We are specifying dynamism on the first kwarg even though user passed in
            # different order
            dynamic_shapes=(None, {0: dim}, {0: dim_for_kw1}, None),
        )

        test_inp = (torch.randn(4, 4), torch.randn(7, 4))
        test_kwargs = {"kw2": torch.ones(4, 4), "kw1": torch.zeros(9, 4)}
        # This should work even if the kwarg order are flipped.
        self.assertEqual(
            ep.module()(*test_inp, **test_kwargs), foo(*test_inp, **test_kwargs)
        )

    def test_non_arg_name_dynamic_shapes_api_with_container_type(self):
        class Foo(torch.nn.Module):
            def forward(self, a, b):
                return a[0].sum() + a[1].sum() + b.sum()

        inp_a = (torch.randn(4, 4), torch.randn(4, 4))
        inp_b = torch.randn(4, 4)
        inp = (inp_a, inp_b)

        count = 0

        def dynamify_inp(x):
            # Mark the second input a[1] dynamic
            nonlocal count
            if count == 1:
                dim = torch.export.Dim("dim", min=3)
                count += 1
                return {0: dim}
            count += 1
            return None

        dynamic_shapes = tree_map(dynamify_inp, inp)

        foo = Foo()
        ep = torch.export.export(foo, inp, dynamic_shapes=dynamic_shapes)

        test_inp = ((torch.randn(4, 4), torch.randn(2, 4)), torch.randn(4, 4))
        with self.assertRaisesRegex(RuntimeError, "shape\[0\] to be >= 3, but got 2"):
            ep.module()(*test_inp)

    def test_nested_module(self):
        class M1(torch.nn.Module):
            def forward(self, x):
                return x + x

        class M2(torch.nn.Module):
            def forward(self, x):
                m = M1()
                return m(x) * x

        inps = (torch.randn(3, 3),)
        ep = export(M2(), inps)
        self.assertTrue(torch.allclose(ep.module()(*inps), M2()(*inps)))

        add_nodes = [
            node
            for node in ep.graph.nodes
            if node.op == "call_function" and node.target == torch.ops.aten.add.Tensor
        ]
        self.assertEqual(len(add_nodes), 1)
        add_node = add_nodes[0]
        self.assertEqual(len(add_node.meta["nn_module_stack"]), 1)
        self.assertTrue("M2" in list(add_node.meta["nn_module_stack"].values())[0][1])

        self.assertExpectedInline(
            str(ep.graph).strip(),
            """\
graph():
    %x : [num_users=2] = placeholder[target=x]
    %add : [num_users=1] = call_function[target=torch.ops.aten.add.Tensor](args = (%x, %x), kwargs = {})
    %mul : [num_users=1] = call_function[target=torch.ops.aten.mul.Tensor](args = (%add, %x), kwargs = {})
    return (mul,)""",
        )

        unflattened = unflatten(ep)
        self.assertTrue(torch.allclose(unflattened(*inps), M2()(*inps)))

    def test_nested_module_with_init_buffer(self):
        class M1(torch.nn.Module):
            def __init__(self):
                super().__init__()
                self.b = torch.ones(3, 3)

            def forward(self, x):
                return x + self.b

        class M2(torch.nn.Module):
            def forward(self, x):
                m = M1()
                return m(x) * x

        inps = (torch.randn(3, 3),)
        ep = export(M2(), inps)
        self.assertTrue(torch.allclose(ep.module()(*inps), M2()(*inps)))

        self.assertEqual(len(ep.state_dict), 0)
        self.assertEqual(len(ep.constants), 0)

        self.assertExpectedInline(
            str(ep.graph).strip(),
            """\
graph():
    %x : [num_users=2] = placeholder[target=x]
    %ones : [num_users=1] = call_function[target=torch.ops.aten.ones.default](args = ([3, 3],), kwargs = {device: cpu, pin_memory: False})
    %add : [num_users=1] = call_function[target=torch.ops.aten.add.Tensor](args = (%x, %ones), kwargs = {})
    %mul : [num_users=1] = call_function[target=torch.ops.aten.mul.Tensor](args = (%add, %x), kwargs = {})
    return (mul,)""",
        )

        unflattened = unflatten(ep)
        self.assertTrue(torch.allclose(unflattened(*inps), M2()(*inps)))

    @testing.expectedFailureRetraceability  # Retracing tensor constants results in buffers
    def test_nested_module_with_constant_buffer(self):
        class M1(torch.nn.Module):
            def __init__(self):
                super().__init__()
                self.b = torch.tensor(5)

            def forward(self, x):
                return x + self.b

        class M2(torch.nn.Module):
            def forward(self, x):
                m = M1()
                return m(x) * x

        inps = (torch.randn(3, 3),)
        ep = export(M2(), inps)
        self.assertTrue(torch.allclose(ep.module()(*inps), M2()(*inps)))

        self.assertEqual(len(ep.state_dict), 0)
        self.assertEqual(len(ep.constants), 1)

        self.assertExpectedInline(
            str(ep.graph).strip(),
            """\
graph():
    %c_lifted_tensor_0 : [num_users=1] = placeholder[target=c_lifted_tensor_0]
    %x : [num_users=2] = placeholder[target=x]
    %lift_fresh_copy : [num_users=1] = call_function[target=torch.ops.aten.lift_fresh_copy.default](args = (%c_lifted_tensor_0,), kwargs = {})
    %detach : [num_users=1] = call_function[target=torch.ops.aten.detach.default](args = (%lift_fresh_copy,), kwargs = {})
    %add : [num_users=1] = call_function[target=torch.ops.aten.add.Tensor](args = (%x, %detach), kwargs = {})
    %mul : [num_users=1] = call_function[target=torch.ops.aten.mul.Tensor](args = (%add, %x), kwargs = {})
    return (mul,)""",
        )

        unflattened = unflatten(ep)
        self.assertTrue(torch.allclose(unflattened(*inps), M2()(*inps)))

    def test_nested_module_with_parameter(self):
        class M1(torch.nn.Module):
            def __init__(self):
                super().__init__()
                self.a = torch.nn.Parameter(torch.ones(3, 3))
                self.b = torch.nn.Parameter(torch.tensor(5.0))

            def forward(self, x):
                return x + self.a * self.b

        class M2(torch.nn.Module):
            def forward(self, x):
                m = M1()
                return m(x) * x

        inps = (torch.randn(3, 3),)
        # Strict export segfaults (Issue #128109)
        ep = torch.export.export(M2(), inps, strict=False)
        self.assertTrue(torch.allclose(ep.module()(*inps), M2()(*inps)))

        self.assertEqual(len(ep.state_dict), 0)
        self.assertEqual(len(ep.constants), 1)

        self.assertExpectedInline(
            str(ep.graph).strip(),
            """\
graph():
    %c_lifted_tensor_0 : [num_users=1] = placeholder[target=c_lifted_tensor_0]
    %x : [num_users=2] = placeholder[target=x]
    %ones : [num_users=1] = call_function[target=torch.ops.aten.ones.default](args = ([3, 3],), kwargs = {device: cpu, pin_memory: False})
    %detach : [num_users=1] = call_function[target=torch.ops.aten.detach.default](args = (%ones,), kwargs = {})
    %lift_fresh_copy : [num_users=1] = call_function[target=torch.ops.aten.lift_fresh_copy.default](args = (%c_lifted_tensor_0,), kwargs = {})
    %detach_1 : [num_users=1] = call_function[target=torch.ops.aten.detach.default](args = (%lift_fresh_copy,), kwargs = {})
    %detach_2 : [num_users=1] = call_function[target=torch.ops.aten.detach.default](args = (%detach_1,), kwargs = {})
    %mul : [num_users=1] = call_function[target=torch.ops.aten.mul.Tensor](args = (%detach, %detach_2), kwargs = {})
    %add : [num_users=1] = call_function[target=torch.ops.aten.add.Tensor](args = (%x, %mul), kwargs = {})
    %mul_1 : [num_users=1] = call_function[target=torch.ops.aten.mul.Tensor](args = (%add, %x), kwargs = {})
    return (mul_1,)""",
        )

        unflattened = unflatten(ep)
        self.assertTrue(torch.allclose(unflattened(*inps), M2()(*inps)))

    def test_lazy_module_kwargs(self):
        class LazyModule(torch.nn.modules.lazy.LazyModuleMixin, torch.nn.Module):
            def initialize_parameters(self, *args, **kwargs):
                pass

            def forward(self, x, y):
                return x + y

        m = LazyModule()
        ep = torch.export.export(
            m, (), {"x": torch.randn(3, 3), "y": torch.randn(3, 3)}
        )
        inputs = {"x": torch.randn(3, 3), "y": torch.randn(3, 3)}
        self.assertEqual(ep.module()(**inputs), m(**inputs))

    def test_retrace_pre_autograd(self):
        class Foo(torch.nn.Module):
            def __init__(self):
                super().__init__()
                self.register_buffer("buffer", torch.ones(4, 4))

            def forward(self, x):
                self.buffer.add_(4)
                return x.sum() + self.buffer.sum()

        inp = torch.randn(4, 4)
        gm = _export(
            Foo(),
            (inp,),
            dynamic_shapes=({0: torch.export.Dim("dim", min=3)},),
            pre_dispatch=True,
        ).module()

        with self.assertRaisesRegex(
            RuntimeError, escape("Expected input at *args[0].shape[0]")
        ):
            gm(torch.randn(2, 2))

        with self.assertRaisesRegex(
            RuntimeError, escape("Expected input at *args[0].shape[0]")
        ):
            torch.export.export(gm, (torch.randn(2, 2),))

        ep = torch.export.export(
            gm,
            (torch.randn(5, 4),),
            dynamic_shapes=({0: torch.export.Dim("dim", min=3)},),
        )

        test_inp = torch.ones(8, 4)
        self.assertTrue(torch.allclose(ep.module()(test_inp), Foo().forward(test_inp)))

    def test_runtime_assert_with_size(self):
        class M(torch.nn.Module):
            def forward(self, x, y):
                a = x.item()
                torch._check_is_size(a)
                torch._check(a <= y.size(0))
                return y[:a]

        ep = export(
            M(),
            (torch.tensor(5), torch.ones(10)),
            dynamic_shapes={"x": None, "y": {0: torch.export.Dim("t")}},
        )
        inp = (torch.tensor(6), torch.randn(13))
        self.assertTrue(torch.allclose(ep.module()(*inp), M()(*inp)))

    def test_issue_113041(self):
        class TestModule(torch.nn.Module):
            def __init__(self):
                super().__init__()
                self.a = torch.tensor(1.0)

            def forward(self, x: torch.Tensor) -> torch.Tensor:
                return x + self.a

        def forward_hook(module: torch.nn.Module, inputs, output) -> torch.Tensor:
            return 2 * output

        seq = torch.nn.Sequential(TestModule()).eval()
        seq.b = torch.tensor(2)
        handle = seq.register_forward_hook(forward_hook)

        class M(torch.nn.Module):
            def __init__(self):
                super().__init__()
                self.seq = seq

            def forward(self, x):
                return self.seq(x) + self.seq.b

        inp = (torch.randn(2, 8),)
        ep = export(M(), inp)  # This errors because dynamo adds an extra input

    def test_export_with_fake_tensor_inputs(self):
        fake_mode = torch._subclasses.fake_tensor.FakeTensorMode()

        class Model(torch.nn.Module):
            def __init__(self) -> None:
                super().__init__()
                self.linear = torch.nn.Linear(2, 2)

            def forward(self, x):
                out = self.linear(x)
                return out

        # Put the inputs on a device
        with fake_mode, torch.device("meta"):
            x = torch.rand(5, 2, 2)
            model = Model()

            exported_program = torch.export.export(model, (x,))
            export_res = exported_program.module()(x)
            exp_res = model(x)
            all_meta_val = [
                node.meta["val"]
                for node in exported_program.graph_module.graph.nodes
                if "val" in node.meta
            ]
            self.assertTrue(export_res.size() == exp_res.size())
            self.assertTrue(all(val.device == x.device for val in all_meta_val))
            self.assertTrue(
                all(val.fake_mode is all_meta_val[0].fake_mode for val in all_meta_val)
            )
            decomposed_ep = exported_program.run_decompositions()
            export_res = decomposed_ep.module()(x)
            self.assertTrue(export_res.size() == exp_res.size())

    def test_export_with_fake_tensor_inputs_on_cuda_devices(self):
        fake_mode = torch._subclasses.fake_tensor.FakeTensorMode()

        class Model(torch.nn.Module):
            def __init__(self) -> None:
                super().__init__()
                self.linear = torch.nn.Linear(2, 2)

            def forward(self, x):
                out = self.linear(x)
                return out

        # Put the inputs on a device
        with fake_mode, torch.device("meta"):
            x = torch.rand(5, 2, 2)
            model = Model()

        # Manualy set the fake_device of fake tensors.
        x.fake_device = torch.device("cuda:0")
        for n, p in model.named_parameters():
            p.fake_device = torch.device("cuda:0")

        # Need to set all the requires_grad of tensors to False, because fake_tensor with CUDA device
        # doesn't quite work well with aot_autograd right now due to some logic fails
        # the check in call getDeviceGuardImpl in InputMetadata.
        x.requires_grad = False
        for n, p in model.named_parameters():
            p.requires_grad = False

        def check_device_and_fake_mode():
            exported_program = torch.export.export(model, (x,))
            export_res = exported_program.module()(x)
            exp_res = model(x)
            all_meta_val = [
                node.meta["val"]
                for node in exported_program.graph_module.graph.nodes
                if "val" in node.meta
            ]
            self.assertTrue(export_res.size() == exp_res.size())
            self.assertTrue(all(val.device == x.device for val in all_meta_val))
            self.assertTrue(
                all(val.fake_mode is all_meta_val[0].fake_mode for val in all_meta_val)
            )

        check_device_and_fake_mode()

    def test_run_decomposition_supports_user_input_mutation(self):
        class SingleOp(torch.nn.Module):
            def __init__(self):
                super().__init__()
                self.op = torch.ops.aten.native_batch_norm

            def forward(
                self,
                input,
                weight,
                bias,
                running_mean,
                running_var,
                training,
                momentum,
                eps,
                **kwargs,
            ):
                return self.op(
                    input,
                    weight,
                    bias,
                    running_mean,
                    running_var,
                    training,
                    momentum,
                    eps,
                    **kwargs,
                )

        input = torch.randn(5, 5, 5)
        weight = torch.randn(5)
        bias = torch.randn(5)
        running_mean = torch.randn(5)
        running_var = torch.randn(5)
        training = True
        momentum = 0.5
        eps = 0.6

        model = SingleOp()
        output = model(
            input, weight, bias, running_mean, running_var, training, momentum, eps
        )

        ep = torch.export.export(
            model,
            args=(
                input,
                weight,
                bias,
                running_mean,
                running_var,
                training,
                momentum,
                eps,
            ),
        )
        ep.run_decompositions(decomp_table=torch._decomp.decomposition_table)
        self.assertEqual(
            ep.module()(
                input, weight, bias, running_mean, running_var, training, momentum, eps
            ),
            output,
        )

    def test_export_graph_with_no_inputs(self):
        # We saw this pattern when users want to export
        # a graph that initlizes the states of a model.
        class Module(torch.nn.Module):
            def forward(self):
                return torch.randn(3, 4), torch.randn(3, 4)

        f = Module()
        ep = torch.export.export(f, ())
        a, b = ep.module()()
        self.assertEqual(a.size(), torch.Size([3, 4]))
        self.assertEqual(b.size(), torch.Size([3, 4]))

    def test_pad_sequence(self):
        class Module(torch.nn.Module):
            def forward(self, x):
                return torch._C._nn.pad_sequence([x])

        m0 = Module()
        inputs = (torch.randn(3, 2),)
        ep = torch.export.export(
            m0, inputs, dynamic_shapes={"x": {0: Dim("batch_size")}}
        )
        self.assertEqual(ep.module()(*inputs), m0(*inputs))

        class ModuleBatchFirst(torch.nn.Module):
            def forward(self, x):
                return torch._C._nn.pad_sequence([x], batch_first=True)

        m1 = ModuleBatchFirst()
        inputs = (torch.randn(3, 2),)
        ep = torch.export.export(
            m1, inputs, dynamic_shapes={"x": {0: Dim("batch_size")}}
        )
        self.assertEqual(ep.module()(*inputs), m1(*inputs))

        class ModuleMulti(torch.nn.Module):
            def forward(self, x, y, z):
                return torch._C._nn.pad_sequence([x, y, z])

        m2 = ModuleMulti()
        inputs = (torch.randn(5, 2), torch.randn(4, 2), torch.randn(3, 2))
        ep = torch.export.export(
            m2,
            inputs,
            dynamic_shapes={
                "x": {0: Dim("batch_size")},
                "y": {0: Dim("y")},
                "z": {0: Dim("z")},
            },
        )
        self.assertEqual(ep.module()(*inputs), m2(*inputs))

        class ModuleMultiBatchFirst(torch.nn.Module):
            def forward(self, x, y, z):
                return torch._C._nn.pad_sequence([x, y, z], batch_first=True)

        m3 = ModuleMulti()
        inputs = (torch.randn(5, 2), torch.randn(4, 2), torch.randn(3, 2))
        ep = torch.export.export(
            m2,
            inputs,
            dynamic_shapes={
                "x": {0: Dim("batch_size")},
                "y": {0: Dim("y")},
                "z": {0: Dim("z")},
            },
        )
        self.assertEqual(ep.module()(*inputs), m3(*inputs))

    def test_export_then_compile_tensor_ctor(self):
        class M(torch.nn.Module):
            def forward(self, scores, mask):
                scores = scores.masked_fill(
                    mask, torch.tensor(torch.finfo(scores.dtype).min)
                )  # (bs, n_heads, q_length, k_length)
                return scores

        tensor_cpu = torch.randn(2, 4)
        mask_cpu = torch.BoolTensor(
            [[False, True, False, False], [False, False, False, False]]
        )

        m = M().eval()
        # res_ref = m(tensor_cpu, mask_cpu)
        # print("res_ref is: {}".format(res_ref), flush=True)

        exported_model = _export(m, (tensor_cpu, mask_cpu), pre_dispatch=True).module()
        optimized_model = torch.compile(exported_model)
        optimized_model(tensor_cpu, mask_cpu)

    def test_export_input_mutation_static_shape(self):
        class MutationModel(torch.nn.Module):
            def forward(self, x, y):
                x.view(3, 2, -1).add_(y)
                return x

        inputs = (torch.randn(12), torch.tensor(2))
        model = MutationModel()
        ep = export(model, inputs)
        inputs_export = copy.deepcopy(inputs)
        inputs_model = copy.deepcopy(inputs)
        self.assertEqual(ep.module()(*inputs_export), model(*inputs_model))
        self.assertEqual(inputs[0] + torch.tensor(2), inputs_model[0])
        self.assertEqual(inputs[0] + torch.tensor(2), inputs_export[0])

    def test_export_input_mutation_dynamic_shape(self):
        class MutationModel(torch.nn.Module):
            def forward(self, x, y):
                x[0].mul_(y)
                return x

        inputs = ((torch.randn(12), torch.randn(3, 2)), 2.0)
        model = MutationModel()
        ep = torch.export.export(
            model,
            inputs,
            dynamic_shapes={"x": ({0: torch.export.Dim("dim")}, None), "y": None},
        )
        nodes = list(ep.graph.nodes)
        self.assertEqual(nodes[0].op, "placeholder")
        self.assertIsInstance(nodes[0].meta["val"], torch.Tensor)
        self.assertIsInstance(nodes[0].meta["val"].shape[0], torch.SymInt)

        inputs_export = copy.deepcopy(inputs)
        inputs_model = copy.deepcopy(inputs)
        self.assertEqual(ep.module()(*inputs_export), model(*inputs_model))
        self.assertEqual(inputs[0][0] * 2.0, inputs_model[0][0])
        self.assertEqual(inputs[0][0] * 2.0, inputs_export[0][0])

    def test_export_input_mutation_bug(self):
        class M(torch.nn.Module):
            def forward(self, x):
                x[:, :2, :] = x[:, :2, :] + 1
                return x

        inputs = (torch.ones(4, 4, 4),)
        ep = torch.export.export(M(), inputs)
        m = ep.module()

        # Make the name conflict with a placeholder name that we get from
        # aot_export
        for i, node in enumerate(m.graph.nodes):
            if node.op == "placeholder":
                node.name = f"arg0_{i + 1}"
        m.recompile()

        ep = torch.export.export(m, inputs)

        inputs = (torch.randn(4, 4, 4),)
        self.assertEqual(
            ep.module()(*copy.deepcopy(inputs)), M()(*copy.deepcopy(inputs))
        )

    def test__scaled_dot_product_flash_attention(self):
        class Module(torch.nn.Module):
            def forward(self, q, k, v):
                res = torch.nn.functional.scaled_dot_product_attention(q, k, v)
                return res[0]

        m = Module()
        inputs = (
            torch.randn(5, 4, 3, 2),
            torch.randn(5, 4, 3, 2),
            torch.randn(5, 4, 3, 2),
        )
        ep = export(m, inputs)
        self.assertEqual(ep.module()(*inputs), m(*inputs))

    @testing.expectedFailureSerDer  # symfloat nyi
    def test_sym_sqrt(self):
        import math

        class M(torch.nn.Module):
            def forward(self, x):
                return x / torch.sym_sqrt(x.shape[0])

        ep = export(M(), (torch.ones(16, 4),), dynamic_shapes={"x": {0: Dim("dim")}})
        _ExportPassBaseDeprecatedDoNotUse()(ep.graph_module)
        FileCheck().check_count("torch._sym_sqrt", 1, exactly=True).run(
            ep.graph_module.code
        )

    def test_check_specialized_int(self):
        class SingleOp(torch.nn.Module):
            def __init__(self):
                super().__init__()
                self.op = torch.ops.aten.scatter_add

            def forward(self, t, dim, index, src, **kwargs):
                return self.op(t, dim, index, src, **kwargs)

        t = torch.randn(10, 5)
        dim = -1
        index = torch.tensor(
            [
                [2, 4, 3, 1, 0],
                [0, 2, 1, 4, 3],
                [3, 1, 4, 2, 0],
                [4, 0, 3, 1, 2],
                [3, 0, 4, 1, 2],
            ]
        )
        src = torch.randn(5, 5)

        model = SingleOp()
        output = model(t, dim, index, src)

        ep = torch.export.export(model, args=(t, dim, index, src))
        ep.run_decompositions(decomp_table=torch._decomp.decomposition_table)
        self.assertEqual(ep.module()(t, dim, index, src), output)

    def test_fqn(self):
        class NestedChild(torch.nn.Module):
            def forward(self, x):
                return x / x

        class Child1(torch.nn.Module):
            def __init__(self):
                super().__init__()
                self.nested = NestedChild()
                self.register_parameter(
                    "child1param", torch.nn.Parameter(torch.ones(2, 3))
                )

            def forward(self, x):
                x = self.nested(x)
                return x + self.child1param

        class Child2(torch.nn.Module):
            def __init__(self):
                super().__init__()
                self.register_buffer("child2buffer", torch.ones(2, 3))

            def forward(self, x):
                return x - self.child2buffer

        class MyModule(torch.nn.Module):
            def __init__(self):
                super().__init__()
                self.foo = Child1()
                self.bar = Child2()
                self.register_parameter(
                    "rootparam", torch.nn.Parameter(torch.ones(2, 3))
                )

            def forward(self, x):
                x = x * self.rootparam
                x = self.foo(x)
                x = self.bar(x)
                return x

        orig_eager = MyModule()
        test_inp = torch.randn(2, 3)

        torch_gm = _export_to_torch_ir(orig_eager, (torch.rand(2, 3),), {})
        for k, v in orig_eager.state_dict().items():
            normalized_k = k.replace(".", "_")
            self.assertIn(normalized_k, torch_gm.state_dict())
            self.assertEqual(v, torch_gm.state_dict()[normalized_k])
        self.assertTrue(torch.allclose(torch_gm(test_inp), orig_eager(test_inp)))

        pre_autograd_gm = torch.export._trace._export(
            orig_eager, (torch.rand(2, 3),), {}, pre_dispatch=True
        ).module()
        for k, v in orig_eager.state_dict().items():
            normalized_k = k.replace(".", "_")
            self.assertIn(k, pre_autograd_gm.state_dict())
            self.assertEqual(v, pre_autograd_gm.state_dict()[k])
        self.assertTrue(torch.allclose(pre_autograd_gm(test_inp), orig_eager(test_inp)))

        ep = export(orig_eager, (torch.rand(2, 3),), {})
        for k, v in orig_eager.state_dict().items():
            # We do not need to normalize the key here because exported
            # program's state dict is able to contain the module information.
            self.assertIn(k, ep.state_dict)
            self.assertEqual(v, ep.state_dict[k])
        self.assertTrue(torch.allclose(ep.module()(test_inp), orig_eager(test_inp)))

    def test_nn_module_stack(self):
        class Leaf(torch.nn.Module):
            def __init__(self):
                super().__init__()
                self.linear = torch.nn.Linear(4, 4)

            def forward(self, x):
                return self.linear(x)

        class Bar(torch.nn.Module):
            def __init__(self):
                super().__init__()
                self.leaf = Leaf()
                self.register_buffer("buffer", torch.randn(4, 4))

            def forward(self, x):
                return self.buffer.sum() + self.leaf(x).sum()

        class Foo(torch.nn.Module):
            def __init__(self):
                super().__init__()
                self.bar = Bar()

            def forward(self, x):
                y = self.bar.buffer + x
                return (self.bar(x) + y.sum(),)

        inp = (torch.randn(4, 4),)
        mod = Foo()
        ep_strict = torch.export.export(mod, inp).run_decompositions()
        ep_non_strict = torch.export.export(mod, inp, strict=False).run_decompositions()

        gm_unflat_non_strict = unflatten(ep_non_strict)
        self.assertTrue(hasattr(gm_unflat_non_strict, "bar"))
        self.assertTrue(hasattr(gm_unflat_non_strict.bar, "buffer"))
        self.assertTrue(hasattr(gm_unflat_non_strict.bar, "leaf"))

        gm_unflat_strict = unflatten(ep_strict)

        self.assertEqual(gm_unflat_non_strict(*inp), gm_unflat_strict(*inp))
        self.assertExpectedInline(
            str(gm_unflat_non_strict.bar.leaf.linear.graph).strip(),
            """\
graph():
    %x : [num_users=1] = placeholder[target=x]
    %weight : [num_users=1] = get_attr[target=weight]
    %bias : [num_users=1] = get_attr[target=bias]
    %permute : [num_users=1] = call_function[target=torch.ops.aten.permute.default](args = (%weight, [1, 0]), kwargs = {})
    %addmm : [num_users=1] = call_function[target=torch.ops.aten.addmm.default](args = (%bias, %x, %permute), kwargs = {})
    return addmm""",
        )

        gm_flat_non_strict = ep_non_strict.module()
        gm_flat_strict = ep_strict.module()

        self.assertEqual(gm_flat_non_strict(*inp), gm_flat_strict(*inp))

    def test_nn_module_stack_shared_submodule(self):
        class Leaf(torch.nn.Module):
            def __init__(self):
                super().__init__()
                self.linear = torch.nn.Linear(4, 4)

            def forward(self, x):
                return self.linear(x)

        class Bar(torch.nn.Module):
            def __init__(self):
                super().__init__()
                self.leaf = Leaf()
                self.register_buffer("buffer", torch.randn(4, 4))

            def forward(self, x):
                return self.buffer.sum() + self.leaf(x).sum()

        class BarDifferent(torch.nn.Module):
            def __init__(self):
                super().__init__()
                self.leaf = Leaf()

            def forward(self, x):
                a = self.leaf(x).sum()
                b = self.leaf(x).sum()
                return a + b

        class Foo(torch.nn.Module):
            def __init__(self):
                super().__init__()
                self.bar = Bar()
                self.bar_different = BarDifferent()

            def forward(self, x):
                y = self.bar.buffer + x
                return (
                    self.bar(x) + self.bar_different(x + 2),
                    y.sum(),
                )

        inp = (torch.randn(4, 4),)
        mod = Foo()
        ep_strict = torch.export.export(mod, inp)
        ep_non_strict = torch.export.export(mod, inp, strict=False)

        gm_unflat_non_strict = unflatten(ep_non_strict)
        self.assertTrue(hasattr(gm_unflat_non_strict, "bar"))
        self.assertTrue(hasattr(gm_unflat_non_strict.bar, "buffer"))
        self.assertTrue(hasattr(gm_unflat_non_strict.bar, "leaf"))
        self.assertTrue(hasattr(gm_unflat_non_strict.bar_different, "leaf"))

        gm_unflat_strict = unflatten(ep_strict)

        self.assertEqual(gm_unflat_non_strict(*inp), gm_unflat_strict(*inp))
        self.assertExpectedInline(
            str(gm_unflat_non_strict.bar.leaf.linear.graph).strip(),
            """\
graph():
    %x : [num_users=1] = placeholder[target=x]
    %weight : [num_users=1] = get_attr[target=weight]
    %bias : [num_users=1] = get_attr[target=bias]
    %linear : [num_users=1] = call_function[target=torch.ops.aten.linear.default](args = (%x, %weight, %bias), kwargs = {})
    return linear""",
        )
        self.assertExpectedInline(
            str(gm_unflat_non_strict.bar_different.leaf.linear.graph).strip(),
            """\
graph():
    %add_2 : [num_users=1] = placeholder[target=add_2]
    %weight : [num_users=1] = get_attr[target=weight]
    %bias : [num_users=1] = get_attr[target=bias]
    %linear_1 : [num_users=1] = call_function[target=torch.ops.aten.linear.default](args = (%add_2, %weight, %bias), kwargs = {})
    return linear_1""",
        )

        gm_flat_non_strict = ep_non_strict.module()
        gm_flat_strict = ep_strict.module()

        self.assertEqual(gm_flat_non_strict(*inp), gm_flat_strict(*inp))

    def test_stack_trace(self):
        class Foo(torch.nn.Module):
            def __init__(self):
                super().__init__()
                self.linear = torch.nn.Linear(4, 4)

            def forward(self, x):
                x = self.linear(x)
                x *= 2.0
                return x

        ep = export(
            Foo(),
            (torch.randn(4, 4),),
        )
        # check correct lines are in stack trace
        trace_mul = [node for node in ep.graph.nodes if node.name == "mul"][0].meta.get(
            "stack_trace", ""
        )
        self.assertTrue(
            re.search(r"test_export.py.*in forward\n.*x \*= 2.0", trace_mul)
        )
        trace_addmm = [
            node for node in ep.graph.nodes if node.name in ["addmm", "linear"]
        ][0].meta.get("stack_trace", "")
        self.assertTrue(
            re.search(
                r"test_export.py.*in forward\n.*x = self.linear\(x\)", trace_addmm
            )
        )

    def test_sym_stack_trace(self):
        # TODO(avik): update this test with torch._check*
        class Foo(torch.nn.Module):
            def forward(self, x, y):
                y = torch.sym_constrain_range_for_size(y.item(), min=2)
                z = x.shape[0] == 4
                z = torch.sym_ite(z, x.shape[0], x.shape[1])
                return z

        ep = export(
            Foo(),
            (torch.randn(4, 4), torch.tensor(5)),
            dynamic_shapes={"x": (Dim("dx0"), Dim("dx1")), "y": None},
        )
        # stack trace for sym call constrain_range
        trace_constrain_range = [  # different names for serdes/pre-dispatch
            node
            for node in ep.graph.nodes
            if node.name
            in ["sym_constrain_range_for_size", "sym_constrain_range_for_size_default"]
        ][0].meta.get("stack_trace", None)
        self.assertTrue(
            re.search(
                r"in forward\n.*torch.sym_constrain_range_for_size",
                trace_constrain_range,
            )
        )

    def test_cond_with_module_stack_export_with(self):
        class Bar(torch.nn.Module):
            def __init__(self):
                super().__init__()
                self.linear = torch.nn.Linear(4, 4)

            def forward(self, x):
                def true_fn(x):
                    return self.linear(x).cos()

                def false_fn(x):
                    return self.linear(x).sin()

                return torch.cond(x.shape[0] > 4, true_fn, false_fn, [x])

        class CondExport(torch.nn.Module):
            def __init__(self):
                super().__init__()
                self.bar = Bar()

            def forward(self, x):
                return x.cos() + self.bar(x)

        inp = (torch.randn(4, 4),)
        ep = torch.export.export(CondExport(), inp, strict=False)
        self.assertExpectedInline(
            ep.graph_module.code.strip(),
            """\
def forward(self, p_bar_linear_weight, p_bar_linear_bias, x):
    cos = torch.ops.aten.cos.default(x)
    true_graph_0 = self.true_graph_0
    false_graph_0 = self.false_graph_0
    conditional = torch.ops.higher_order.cond(False, true_graph_0, false_graph_0, [p_bar_linear_bias, p_bar_linear_weight, x]);  true_graph_0 = false_graph_0 = p_bar_linear_bias = p_bar_linear_weight = x = None
    getitem = conditional[0];  conditional = None
    add = torch.ops.aten.add.Tensor(cos, getitem);  cos = getitem = None
    return (add,)""",
        )

        cond_top_level_nn_module_stack = [
            node.meta["nn_module_stack"]
            for node in ep.graph.nodes
            if node.name == "true_graph_0"
        ][0]

        self.assertTrue(
            "test_cond_with_module_stack_export_with.<locals>.Bar"
            in str(cond_top_level_nn_module_stack)
        )

    # TODO: See https://github.com/pytorch/pytorch/issues/115790
    @unittest.expectedFailure
    def test_cond_with_module_stack_export_with_unflatten(self):
        class Bar(torch.nn.Module):
            def __init__(self):
                super().__init__()
                self.linear = torch.nn.Linear(4, 4)

            def forward(self, x):
                def true_fn(x):
                    return self.linear(x).cos()

                def false_fn(x):
                    return self.linear(x).sin()

                return torch.cond(x.shape[0] > 4, true_fn, false_fn, [x])

        class CondExport(torch.nn.Module):
            def __init__(self):
                super().__init__()
                self.bar = Bar()

            def forward(self, x):
                return x.cos() + self.bar(x)

        inp = (torch.randn(4, 4),)
        ep = torch.export.export(CondExport(), inp, strict=False)

        cond_top_level_nn_module_stack = [
            node.meta["nn_module_stack"]
            for node in ep.graph.nodes
            if node.name == "true_graph_0"
        ][0]

        # we can't preserve nn_module_stack for the subgraphs for now.
        for node in ep.graph_module.true_graph_0.graph.nodes:
            self.assertEqual(
                node.meta["nn_module_stack"], cond_top_level_nn_module_stack
            )

        # this doesn't work today
        gm_unflat_strict = unflatten(ep)

    def test_predispatch_cond(self):
        class Model(torch.nn.Module):
            def __init__(self):
                super().__init__()
                self.register_buffer("pred", torch.tensor(False))
                self.register_buffer("t", torch.tensor(10))

            def forward(self, x, y):
                def true_fn(x, y):
                    with torch.enable_grad():
                        return x - 1 + self.t + y

                return torch.cond(
                    self.pred,
                    true_fn,
                    lambda x, y: x + 1 - self.t + y,
                    [x, y],
                )

        model = Model()
        with torch.no_grad():
            exported_program = torch.export._trace._export(
                model,
                (torch.tensor(10), torch.tensor(12)),
                {},
                dynamic_shapes=None,
                pre_dispatch=True,
                strict=False,
            )

        self.assertExpectedInline(
            str(exported_program.graph_module.code.strip()),
            """\
def forward(self, b_pred, b_t, x, y):
    true_graph_0 = self.true_graph_0
    false_graph_0 = self.false_graph_0
    conditional = torch.ops.higher_order.cond(b_pred, true_graph_0, false_graph_0, [b_t, x, y]);  b_pred = true_graph_0 = false_graph_0 = b_t = x = y = None
    getitem = conditional[0];  conditional = None
    return (getitem,)""",
        )  # noqa: B950

        self.assertExpectedInline(
            str(exported_program.graph_module.true_graph_0.code.strip()),
            """\
def forward(self, b_t, x, y):
    submod_3 = self.submod_1
    add_1 = torch._higher_order_ops.wrap.wrap_with_set_grad_enabled(True, submod_3, x, b_t, y);  submod_3 = x = b_t = y = None
    return (add_1,)""",
        )

        self.assertExpectedInline(
            str(exported_program.graph_module.true_graph_0.submod_1.code.strip()),
            """\
def forward(self, x, b_t, y):
    sub = torch.ops.aten.sub.Tensor(x, 1);  x = None
    add = torch.ops.aten.add.Tensor(sub, b_t);  sub = b_t = None
    add_1 = torch.ops.aten.add.Tensor(add, y);  add = y = None
    return add_1""",
        )

    def test_predispatch_grad_wrappers(self):
        class Model(torch.nn.Module):
            def forward(self, x, y):
                with torch.enable_grad():
                    x = x - y
                with torch.no_grad():
                    x = x + y
                return x

        # no grad
        model = Model()
        with torch.no_grad():
            ep_nograd = torch.export._trace._export(
                model,
                (torch.tensor(10), torch.tensor(12)),
                {},
                dynamic_shapes=None,
                pre_dispatch=True,
                strict=False,
            )
        # check that only sub op is wrapped with grad_enabled
        getattr_nodes = [
            node for node in ep_nograd.graph.nodes if node.op == "get_attr"
        ]
        self.assertEqual(len(getattr_nodes), 1)
        grad_subgraph = getattr(ep_nograd.graph_module, getattr_nodes[0].target)
        op_node = [
            node for node in grad_subgraph.graph.nodes if node.op == "call_function"
        ][0]
        self.assertEqual(op_node.target._name, "aten::sub.Tensor")

        # enable grad
        model = Model()
        ep_grad = torch.export._trace._export(
            model,
            (torch.tensor(10), torch.tensor(12)),
            {},
            dynamic_shapes=None,
            pre_dispatch=True,
            strict=False,
        )
        # check that only add op is wrapped with grad_enabled
        getattr_nodes = [node for node in ep_grad.graph.nodes if node.op == "get_attr"]
        self.assertEqual(len(getattr_nodes), 1)
        grad_subgraph = getattr(ep_grad.graph_module, getattr_nodes[0].target)
        op_node = [
            node for node in grad_subgraph.graph.nodes if node.op == "call_function"
        ][0]
        self.assertEqual(op_node.target._name, "aten::add.Tensor")

    @testing.expectedFailureRetraceability
    def test_layer_sharing(self):
        N, C, H, W = 1, 2, 2, 3

        class Module(torch.nn.Module):
            def __init__(self):
                super().__init__()
                layer = torch.nn.LayerNorm([C, H, W])
                self.norms = torch.nn.ModuleList(
                    [
                        layer,
                        layer,
                    ]
                )

            def forward(self, x):
                for norm in self.norms:
                    x = norm(x)
                return x

        m = Module()
        copied_m = copy.deepcopy(m)
        ep = export(copied_m, (torch.randn(N, C, H, W),))
        self.assertEqual(copied_m.state_dict(), m.state_dict())
        self.assertEqual(ep.state_dict, m.state_dict())

    def test_non_persistent_buffer(self):
        class MyModule(torch.nn.Module):
            def __init__(self):
                super().__init__()
                self.register_buffer("foo", torch.rand(2, 3), persistent=False)

            def forward(self, x):
                return self.foo + x

        inp = torch.rand(2, 3)
        m = MyModule()
        ep = export(m, (inp,), {})

        self.assertEqual(ep.module()(inp), m(inp))
        # Non-persistent buffers should not show up in the state dict
        self.assertNotIn("foo", ep.state_dict)
        named_buffers = {name: buffer for (name, buffer) in ep.named_buffers()}
        # But they should show up in named_buffers()
        self.assertIn("foo", named_buffers)
        self.assertIn("foo", ep.constants)
        self.assertEqual(len(ep.constants), 1)

        # Check the same properties of the unlifted module
        mod = ep.module()
        self.assertNotIn("foo", mod.state_dict())
        mod_named_buffers = {name: buffer for (name, buffer) in mod.named_buffers()}
        self.assertIn("foo", mod_named_buffers)
        self.assertIn("foo", ep.constants)
        self.assertEqual(len(ep.constants), 1)
        self.assertEqual(mod(inp), m(inp))

    def test_export_as_backend(self):
        def f(x, y):
            return x + y

        def my_custom_backend(gm, example_inputs):
            gm = (
                torch.export.export(gm, tuple(example_inputs), strict=False)
                .run_decompositions()
                .module()
            )
            return gm

        inp = (torch.randn(3, 3), torch.randn(3, 3))
        new_res = torch.compile(f, backend=my_custom_backend)(*inp)
        self.assertTrue(torch.allclose(f(*inp), new_res))

    def test_nonstrict_retrace_preserves_metadata(self):
        class MyModule(torch.nn.Module):
            def __init__(self):
                super().__init__()
                self.linear = torch.nn.Linear(4, 4)

            def forward(self, x):
                return self.linear(x)

        inp = torch.randn(4, 4)
        m = MyModule()
        ep = torch.export.export(m, (inp,), {}, strict=False)
        # retrace
        ep2 = torch.export.export(ep.module(), (inp,), {}, strict=False)

        for n1, n2 in zip(list(ep.graph.nodes), list(ep2.graph.nodes)):
            self.assertEqual(n1.meta.get("stack_trace"), n2.meta.get("stack_trace"))

    def test_fake_weights(self):
        class MyModule(torch.nn.Module):
            def __init__(self):
                super().__init__()
                self.foo = torch.nn.Parameter(torch.randn(4, 4))
                self.register_buffer("bar", torch.randn(4, 4), persistent=False)
                self.register_buffer("baz", torch.randn(4, 4), persistent=True)

            def forward(self, x):
                return self.foo + x + self.bar + self.baz

        fake_mode = torch._subclasses.FakeTensorMode(
            shape_env=ShapeEnv(tracked_fakes=[])
        )
        with fake_mode:
            m = MyModule()
        inp = torch.randn(4, 4)
        ep = export(m, (inp,))
        # Can't compare outputs because the module has fake weights.

    def test_fake_inputs(self):
        class MyModule(torch.nn.Module):
            def __init__(self):
                super().__init__()
                self.foo = torch.nn.Parameter(torch.randn(4, 4))

            def forward(self, x):
                return self.foo + x

        fake_mode = torch._subclasses.FakeTensorMode(
            shape_env=ShapeEnv(tracked_fakes=[])
        )
        m = MyModule()
        with fake_mode:
            inp = torch.randn(4, 4)

        ep = export(m, (inp,))
        self.assertEqual(ep.module()(torch.ones(4, 4)), m(torch.ones(4, 4)))

    def test_trace_under_fake(self):
        class MyModule(torch.nn.Module):
            def __init__(self):
                super().__init__()
                self.foo = torch.nn.Parameter(torch.randn(4, 4))

            def forward(self, x):
                return self.foo + x

        fake_mode = torch._subclasses.FakeTensorMode(
            shape_env=ShapeEnv(tracked_fakes=[])
        )
        with fake_mode:
            m = MyModule()
            inp = torch.randn(4, 4)
            # Can't use unqualified export() as it will attempt to deserialize
            # under a new FakeTensorMode.
            ep = torch.export.export(m, (inp,))

    def test_compiling_state(self):
        class TestModule1(torch.nn.Module):
            def forward(self, x):
                if torch._dynamo.is_compiling():
                    return x * 2
                else:
                    return x * 3

        class TestModule2(torch.nn.Module):
            def forward(self, x):
                if torch._utils.is_compiling():
                    return x * 2
                else:
                    return x * 3

        class TestModule3(torch.nn.Module):
            def forward(self, x):
                if torch.compiler.is_compiling():
                    return x * 2
                else:
                    return x * 3

        for m in [TestModule1(), TestModule2(), TestModule3()]:
            input = torch.randn(5)
            ep_strict = export(m, (input,), strict=True)
            ep_non_strict = export(m, (input,), strict=False)

            self.assertTrue(torch.allclose(input * 3, m(input)))
            self.assertTrue(torch.allclose(input * 2, ep_strict.module()(input)))
            self.assertTrue(torch.allclose(input * 2, ep_non_strict.module()(input)))

    def test_user_input_and_buffer_mutation(self):
        class MyModule(torch.nn.Module):
            def __init__(self):
                super().__init__()
                self.register_buffer("foo", torch.randn(4, 4))

            def forward(self, x):
                self.foo.add_(1)
                x.add_(1)
                return self.foo + x

        mod = MyModule()
        mod_copy = copy.deepcopy(mod)
        ep = export(mod_copy, (torch.rand(4, 4),))

        self.assertEqual(mod.foo, ep.module().foo)
        self.assertEqual(mod(torch.ones(4, 4)), ep.module()(torch.ones(4, 4)))

    def test_symint_tensor_return(self):
        class Module(torch.nn.Module):
            def forward(self, x):
                return torch.ops.testlib.returns_tensor_symint(x)[0]

        self._test_export_same_as_eager(Module(), (torch.randn(4, 4),))

    def test_custom_op_auto_functionalize(self):
        class M(torch.nn.Module):
            def __init__(self):
                super().__init__()

            def forward(self, x, z):
                return torch.ops.testlib.foo(x, z)

        inps = (torch.ones(5), torch.ones(5))
        inps_for_export = (torch.ones(5), torch.ones(5))
        inps_for_export_with_decomp = (torch.ones(5), torch.ones(5))

        ep = torch.export.export(M(), inps_for_export)
        x_new_eager, z_new_eager, legit_eager = M()(*inps)
        x_new_export, z_new_export, legit_export = ep.module()(*inps_for_export)
        self.assertTrue(torch.allclose(x_new_eager, x_new_export))
        self.assertTrue(torch.allclose(z_new_eager, z_new_export))
        self.assertTrue(torch.allclose(legit_eager, legit_export))

        ep = ep.run_decompositions()
        x_new_export, z_new_export, legit_export = ep.module()(
            *inps_for_export_with_decomp
        )
        self.assertTrue(torch.allclose(x_new_eager, x_new_export))
        self.assertTrue(torch.allclose(z_new_eager, z_new_export))
        self.assertTrue(torch.allclose(legit_eager, legit_export))

    def test_custom_op_auto_functionalize_pre_dispatch(self):
        class M(torch.nn.Module):
            def __init__(self):
                super().__init__()

            def forward(self, x):
                return torch.ops.testlib.foo_mutated(x)

        inps = (torch.ones(5),)

        ep = torch.export.export(M(), inps)
        self.assertExpectedInline(
            str(ep.graph_module.code.strip()),
            """\
def forward(self, x):
    cos = torch.ops.aten.cos.default(x)
    auto_functionalized = torch._higher_order_ops.auto_functionalize.auto_functionalized(torch.ops.testlib.foo.default, x = x, z = cos);  x = cos = None
    getitem_3 = auto_functionalized[3];  auto_functionalized = None
    cos_1 = torch.ops.aten.cos.default(getitem_3)
    return (getitem_3, getitem_3, cos_1)""",
        )

        ep = torch.export._trace._export(M(), inps, pre_dispatch=True)
        self.assertExpectedInline(
            str(ep.graph_module.code.strip()),
            """\
def forward(self, x):
    cos = torch.ops.aten.cos.default(x)
    auto_functionalized = torch._higher_order_ops.auto_functionalize.auto_functionalized(torch.ops.testlib.foo.default, x = x, z = cos);  x = cos = None
    getitem_3 = auto_functionalized[3];  auto_functionalized = None
    cos_1 = torch.ops.aten.cos.default(getitem_3)
    return (getitem_3, getitem_3, cos_1)""",
        )

    def test_custom_op_auto_warn_pre_dispatch(self):
        class M(torch.nn.Module):
            def __init__(self):
                super().__init__()

            def forward(self, x):
                return torch.ops.testlib.foo_functional(x)

        inps = (torch.ones(5),)

        ep = torch.export.export(M(), inps).run_decompositions()
        self.assertExpectedInline(
            str(ep.graph_module.code.strip()),
            """\
def forward(self, x):
    cos = torch.ops.aten.cos.default(x)
    cos_1 = torch.ops.aten.cos.default(x);  x = None
    auto_functionalized = torch._higher_order_ops.auto_functionalize.auto_functionalized(torch.ops.testlib.foo.default, x = cos, z = cos_1);  cos = cos_1 = None
    getitem_3 = auto_functionalized[3];  auto_functionalized = None
    cos_2 = torch.ops.aten.cos.default(getitem_3);  getitem_3 = None
    return (cos_2,)""",
        )

        ep = torch.export._trace._export(M(), inps, pre_dispatch=True)
        self.assertExpectedInline(
            str(ep.graph_module.code.strip()),
            """\
def forward(self, x):
    foo_functional = torch.ops.testlib.foo_functional.default(x);  x = None
    return (foo_functional,)""",
        )

    # original input names aren't retraceable:
    # compilation will succeed, but names won't match forward() signature.
    @testing.expectedFailureRetraceability
    def test_placeholder_naming_collisions(self):
        # test collisions between nested user inputs
        class Foo(torch.nn.Module):
            def forward(self, x, x_foo, x_foo_0):
                return x["foo"][0] + x_foo[0] + x_foo_0

        inputs = (
            {"foo": [torch.randn(4, 4)]},
            (torch.randn(4, 4),),
            torch.randn(4, 4),
        )
        ep = export(Foo(), inputs)
        expected_names = ["x_foo_0", "x_foo_0_1", "x_foo_0_2"]
        real_names = [spec.arg.name for spec in ep.graph_signature.input_specs]
        self.assertEqual(expected_names, real_names)

        # test collisions between user inputs and params, buffers, constants
        class Foo(torch.nn.Module):
            def __init__(self):
                super().__init__()
                self.param = torch.nn.Parameter(torch.randn(4))
                self.register_buffer("alpha", torch.randn(4), persistent=True)
                self.register_buffer("beta", torch.randn(4), persistent=False)
                self.gamma = torch.randn(4)

            def forward(self, p, b_alpha, b, c_gamma):
                p = p["param"] + self.param
                b = self.alpha + self.beta + b_alpha + b["beta"]
                c = self.gamma + c_gamma
                return p, b, c

        inputs = (
            {"param": torch.randn(4)},
            torch.randn(4),
            {"beta": torch.randn(4)},
            torch.randn(4),
        )
        ep = export(Foo(), inputs)
        expected_names = [  # user inputs should be prioritized, unprefixed
            ("p_param_1", InputKind.PARAMETER),
            ("b_alpha_1", InputKind.BUFFER),
            ("b_beta_1", InputKind.BUFFER),
            ("c_gamma_1", InputKind.CONSTANT_TENSOR),
            ("p_param", InputKind.USER_INPUT),
            ("b_alpha", InputKind.USER_INPUT),
            ("b_beta", InputKind.USER_INPUT),
            ("c_gamma", InputKind.USER_INPUT),
        ]
        real_names = [
            (spec.arg.name, spec.kind) for spec in ep.graph_signature.input_specs
        ]
        self.assertEqual(expected_names, real_names)

        # test collisions between user inputs & call_function nodes
        class Foo(torch.nn.Module):
            def forward(self, mul, add, add_1):
                return mul * mul + add * add_1

        ep = export(Foo(), (torch.randn(4, 4), torch.randn(4, 4), torch.randn(4, 4)))
        expected_names_and_ops = [
            ("mul", "placeholder"),
            ("add", "placeholder"),
            ("add_1", "placeholder"),
            ("mul_1", "call_function"),
            ("mul_2", "call_function"),
            ("add_2", "call_function"),
            ("output", "output"),
        ]
        real_names_and_ops = [(node.name, node.op) for node in ep.graph.nodes]
        self.assertEqual(expected_names_and_ops, real_names_and_ops)

    @testing.expectedFailureRetraceability
    def test_placeholder_naming_collisions_hoo_subgraphs(self):
        # test collisions between user inputs, top-level nodes, and HOO subgraph nodes
        class Foo(torch.nn.Module):
            def forward(self, x, mul, mul_1):
                _mul = x * x
                y = cond(
                    _mul.sum() > 0,
                    lambda x, y, z: x * y * z,
                    lambda x, y, z: x + y + z,
                    [_mul, mul, mul_1],
                )
                with torch.enable_grad():
                    y = y * y
                return y

        with torch.no_grad():
            ep = torch.export._trace._export(
                Foo(),
                (torch.randn(4), torch.randn(4), torch.randn(4)),
                pre_dispatch=True,
            )
        # test cond subgraph
        expected_names_and_ops = [
            ("mul_2", "placeholder"),
            ("mul", "placeholder"),
            ("mul_1", "placeholder"),
            ("mul_3", "call_function"),
            ("mul_4", "call_function"),
            ("output", "output"),
        ]
        real_names_and_ops = [
            (node.name, node.op) for node in ep.graph_module.true_graph_0.graph.nodes
        ]
        self.assertEqual(expected_names_and_ops, real_names_and_ops)
        # test set_grad_enabled subgraph
        expected_names_and_ops = [
            ("getitem", "placeholder"),
            ("mul_1", "call_function"),
            ("output", "output"),
        ]
        real_names_and_ops = [
            (node.name, node.op) for node in ep.graph_module.submod_1.graph.nodes
        ]
        self.assertEqual(expected_names_and_ops, real_names_and_ops)

        # test collisions between user inputs & higher order op subgraphs
        # (please never do this)
        class Foo(torch.nn.Module):
            def forward(self, input, true_graph, body_graph):
                def map_body(x, y):
                    return x + y

                x = map(map_body, input, body_graph[0])
                x = x + true_graph[0] + true_graph[1]
                x = cond(x.sum() > 0, lambda x: x * 2.0, lambda x: x + 2.0, [x])
                x = cond(x.sum() > 0, lambda x: x * 2.0, lambda x: x + 2.0, [x])
                return x

        inputs = (
            torch.randn(10, 4),
            (torch.randn(4), torch.randn(4)),
            (torch.randn(4),),
        )
        ep = export(Foo(), inputs)
        expected_getattr_names = [
            "body_graph_1",
            "true_graph_2",
            "false_graph_0",
            "true_graph_3",
            "false_graph_1",
        ]
        real_getattr_names = [
            node.name for node in ep.graph.nodes if node.op == "get_attr"
        ]
        self.assertEqual(expected_getattr_names, real_getattr_names)

    def test_constant_input_naming(self):
        class Foo(torch.nn.Module):
            def forward(self, x, y, div="floor"):
                return torch.div(x, y, rounding_mode=div)

        f = Foo()
        inputs = (torch.randn(4), torch.randn(4), "floor")
        ep = export(f, inputs)
        div_spec = ep.graph_signature.input_specs[2]
        self.assertEqual(div_spec.arg.name, "div")
        self.assertEqual(div_spec.arg.value, "floor")

    def test_unbacked_deferred_runtime_retrace(self):
        class Foo(torch.nn.Module):
            def forward(self, x, y):
                y_sum = y.sin().sum()
                with torch.no_grad():
                    a = x.item()
                    torch._check_is_size(a)
                    torch._check(a > 2)
                    torch._check(a < 6)
                    unbacked_shape = torch.ops.testlib.foo_unbacked(a)
                return y + y_sum + unbacked_shape.sum()

        inps = (torch.tensor(4), torch.randn(5, 5))
        from torch.export import _trace

        ep_pre = _trace._export(Foo(), inps, pre_dispatch=True, strict=False)
        self.assertExpectedInline(
            str(ep_pre.graph_module.submod_1.code).strip(),
            """\
def forward(self, x):
    item = torch.ops.aten.item.default(x);  x = None
    sym_constrain_range_for_size_default = torch.ops.aten.sym_constrain_range_for_size.default(item)
    sym_constrain_range_default = torch.ops.aten.sym_constrain_range.default(item, min = 3, max = 5)
    ge = item >= 0
    _assert_scalar_default = torch.ops.aten._assert_scalar.default(ge, "Runtime assertion failed for expression 0 <= u1 on node 'ge'");  ge = None
    gt = item > 2
    _assert_scalar_default_1 = torch.ops.aten._assert_scalar.default(gt, "Runtime assertion failed for expression 2 < u1 on node 'gt'");  gt = None
    lt = item < 6
    _assert_scalar_default_2 = torch.ops.aten._assert_scalar.default(lt, "Runtime assertion failed for expression u1 < 6 on node 'lt'");  lt = None
    foo_unbacked = torch.ops.testlib.foo_unbacked.default(item);  item = None
    return foo_unbacked""",
        )
        ep_aot = ep_pre.run_decompositions()
        self.assertExpectedInline(
            str(ep_aot.graph_module.code).strip(),
            """\
def forward(self, x, y):
    sin = torch.ops.aten.sin.default(y)
    sum_1 = torch.ops.aten.sum.dim_IntList(sin, []);  sin = None
    _local_scalar_dense = torch.ops.aten._local_scalar_dense.default(x);  x = None
    sym_constrain_range_for_size = torch.ops.aten.sym_constrain_range_for_size.default(_local_scalar_dense)
    sym_constrain_range = torch.ops.aten.sym_constrain_range.default(_local_scalar_dense, min = 3, max = 5)
    ge = _local_scalar_dense >= 0
    _assert_scalar = torch.ops.aten._assert_scalar.default(ge, "Runtime assertion failed for expression 0 <= u1 on node 'ge'");  ge = None
    gt = _local_scalar_dense > 2
    _assert_scalar_1 = torch.ops.aten._assert_scalar.default(gt, "Runtime assertion failed for expression 2 < u1 on node 'gt'");  gt = None
    lt = _local_scalar_dense < 6;  _local_scalar_dense = None
    _assert_scalar_2 = torch.ops.aten._assert_scalar.default(lt, "Runtime assertion failed for expression u1 < 6 on node 'lt'");  lt = None
    full = torch.ops.aten.full.default([4, 4], 1, dtype = torch.float32, layout = torch.strided, device = device(type='cpu'), pin_memory = False)
    add = torch.ops.aten.add.Tensor(y, sum_1);  y = sum_1 = None
    sum_2 = torch.ops.aten.sum.dim_IntList(full, []);  full = None
    add_1 = torch.ops.aten.add.Tensor(add, sum_2);  add = sum_2 = None
    return (add_1,)""",
        )

    def test_nested_dynamic_shapes_spec(self):
        class Foo(torch.nn.Module):
            def forward(self, x):
                (a0, a1), (b0, b1), (c0, c1, c2) = x
                return a0 + a1 + b0 + b1 + c0 + c1 + c2

        f = Foo()
        inputs = (
            (1, 2),
            (
                torch.randn(4, 4),
                torch.randn(4, 4),
            ),
            (
                torch.randn(4, 4),
                torch.randn(4, 4),
                torch.randn(4, 4),
            ),
        )
        # make sure this gets parsed correctly as 7 individual inputs, not 3 tensors
        dynamic_shapes = {
            "x": (
                (None, None),
                (None, None),
                (None, None, None),
            )
        }
        export(f, (inputs,), dynamic_shapes=dynamic_shapes)

    def test_disable_forced_specializations_ok(self):
        # check that _disable_forced_specializations and _allow_complex_guards_as_runtime_asserts flags
        # both behave correctly, avoiding forced specializations and deferring to runtime.
        # case 1: modulo guards
        from torch.export import dims

        class Mod4Reshape(torch.nn.Module):
            def forward(self, x):
                return x.reshape(x.shape[0] - 1, 4, -1)  # Mod(s0*s1, 4*(s0-1)) = 0

        inputs = (torch.randn(10, 72),)
        dx, dy = dims("dx", "dy")
        with self.assertRaisesRegex(  # this will force specialize
            torch._dynamo.exc.UserError,
            r".*Specializations unexpectedly required(.*\n)*"
            r".*dx = .* must be specialized to 10 because the guards generated for it are too complex(.*\n)*"
            r".*dy = .* must be specialized to 72 because the guards generated for it are too complex(.*\n)*",
        ):
            export(
                Mod4Reshape(),
                inputs,
                dynamic_shapes={"x": (dx, dy)},
            )

        torch.export._trace._export(  # just check this successfully compiles
            Mod4Reshape(),
            inputs,
            dynamic_shapes={"x": (dx, dy)},
            strict=False,
            _disable_forced_specializations=True,
        )
        ep = torch.export._trace._export(
            Mod4Reshape(),
            inputs,
            dynamic_shapes={"x": (dx, dy)},
            _allow_complex_guards_as_runtime_asserts=True,
        )
        out1 = ep.module()(torch.randn(8, 7))
        self.assertEqual(out1.shape, torch.ones(7, 4, 2).shape)
        out2 = ep.module()(torch.randn(12, 11))
        self.assertEqual(out2.shape, torch.ones(11, 4, 3).shape)
        with self.assertRaisesRegex(
            RuntimeError,
            r"Runtime assertion failed for expression Eq\(Mod\(s0\*s1, 4\*s0 \- 4\), 0\) on node 'eq.*'",
        ):
            ep.module()(torch.randn(8, 8))  # fail

        # case 2: 2d reshape
        class FreeReshape(torch.nn.Module):
            def forward(self, x, y, z):
                return x.reshape([-1]) + y.reshape([-1]) + z  # s0*s1 = s2*s3 = s4

        inputs = (
            torch.randn(6, 8),
            torch.randn(3, 16),
            torch.randn(48),
        )
        dynamic_shapes = {
            "x": [Dim(f"dx{i}", min=2) for i in range(2)],
            "y": [Dim(f"dy{i}", min=2) for i in range(2)],
            "z": [Dim(f"dz{i}", min=4) for i in range(1)],
        }
        with self.assertRaisesRegex(  # this will force specialize
            torch._dynamo.exc.UserError,
            r".*Specializations unexpectedly required(.*\n)*"
            r".*dx0 = .* must be specialized to 6 because the guards generated for it are too complex(.*\n)*"
            r".*dx1 = .* must be specialized to 8 because the guards generated for it are too complex(.*\n)*",
        ):
            export(
                FreeReshape(),
                inputs,
                dynamic_shapes=dynamic_shapes,
            )
        torch.export._trace._export(
            FreeReshape(),
            inputs,
            dynamic_shapes=dynamic_shapes,
            strict=False,
            _disable_forced_specializations=True,
        )
        ep = torch.export._trace._export(
            FreeReshape(),
            inputs,
            dynamic_shapes=dynamic_shapes,
            _allow_complex_guards_as_runtime_asserts=True,
        )
        out1 = ep.module()(torch.randn(48, 1), torch.randn(4, 12), torch.randn(48))
        self.assertEqual(out1.shape, torch.ones(48).shape)
        out2 = ep.module()(torch.randn(5, 8), torch.randn(4, 10), torch.randn(40))
        self.assertEqual(out2.shape, torch.ones(40).shape)
        with self.assertRaisesRegex(
            RuntimeError,
            r"Runtime assertion failed for expression Eq\(s0\*s1, s2\*s3\) on node 'eq.*'",
        ):  # fail only at runtime
            ep.module()(torch.randn(5, 8), torch.randn(4, 5), torch.randn(30))  # fail

        # case 3: 3d reshape (previously failing with different issue)
        class Reshape3d(torch.nn.Module):
            def forward(self, x, y):
                return x.reshape([-1]) + y  # s0*s1*s2 = s3

        inputs = (
            torch.randn(4, 3, 2),
            torch.randn(24),
        )
        dynamic_shapes = {
            "x": (Dim("dx0", min=2), Dim("dx1", min=2), Dim("dx2", min=2)),
            "y": (Dim("dy", min=8),),
        }
        with self.assertRaisesRegex(  # this will force specialize
            torch._dynamo.exc.UserError,
            r".*Specializations unexpectedly required(.*\n)*"
            r"Suggested fixes:(.*\n)*"
            r".*dx0 = 4(.*\n)*"
            r".*dx1 = 3(.*\n)*"
            r".*dx2 = 2(.*\n)*"
            r".*dy = 24(.*\n)*",
        ):
            export(
                Reshape3d(),
                inputs,
                dynamic_shapes=dynamic_shapes,
            )

        torch.export._trace._export(
            Reshape3d(),
            inputs,
            dynamic_shapes=dynamic_shapes,
            strict=False,
            _disable_forced_specializations=True,
        )
        ep = torch.export._trace._export(
            Reshape3d(),
            inputs,
            dynamic_shapes=dynamic_shapes,
            _allow_complex_guards_as_runtime_asserts=True,
        )
        out1 = ep.module()(torch.randn(9, 7, 2), torch.randn(126))
        self.assertEqual(out1.shape, torch.ones(126).shape)
        with self.assertRaisesRegex(
            RuntimeError,
            r"Runtime assertion failed for expression Eq\(s0\*s1\*s2, s3\) on node 'eq.*'",
        ):  # fail only at runtime
            ep.module()(torch.randn(4, 3, 2), torch.randn(10))  # fail

    def test_disable_forced_specializations_errors(self):
        # check error messages with disable_forced_specializations = False/True
        class Foo(torch.nn.Module):
            def forward(self, w, x, y, z):
                return w.reshape([-1]) + x, y + z  # simple: s0*s1 = s2, s3 = s4

        inputs = (
            torch.randn(3, 4),
            torch.randn(12),
            torch.randn(4),
            torch.randn(4),
        )
        dynamic_shapes = {
            "w": [Dim(f"dw{i}") for i in range(2)],
            "x": [Dim(f"dx{i}") for i in range(1)],
            "y": [Dim("dy")],  # y & z incorrect, export is supposed to fail.
            "z": [Dim("dz")],  # suggested fix should be to match these up.
        }
        with self.assertRaisesRegex(  # if allow = False, suggested fixes should specialize 3, 4, 12.
            torch._dynamo.exc.UserError,
            r".*Specializations unexpectedly required(.*\n)*"
            r"Suggested fixes:(.*\n)*"
            r".*dw0 = 3(.*\n)*"
            r".*dw1 = 4(.*\n)*"
            r".*dx0 = 12(.*\n)*"
            r".*dz = dy(.*\n)*",
        ):
            torch.export._trace._export(
                Foo(),
                inputs,
                dynamic_shapes=dynamic_shapes,
                strict=False,
                _disable_forced_specializations=False,
            )
        with self.assertRaisesRegex(  # if disable=True, suggested fixes should not specialize.
            torch._dynamo.exc.UserError,
            r".*Constraints violated(.*\n)*"
            r"Suggested fixes:(.*\n)*"
            r".*dz = dy(.*\n)*",
        ) as msg:
            torch.export._trace._export(
                Foo(),
                inputs,
                dynamic_shapes=dynamic_shapes,
                strict=False,
                _disable_forced_specializations=True,
            )

    def test_reshape_view_helper(self):
        # see: https://github.com/pytorch/pytorch/issues/126607
        class Model(torch.nn.Module):
            def __init__(self):
                super().__init__()

            def forward(self, x):
                x = x.view(x.size(1), -1)
                # torch/_refs/__init__/_reshape_view_helper() will generate guards on reshape kernel(?)
                # Ne(s0, 20), so that reshape isn't no-op
                # Ne(Mod(s0, 20), 0), so that reshape needs to first flatten [s0, 20, 16] -> [s0*20, 16]
                # then split_dim -> [20, s0, 16]
                # check that these show up in graph
                return torch.nn.functional.softmax(
                    x, dim=0
                )  # don't think softmax actually creates any issues, just part of original test

        model = Model()
        x = torch.rand(1024, 20, 16)
        dynamic_shapes = {"x": {0: Dim("batch")}}
        ep = torch.export._trace._export(
            model,
            (x,),
            dynamic_shapes=dynamic_shapes,
            _allow_complex_guards_as_runtime_asserts=True,
        )
        with self.assertRaisesRegex(
            RuntimeError,
            r"Runtime assertion failed for expression Ne\(s0, 20\)",
        ):
            ep.module()(torch.randn(20, 20, 16))
        with self.assertRaisesRegex(
            RuntimeError,
            r"Runtime assertion failed for expression Ne\(Mod\(s0, 20\), 0\)",
        ):
            ep.module()(torch.randn(400, 20, 16))
        ep.module()(torch.randn(42, 20, 16))

    def test_allow_explicit_guards_as_runtime_asserts(self):
        # check that explicit guards are treated as runtime assertions
        class Foo(torch.nn.Module):
            def forward(self, x, y):
                # check that negation of first guard also shows up as runtime assertion
                if x.shape[0] == y.shape[0]:  # False
                    return x + y
                elif x.shape[0] == y.shape[0] ** 3:  # False
                    return x + 2, y + 3
                elif x.shape[0] ** 2 == y.shape[0] * 3:  # True
                    return x * 2.0, y * 3.0

        inputs = (torch.randn(6), torch.randn(12))
        dynamic_shapes = {"x": [Dim("dx", min=4)], "y": [Dim("dy", min=4)]}
        ep = torch.export._trace._export(
            Foo(),
            inputs,
            dynamic_shapes=dynamic_shapes,
            _allow_complex_guards_as_runtime_asserts=True,
        )
        # check forward pass
        out0, out1 = ep.module()(torch.randn(9), torch.randn(27))
        self.assertEqual(out0.shape, torch.ones(9).shape)
        self.assertEqual(out1.shape, torch.ones(27).shape)
        with self.assertRaisesRegex(
            RuntimeError,
            r"Runtime assertion failed for expression Ne\(s0, s1\)",
        ):  # fail only at runtime
            ep.module()(torch.randn(4), torch.randn(4))  # fail
        with self.assertRaisesRegex(
            RuntimeError,
            r"Runtime assertion failed for expression Ne\(s0, s1\**3\)",
        ):
            ep.module()(torch.randn(64), torch.randn(4))  # fail
        with self.assertRaisesRegex(
            RuntimeError,
            r"Runtime assertion failed for expression Eq\(s0\**2, 3\*s1\)",
        ):
            ep.module()(torch.randn(10), torch.randn(9))  # fail

        # this should be set with command line flag TORCH_DYNAMO_DO_NOT_EMIT_RUNTIME_ASSERTS=1,
        # but dynamo checks that at torch import time, so setting os.environ makes no difference
        # instead, manually patch dynamo config and test.
        # test that setting this flag removes runtime asserts
        from torch._dynamo import config as _dynamo_config

        with _dynamo_config.patch(
            do_not_emit_runtime_asserts=True,
        ):
            ep = torch.export._trace._export(
                Foo(),
                inputs,
                dynamic_shapes=dynamic_shapes,
                _allow_complex_guards_as_runtime_asserts=True,
            ).run_decompositions()

        self.assertEqual(
            [
                node.target == torch.ops.aten._assert_scalar.default
                for node in ep.graph.nodes
            ].count(True),
            0,
        )

    def test_constant_aliasing(self):
        class M1(torch.nn.Module):
            def __init__(self, m2, foo):
                super().__init__()
                self.m2 = m2
                self.foo = foo

            def forward(self, x):
                return x + self.foo + self.m2(x)

        class M2(torch.nn.Module):
            def __init__(self):
                super().__init__()
                self.foo = torch.ones(3, 3)

            def forward(self, x):
                return x + self.foo

        m2 = M2()
        m1 = M1(m2, m2.foo)
        inps = (torch.ones(3, 3),)
        ep = torch.export.export(m1, inps, strict=False)
        # check both constants appear in list
        self.assertEqual(sorted(list(ep.constants)), ["foo", "m2.foo"])
        # check only one input spec exists
        num_constant_inputs = [
            spec.kind == InputKind.CONSTANT_TENSOR
            for spec in ep.graph_signature.input_specs
        ].count(True)
        self.assertEqual(num_constant_inputs, 1)
        # unflatten
        unflattened = unflatten(ep)
        self.assertTrue(torch.allclose(m1(*inps), unflattened(*inps)))

    @testing.expectedFailureRetraceability
    def test_unused_aliases(self):
        class Foo(torch.nn.Module):
            def __init__(self):
                super().__init__()
                # param
                self.alpha = torch.nn.Parameter(torch.randn(4))
                self.beta = self.alpha
                self.gamma = self.alpha

            def forward(self, x):
                return x + self.gamma

        inps = (torch.randn(4),)
        ep = export(Foo(), inps)
        # placeholder nodes will be deduplicated in strict-mode,
        # but check that all params still appear in state dict
        for param in ["alpha", "beta", "gamma"]:
            self.assertTrue(param in ep.state_dict)

        # check that they also appear in unflattened state dict
        unep = unflatten(ep)
        for param in ["alpha", "beta", "gamma"]:
            self.assertTrue(param in unep.state_dict())


@unittest.skipIf(not torchdynamo.is_dynamo_supported(), "dynamo isn't support")
class TestOneOffModelExportResult(TestCase):
    def test_scaled_dot_product_attention_cpu(self):
        """
        This test makes sure we are always getting the same decomposition result for SDPA.
        As of now _scaled_dot_product_flash_attention_for_cpu is expected to show up in
        export() result. Some downstream backend then further decompose it into core ATen
        ops in torch/_decomp/decompositions.py (search for
        _scaled_dot_product_flash_attention_for_cpu).

        Export is decomposing based on the CompositeImplicitAutograd kernel implementation
        of SDPA. If this test fails, it means the kernel is being modified. In this case
        we strongly encourage you to change the decomposition rule under
        torch/_decomp/decompositions.py along with the kernel changes, so all of the
        downstream backends are not being affected.
        """

        class ScaledDotProductAttention(torch.nn.Module):
            def __init__(self):
                super().__init__()

            def forward(self, q, k, v):
                attn_output = F.scaled_dot_product_attention(
                    q, k, v, None, dropout_p=0.0, is_causal=True
                )
                return attn_output

        q = torch.randn(1, 1, 8, 8, device="cpu")
        k = torch.randn(1, 1, 8, 8, device="cpu")
        v = torch.randn(1, 1, 8, 8, device="cpu")

        from torch.nn.attention import SDPBackend

        with torch.nn.attention.sdpa_kernel([SDPBackend.MATH]):
            ep = torch.export.export(ScaledDotProductAttention(), (q, k, v))
            print(ep.graph)
            ep.run_decompositions()
            print(ep.graph)

    #         self.assertExpectedInline(ep.graph_module.code.strip(), """\
    # def forward(self, arg0_1, arg1_1, arg2_1):
    #     _scaled_dot_product_flash_attention_for_cpu = torch.ops.aten._scaled_dot_product_flash_attention_for_cpu.default(arg0_1, arg1_1, arg2_1, 0.0, True);  arg0_1 = arg1_1 = arg2_1 = None
    #     getitem = _scaled_dot_product_flash_attention_for_cpu[0];  _scaled_dot_product_flash_attention_for_cpu = None
    #     return (getitem,)""")

    @unittest.skipIf(
        not PLATFORM_SUPPORTS_FLASH_ATTENTION,
        "Can't run fused SDPA on this platform",
    )
    def test_scaled_dot_product_attention_cuda(self):
        """
        This test makes sure we are always getting the same decomposition result for SDPA.
        As of now _scaled_dot_product_flash_attention is expected to show up in
        export() result (GPU tensors are given). Currently there's no downstream
        backend relies on this export result so if this test fails, feel free to
        change it to the latest export() result.
        """

        class ScaledDotProductAttention(torch.nn.Module):
            def __init__(self):
                super().__init__()

            def forward(self, q, k, v):
                attn_output = F.scaled_dot_product_attention(
                    q, k, v, None, dropout_p=0.0, is_causal=True
                )
                return attn_output

        q = torch.randn(1, 16, 16, 64, dtype=torch.bfloat16, device="cuda")
        k = torch.randn(1, 16, 16, 64, dtype=torch.bfloat16, device="cuda")
        v = torch.randn(1, 16, 16, 64, dtype=torch.bfloat16, device="cuda")

        ep = torch.export.export(
            ScaledDotProductAttention(), (q, k, v)
        ).run_decompositions()
        self.assertExpectedInline(
            ep.graph_module.code.strip(),
            """\
def forward(self, q, k, v):
    _scaled_dot_product_flash_attention = torch.ops.aten._scaled_dot_product_flash_attention.default(q, k, v, 0.0, True, scale = 0.125);  q = k = v = None
    getitem = _scaled_dot_product_flash_attention[0];  _scaled_dot_product_flash_attention = None
    return (getitem,)""",
        )

    def test_int_list_output(self):
        class M(torch.nn.Module):
            def forward(self, x):
                return [((1, 3), [x + x, x * x])]

        ep = torch.export.export(M(), (torch.ones(2, 3),))
        res = ep.module()(torch.ones(2, 3))
        self.assertEqual(res[0][0], (1, 3))

    def test_primitive_constant_output(self):
        class Z(torch.nn.Module):
            def forward(self, x, y):
                return y * x

        ep = torch.export.export(Z(), (torch.tensor(3), 5))
        res = ep.module()(torch.tensor(4), 5)
        self.assertEqual(res, torch.tensor(20))

        class B(torch.nn.Module):
            def forward(self, x, y):
                return y * x, y

        ep = torch.export.export(B(), (torch.tensor(3), 5))
        res = ep.module()(torch.tensor(4), 5)
        self.assertEqual(res[0], torch.tensor(20))
        self.assertEqual(res[1], 5)

        with self.assertRaisesRegex(
            RuntimeError,
            escape("Expected input at *args[1] to be equal to 5, but got 20"),
        ):
            res = ep.module()(torch.tensor(4), 20)

        class F(torch.nn.Module):
            def forward(self, x):
                # return a constant of primitive type
                y = 5
                return y * x, y

        ep = torch.export.export(F(), (torch.tensor(3),))
        res = ep.module()(torch.tensor(4))
        self.assertEqual(res[0], torch.tensor(20))
        self.assertEqual(res[1], 5)

        class Q(torch.nn.Module):
            def forward(self, x, y):
                return y * x, y - 1

        ep = torch.export.export(Q(), (torch.tensor(3), 5))
        res = ep.module()(torch.tensor(4), 5)
        self.assertEqual(res[0], torch.tensor(20))
        self.assertEqual(res[1], 4)

    def test_unbacked_sdpa(self):
        import torch
        from torch.nn.attention import sdpa_kernel, SDPBackend
        from torch.nn.functional import scaled_dot_product_attention

        class Module(torch.nn.Module):
            def forward(
                self, query: torch.Tensor, cache: torch.Tensor, start_pos: torch.Tensor
            ) -> torch.Tensor:
                # x.sizes(): 1, 128, 16, 128
                sp = start_pos.item()
                torch._check_is_size(sp)
                torch._check(sp >= 0)
                torch._check(sp <= 126)
                key = cache[:, : sp + 1, :, :]  # 1, sp+1, 16, 128
                value = cache[:, : sp + 1, :, :]  # 1, sp+1, 16, 128
                query = query.transpose(1, 2)  # (bs, n_local_heads, seqlen, head_dim)
                key = key.transpose(1, 2)
                value = value.transpose(1, 2)
                # https://github.com/pytorch/pytorch/blob/main/aten/src/ATen/native/transformers/attention.cpp#L732
                return scaled_dot_product_attention(query, key, value)

        cache = torch.randn(1, 128, 16, 128, dtype=torch.float16)
        query = torch.randn(1, 1, 16, 128, dtype=torch.float16)
        start_pos = torch.tensor([0])
        with sdpa_kernel(SDPBackend.MATH), torch.no_grad():
            ep = torch.export.export(Module(), (query, cache, start_pos))
            args = (query, cache, start_pos)
            self.assertEqual(ep.module()(*args), Module()(*args))
            args = (query, cache, torch.tensor([3]))
            self.assertEqual(ep.module()(*args), Module()(*args))
            args = (query, cache, torch.tensor([126]))
            self.assertEqual(ep.module()(*args), Module()(*args))

    def test_none_input_output(self):
        class Z(torch.nn.Module):
            def forward(self, x, y):
                return x * x

        ep = torch.export.export(Z(), (torch.tensor(3), None))
        res = ep.module()(torch.tensor(4), None)
        self.assertEqual(res, torch.tensor(16))

        class B(torch.nn.Module):
            def forward(self, x, y):
                return x * x, y

        ep = torch.export.export(B(), (torch.tensor(3), None))
        res = ep.module()(torch.tensor(4), None)
        self.assertEqual(res[0], torch.tensor(16))
        self.assertEqual(res[1], None)

        decomp = ep.run_decompositions()
        gm = decomp.module()
        res = gm(torch.tensor(4), None)
        self.assertEqual(res[0], torch.tensor(16))
        self.assertEqual(res[1], None)

    def test_print(self):
        class M(torch.nn.Module):
            def forward(self, x):
                print("start")
                x1 = x + x
                print(x1)
                x2 = x1 * x1
                print(1, 2, 3)
                x3 = x2 + x2
                return (x1, x3)

        gm = export(M(), (torch.randn(3, 3),)).graph_module
        self.assertExpectedInline(
            gm.code.strip(),
            """\
def forward(self, x):
    add = torch.ops.aten.add.Tensor(x, x);  x = None
    mul = torch.ops.aten.mul.Tensor(add, add)
    add_1 = torch.ops.aten.add.Tensor(mul, mul);  mul = None
    return (add, add_1)""",
        )

    def test_logging_logger(self):
        logger = logging.getLogger(__name__)

        class M(torch.nn.Module):
            def forward(self, x):
                logger.log("start")
                x1 = x + x
                logger.debug(x1)
                x2 = x1 * x1
                logger.info(1, 2, 3)
                x3 = x2 + x2
                return (x1, x3)

        gm = export(M(), (torch.randn(3, 3),)).graph_module
        self.assertExpectedInline(
            gm.code.strip(),
            """\
def forward(self, x):
    add = torch.ops.aten.add.Tensor(x, x);  x = None
    mul = torch.ops.aten.mul.Tensor(add, add)
    add_1 = torch.ops.aten.add.Tensor(mul, mul);  mul = None
    return (add, add_1)""",
        )

    @unittest.skipIf(not TEST_TRANSFORMERS, "No transformers")
    def test_hf_logging_logger(self):
        import transformers

        logger = transformers.utils.logging.get_logger(__name__)

        class M(torch.nn.Module):
            def forward(self, x):
                logger.warning_once("start")
                x1 = x + x
                x2 = x1 * x1
                x3 = x2 + x2
                return (x1, x3)

        gm = export(M(), (torch.randn(3, 3),)).graph_module
        self.assertExpectedInline(
            gm.code.strip(),
            """\
def forward(self, x):
    add = torch.ops.aten.add.Tensor(x, x);  x = None
    mul = torch.ops.aten.mul.Tensor(add, add)
    add_1 = torch.ops.aten.add.Tensor(mul, mul);  mul = None
    return (add, add_1)""",
        )

    def test_warning(self):
        class M(torch.nn.Module):
            def forward(self, x):
                warnings.warn("moo")
                res = x + x
                warnings.warn(f"{res}")
                return res

        gm = export(M(), (torch.randn(3, 3),)).graph_module
        self.assertExpectedInline(
            gm.code.strip(),
            """\
def forward(self, x):
    add = torch.ops.aten.add.Tensor(x, x);  x = None
    return (add,)""",
        )

    def test_constant_fqn(self):
        class Nested(torch.nn.Module):
            def __init__(self):
                super().__init__()
                self.constant = torch.rand(2, 3)
                self.parameter = torch.nn.Parameter(torch.rand(2, 3))

            def forward(self, x):
                return x + self.constant

        class Mod(torch.nn.Module):
            def __init__(self):
                super().__init__()
                self.nested = Nested()

            def forward(self, x):
                return self.nested(x) + self.nested.constant + self.nested.parameter

        m = Mod()
        ep = export(m, (torch.rand(2, 3),), strict=True)
        self.assertEqual(ep.constants["nested.constant"], m.nested.constant)
        self.assertEqual(ep.module()(torch.ones(2, 3)), m(torch.ones(2, 3)))

    def test_constant_name(self):
        class Nested(torch.nn.Module):
            def __init__(self):
                super().__init__()
                self.constant = torch.rand(2, 3)
                self.parameter = torch.nn.Parameter(torch.rand(2, 3))

            def forward(self, x):
                return x + self.constant

        class Mod(torch.nn.Module):
            def __init__(self):
                super().__init__()
                self.nested_1 = Nested()
                self.nested_2 = Nested()

            def forward(self, x):
                return (
                    self.nested_1(x)
                    + self.nested_2(x)
                    + self.nested_1.constant
                    + self.nested_2.constant
                    + self.nested_1.parameter
                    + self.nested_2.parameter
                )

        m = Mod()
        ep = export(m, (torch.rand(2, 3),), strict=False)
        self.assertEqual(ep.module()(torch.ones(2, 3)), m(torch.ones(2, 3)))

        # check constant fqn when there are multiple instances of the same class
        self.assertEqual(ep.constants["nested_1.constant"], m.nested_1.constant)
        self.assertEqual(ep.constants["nested_2.constant"], m.nested_2.constant)

        # check constant_name in the graph
        placeholders = [
            node for node in ep.graph_module.graph.nodes if node.op == "placeholder"
        ]
        self.assertEqual(len(placeholders), 5)
        self.assertTrue(all(ph.name == ph.target for ph in placeholders))
        # suffix should be added to duplicated constant_name
        self.assertEqual(placeholders[2].name, "c_nested_1_constant")
        self.assertEqual(placeholders[3].name, "c_nested_2_constant")

    def test_nested_retrace(self):
        class Nested(torch.nn.Module):
            def __init__(self):
                super().__init__()
                self.param = torch.nn.Parameter(torch.randn(3))

            def forward(self, x):
                return x + self.param

        class Foo(torch.nn.Module):
            def __init__(self):
                super().__init__()
                self.nested = Nested()

            def forward(self, x):
                return x + self.nested(x)

        # first export
        foo = Foo().to("meta")
        inputs = (torch.ones(3, device="meta"),)
        foo(*inputs)
        ep = torch.export.export(foo, inputs, strict=False)

        # second export
        foo_1 = ep.module()
        ep_1 = torch.export.export(foo_1, inputs, strict=False)

        for node1, node2 in zip(ep.graph.nodes, ep_1.graph.nodes):
            nn_module_stack_1 = node1.meta.get("nn_module_stack", None)
            nn_module_stack_2 = node2.meta.get("nn_module_stack", None)

            if nn_module_stack_1 is None:
                self.assertTrue(nn_module_stack_2 is None)
            else:
                for v1, v2 in zip(
                    nn_module_stack_1.values(), nn_module_stack_2.values()
                ):
                    self.assertEqual(v1, v2)


@unittest.skipIf(not torchdynamo.is_dynamo_supported(), "dynamo doesn't support")
class TestExportCustomClass(TorchTestCase):
    def setUp(self):
        if IS_FBCODE:
            lib_file_path = "//caffe2/test/cpp/jit:test_custom_class_registrations"
        elif IS_SANDCASTLE or IS_MACOS:
            raise unittest.SkipTest("non-portable load_library call used in test")
        elif IS_WINDOWS:
            lib_file_path = find_library_location("torchbind_test.dll")
        else:
            lib_file_path = find_library_location("libtorchbind_test.so")
        torch.ops.load_library(str(lib_file_path))

    def test_lift_custom_obj(self):
        # TODO: fix this test once custom class tracing is implemented

        custom_obj = torch.classes._TorchScriptTesting._PickleTester([3, 4])

        class Foo(torch.nn.Module):
            def forward(self, x):
                return x + x

        f = Foo()

        inputs = (torch.zeros(4, 4),)
        ep = export(f, inputs)

        # Replace one of the values with an instance of our custom class
        for node in ep.graph.nodes:
            if node.op == "call_function" and node.target == torch.ops.aten.add.Tensor:
                with ep.graph.inserting_before(node):
                    setattr(ep.graph_module, "custom_obj", custom_obj)
                    getattr_node = ep.graph.get_attr("custom_obj")
                    # Copy over an nn_module_stack as they are required.
                    getattr_node.meta["nn_module_stack"] = node.meta["nn_module_stack"]
                    custom_node = ep.graph.call_function(
                        torch.ops._TorchScriptTesting.take_an_instance.default,
                        (getattr_node,),
                    )
                    custom_node.meta["val"] = torch.ones(4, 4)
                    # Copy over an nn_module_stack as they are required.
                    custom_node.meta["nn_module_stack"] = node.meta["nn_module_stack"]
                    custom_node.meta["torch_fn"] = (
                        "custom_op",
                        "torch.ops._TorchScriptTesting.take_an_instance.default",
                    )
                    arg0, _ = node.args
                    node.args = (arg0, custom_node)

        from torch._export.passes.lift_constants_pass import lift_constants_pass
        from torch._export.serde.serialize import deserialize, serialize

        constants = lift_constants_pass(ep.graph_module, ep.graph_signature, {})
        for k, v in constants.items():
            assert k not in ep.constants
            ep._constants[k] = v
        serialized_vals = serialize(ep)
        deserialized_ep = deserialize(serialized_vals)

        for node in deserialized_ep.graph.nodes:
            if (
                node.op == "call_function"
                and node.target
                == torch.ops._TorchScriptTesting.take_an_instance.default
            ):
                arg = node.args[0]
                self.assertTrue(arg.op == "placeholder")

    def test_tolist_nonstrict_output(self):
        class M(torch.nn.Module):
            def forward(self, x):
                x.tolist()

        ep = torch.export.export(M(), (torch.ones(3),), strict=False)


if __name__ == "__main__":
    run_tests()<|MERGE_RESOLUTION|>--- conflicted
+++ resolved
@@ -2749,13 +2749,7 @@
 
         ep = export(M(), (torch.tensor(1), torch.ones(4, 5)))
 
-<<<<<<< HEAD
         with self.assertRaisesRegex(RuntimeError, "Invalid value range"):
-=======
-        # This is because we insert sym_constrain_range in the graph now
-        error_msg = r"Invalid value range for -1 between"
-        with self.assertRaisesRegex(RuntimeError, error_msg):
->>>>>>> 1f354242
             _ = ep.module()(torch.tensor(-1), torch.randn(4, 5))
 
         self.assertTrue(
