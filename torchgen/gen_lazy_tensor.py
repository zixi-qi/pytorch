from __future__ import annotations

import argparse
import os
from collections import namedtuple
from pathlib import Path
<<<<<<< HEAD
from typing import (
    Any,
    Callable,
    Iterable,
    Iterator,
    List,
    Optional,
    Sequence,
    Tuple,
    Type,
    Union,
)
=======
from typing import Any, Callable, Iterable, Iterator, Sequence
>>>>>>> 19099ed9

import yaml

import torchgen.dest as dest
from torchgen.api.lazy import setValueT
from torchgen.api.types import BaseCppType
from torchgen.dest.lazy_ir import GenLazyIR, GenLazyNativeFuncDefinition, GenTSLazyIR
from torchgen.gen import get_grouped_native_functions, parse_native_yaml
from torchgen.gen_backend_stubs import (
    error_on_missing_kernels,
    gen_dispatcher_registrations,
    gen_dispatchkey_nativefunc_headers,
    parse_backend_yaml,
)
from torchgen.model import NativeFunction, NativeFunctionsGroup, OperatorName
from torchgen.selective_build.selector import SelectiveBuilder
from torchgen.utils import FileManager, NamespaceHelper
from torchgen.yaml_utils import YamlLoader


# ~~~~~~~~~~~~~~~~~~~~~~~~~~~~~~~~~~~~~~~~~~~~~~~~~~~~~~~~~~~~~~~~~~~ #
#
#                        Lazy Tensor Codegen
#
# ~~~~~~~~~~~~~~~~~~~~~~~~~~~~~~~~~~~~~~~~~~~~~~~~~~~~~~~~~~~~~~~~~~~ #
# Overview
# ~~~~~~~~
#
# This codegen script builds on existing data models and helpers used
# by all ATen backends, and adds new functionality specific to lazy
# tensor backends.
#
# Inputs:
# - <backend>_native_functions.yaml: controls which operators are
#   supported by the backend.
#
# Outputs:
# (for all backends)
# <DispatchKey>Ir.h defines Lazy IR classes to be constructed during tracing
# - opt-in: also generate 'lowering' methods for the TorchScript backend only
# <DispatchKey>NativeFunctions.cpp defines implementations of native functions which perform lazy tracing
# - opt-in: 'full_codegen' section of backend yaml; 'supported' section omits these implementations
# <DispatchKey>NativeFunctions.h declares implementations of native functions for both 'supported' and 'full_codegen'
# ops
#
# Register<DispatchKey>.cpp registers all op implementations with the dispatcher
# RegisterAutograd<DispatchKey>.cpp registers all autograd implementations with the dispatcher
#
# Validation Helpers:
# - Shape Inference: errs if any ops in backend yaml require shape inference not provided by meta kernels or
#   implementations in torch/csrc/lazy/core/shape_inference.*
# - native function impls: errs if any 'supported' ops do not have an implementation defined in the backend
#   (non-codegen) implementation file
#
#
# About the Data Model
# ~~~~~~~~~~~~~~~~~~~~
#
# Modeled after ATen codegen, the first step is to parse yaml and build a data model for the operators
# we care about.  In this case, the <backend>_native_functions yaml defines a subset of the core operators
# (defined in more detail in the main native_functions.yaml), which will be supported by your backend.
# Backends can list ops in two categories:
#  - `supported` ops require hand-implementations but still get codegenned declarations and registrations
#  - `full_codegen` ops get implementations (and IR classes) generated too
#
# Each native function is modeled as an object with a schema, and each schema has objects representing their
# arguments.  Much of the codegen is manipulation of the arguments and their types.  For example, lazy tensor
# backends need to transform 'at::Tensor' arguments into 'lazy::Value' objects, as well as replacing reference
# types (stringref) with actual string objects, and this is done by manipulating the data model objects.
# - see api/lazy.py for the lazy data model
#
# Once the data model is set up, the rest of this script processes a number of templates for output CPP file
# and fills in the template values using helpers in `dest/lazy_ir.py` and `dest/lazy_ts_lowering.py`.  These
# helpers mostly iterate over functions and their arguments, outputting different c++ snippets.
#
# ~~~~~~~~~~~~~~~~~~~~~~~~~~~~~~~~~~~~~~~~~~~~~~~~~~~~~~~~~~~~~~~~~~~ #


# Parses the external backend's yaml, and adds a new BackendIndex for the backend's dispatch key.
# Returns a Tuple of (backend_key, autograd_key, cpp_namespace, updated BackendIndex mapping, full_codegen)
ParsedExternalYaml = namedtuple(
    "ParsedExternalYaml",
    ["backend_key", "autograd_key", "cpp_namespace", "backend_indices", "full_codegen"],
)


def parse_native_functions_keys(
    backend_yaml_path: str,
    grouped_native_functions: Sequence[NativeFunction | NativeFunctionsGroup],
) -> tuple[list[OperatorName], list[Any], list[OperatorName]]:
    with open(backend_yaml_path) as f:
        yaml_values = yaml.load(f, Loader=YamlLoader)
    assert isinstance(yaml_values, dict)

    full_codegen = yaml_values.pop("full_codegen", [])
    non_native = yaml_values.pop("non_native", [])
    ir_gen = yaml_values.pop("ir_gen", [])
    assert isinstance(full_codegen, list)
    assert isinstance(non_native, list)
    assert isinstance(ir_gen, list)
    full_codegen_opnames = [OperatorName.parse(name) for name in full_codegen]
    ir_gen_opnames = [OperatorName.parse(name) for name in ir_gen]
    return full_codegen_opnames, non_native, ir_gen_opnames


def validate_shape_inference_header(
    shape_inference_hdr: str, expected_shape_infr_decls: list[str]
) -> None:
    try:
        with open(shape_inference_hdr) as f:
            shape_infr_decls = f.read()
            shape_infr_decl_lines = set(shape_infr_decls.split("\n"))
    except OSError as e:
        raise AssertionError(
            f"Unable to read from the specified shape_inference_hdr file: {shape_inference_hdr}"
        ) from e

    # TODO(whc) add a check for shape inference functions that have meta kernels implement and should be retired.

    missing_decls = [
        decl for decl in expected_shape_infr_decls if decl not in shape_infr_decl_lines
    ]
    if missing_decls:
        raise Exception(  # noqa: TRY002
            f"""Missing shape inference function.\n
Please add declare this function in {shape_inference_hdr}:\n
and implement it in the corresponding shape_inference.cpp file.\n
{os.linesep.join(missing_decls)}"""
        )


# Some helper functions for the codegen.
def get_ltc_helper_fns() -> str:
    return """\
at::Tensor to_meta(const at::Tensor& tensor) {
  // undefined tensors can't be converted to the meta device, since they don't have sizes/strides
  if (!tensor.defined()) return tensor;
  auto out = at::native::empty_strided_meta_symint(tensor.sym_sizes(), tensor.sym_strides(), \
/*dtype=*/std::make_optional(tensor.scalar_type()), /*layout=*/std::make_optional(tensor.layout()), \
/*device=*/std::make_optional(c10::Device(c10::kMeta)), /*pin_memory=*/std::nullopt);
  // needs to handle wrapped numbers, so dtype promotion works properly.
  if (tensor.unsafeGetTensorImpl()->is_wrapped_number()) {
    out.unsafeGetTensorImpl()->set_wrapped_number(true);
  }
  return out;
}
std::optional<at::Tensor> to_meta(const std::optional<at::Tensor>& tensor) {
  if (tensor.has_value()) {
    return to_meta(*tensor);
  }
  return std::nullopt;
}

std::vector<at::Tensor> to_meta(at::ITensorListRef t_list) {
  std::vector<at::Tensor> outs;
  outs.reserve(t_list.size());
  for (const auto& tensor : t_list) {
    outs.push_back(to_meta(tensor));
  }
  return outs;
}
"""


class default_args:
    node_base: str = "Node"
    node_base_hdr: str | None = None
    shape_inference_hdr: str = "torch/csrc/lazy/core/shape_inference.h"
    tensor_class: str = "torch::lazy::LazyTensor"
    tensor_class_hdr: str = "torch/csrc/lazy/core/tensor.h"
    lazy_ir_generator: type[GenLazyIR] = GenLazyIR
    native_func_definition_generator: type[
        GenLazyNativeFuncDefinition
    ] = GenLazyNativeFuncDefinition
    backend_name: str = "TorchScript"


def main() -> None:
    parser = argparse.ArgumentParser(description="Generate Lazy Tensor backend files")
    parser.add_argument(
        "-s",
        "--source-yaml",
        "--source_yaml",
        help="path to source yaml file containing operator external definitions",
    )
    parser.add_argument("-o", "--output-dir", "--output_dir", help="output directory")
    parser.add_argument(
        "--dry-run", "--dry_run", type=bool, default=False, help="output directory"
    )
    parser.add_argument(
        "--impl-path",
        "--impl_path",
        type=str,
        default=None,
        help="path to the source C++ file containing kernel definitions",
    )
    parser.add_argument(
        "--gen-ts-lowerings",
        "--gen_ts_lowerings",
        action="store_true",
        help="Generate TorchScript lowerings in addition to Lazy IR and NativeFunctions",
    )
    parser.add_argument(
        "--node-base",
        "--node_base",
        type=str,
        default=default_args.node_base,
        help="Name of backend specific custom Lazy IR Node base class",
    )
    parser.add_argument(
        "--node-base-hdr",
        "--node_base_hdr",
        type=str,
        default=default_args.node_base_hdr,
        help="Path to header file defining custom Lazy IR Node base class",
    )
    parser.add_argument(
        "--shape-inference-hdr",
        "--shape_inference_hdr",
        type=str,
        default=default_args.shape_inference_hdr,
        help="Path to header file defining custom Lazy shape inference functions",
    )
    parser.add_argument(
        "--tensor-class",
        "--tensor_class",
        type=str,
        default=default_args.tensor_class,
        help="Name of backend specific custom Lazy Tensor class",
    )
    parser.add_argument(
        "--tensor-class-hdr",
        "--tensor_class_hdr",
        type=str,
        default=default_args.tensor_class_hdr,
        help="Path to header file defining custom Lazy Tensor class",
    )
    parser.add_argument(
        "--backend-name",
        "--backend_name",
        type=str,
        default=default_args.backend_name,
        help="Name of the backend to generate",
    )
    options = parser.parse_args()

    # Assumes that this file lives at PYTORCH_ROOT/torchgen/gen_backend_stubs.py
<<<<<<< HEAD
    torch_root = Path(__file__).absolute().parents[2]
=======
    torch_root = Path(__file__).parent.parent.parent.absolute()
>>>>>>> 19099ed9
    aten_path = str(torch_root / "aten" / "src" / "ATen")
    lazy_ir_generator: type[GenLazyIR] = default_args.lazy_ir_generator
    if options.gen_ts_lowerings:
        lazy_ir_generator = GenTSLazyIR
    native_func_definition_generator: type[
        GenLazyNativeFuncDefinition
    ] = default_args.native_func_definition_generator

    run_gen_lazy_tensor(
        aten_path,
        options.source_yaml,
        options.output_dir,
        options.dry_run,
        options.impl_path,
        options.node_base,
        options.node_base_hdr,
        options.tensor_class,
        options.tensor_class_hdr,
        options.shape_inference_hdr,
        lazy_ir_generator,
        native_func_definition_generator,
        options.backend_name,
    )


def run_gen_lazy_tensor(
    aten_path: str,
    source_yaml: str,
    output_dir: str,
    dry_run: bool,
    impl_path: str | None,
    node_base: str = default_args.node_base,
    node_base_hdr: str | None = default_args.node_base_hdr,
    tensor_class: str = default_args.tensor_class,
    tensor_class_hdr: str = default_args.tensor_class_hdr,
    shape_inference_hdr: str = default_args.shape_inference_hdr,
    lazy_ir_generator: type[GenLazyIR] = default_args.lazy_ir_generator,
    native_func_definition_generator: type[
        GenLazyNativeFuncDefinition
    ] = default_args.native_func_definition_generator,
    # build_in_tree is true for TS backend and affects include paths
    build_in_tree: bool = False,
    # per_operator_headers changes whether ATen/Functions.h or individual operator headers are used
    # it must match how ATen was built
    per_operator_headers: bool = False,
    backend_name: str = default_args.backend_name,
    gen_forced_fallback_code: bool = False,
    use_lazy_shape: bool = True,
    # the following arguments are temporary customization points for xla backend migration.
    # do not rely on them otherwise, they should be removed once migration is complete
    backend_namespace: str = "torch::lazy",
    get_tensorlist: str = "GetTensorList",
    get_tensor_or_wrap_number: str = "GetLtcTensorOrCreateForWrappedNumber",
    try_get_tensor: str = "TryGetLtcTensor",
    metrics_counter: str = 'TORCH_LAZY_FN_COUNTER("lazy::")',
    create_tensor: str = "LazyTensor::Create",
    create_from_first_tensor: bool = False,
    create_aten_from_ltc_tensor: str = "torch::lazy::CreateAtenFromLtcTensor",
    tuple_aten_from_ltc_tensors: str = "torch::lazy::TupleAtenFromLtcTensors",
    lazy_value_class: str = "torch::lazy::Value",
    lazy_tensor_ptr: str = "LazyTensorPtr",
    get_device_fn: str = "torch::lazy::GetBackendDevice",
) -> None:
    lv_tokens = lazy_value_class.split("::")
    lv_class = lv_tokens[-1]
    lv_ns = "::".join(lv_tokens[:-1])
    setValueT(BaseCppType(lv_ns, lv_class))
    template_dir = os.path.join(aten_path, "templates")

    def make_file_manager(install_dir: str) -> FileManager:
        return FileManager(
            install_dir=install_dir, template_dir=template_dir, dry_run=dry_run
        )

    fm = make_file_manager(output_dir)

    native_yaml_path = os.path.join(aten_path, "native/native_functions.yaml")
    tags_yaml_path = os.path.join(aten_path, "native/tags.yaml")
    parsed_yaml = parse_native_yaml(native_yaml_path, tags_yaml_path)
    native_functions, backend_indices = (
        parsed_yaml.native_functions,
        parsed_yaml.backend_indices,
    )
    grouped_native_functions = get_grouped_native_functions(native_functions)

    def sort_native_function(f: NativeFunctionsGroup | NativeFunction) -> str:
        """
        We sort the native function because of the note in concat_map_codegen.
        TODO(alanwaketan): Remove this sorting hack once all ops are grouped properly.
        """
        func = f.functional.func if isinstance(f, NativeFunctionsGroup) else f.func
        return str(func.name.name)

    grouped_native_functions = sorted(
        grouped_native_functions, key=sort_native_function
    )

    parsed_backend_yaml = parse_backend_yaml(
        source_yaml, grouped_native_functions, backend_indices
    )
    backend_key = parsed_backend_yaml.backend_key
    autograd_key = parsed_backend_yaml.autograd_key
    cpp_namespace = parsed_backend_yaml.cpp_namespace
    backend_indices = parsed_backend_yaml.backend_indices
    # the following 3 keys are all processed differently
    # for full_codegen, we generate IR, kernels, etc
    # for ir_gen, we generate only IR
    # non_native is used to register kernels not declared in
    # native_functions.yaml
    full_codegen, non_native, ir_gen = parse_native_functions_keys(
        source_yaml, grouped_native_functions
    )

    def concat_map_codegen(
        func: Callable[[NativeFunction], Sequence[str]],
        xs: Iterable[NativeFunctionsGroup | NativeFunction],
        ops_list: list[OperatorName] = full_codegen,
    ) -> Iterator[str]:
        """
        We code-gen for the functional variant, which is all we need for IR classes/lowerings/shape inferences, but we
        only code-gen additional entries for the inplace variant for the native functions.
        """

        for x in xs:
            fs = list(x.functions()) if isinstance(x, NativeFunctionsGroup) else [x]
            for f in fs:
                if f.func.name in ops_list:
                    yield from func(f)

    selector = SelectiveBuilder.get_nop_selector()

    assert backend_key is not None
    class_name = backend_indices[backend_key].native_function_class_name()

    if impl_path is not None:
        error_on_missing_kernels(
            native_functions,
            backend_indices,
            backend_key,
            autograd_key,
            class_name,
            impl_path,
            full_codegen,
        )

    """ Validate Shape Inference Definitions

    Generated lazy native functions all perform shape inference, by first using a meta:: kernel
    if available for that op, and otherwise using a 'compute_shape_{op}' function instead.  The generator
    knows the call signature for compute_shape_{op} because it matches the nativefunction (and meta::) signature,
    so it just has to check whether the op is structured and generate a call for one or the other.  It's up to the dev
    to supply the missing compute_shape_{op} function, but the codegen at least warns you about this and provides
    the expected signature which can be copy-pasted into shape_inference.h.

    compute_shape_{op} functions are handwritten and should be replaced over time as ops get ported
    to structured kernels.

    See torch/csrc/lazy/core/shape_inference.cpp #READ THIS! for more information.
    """
    if shape_inference_hdr is not None:
        expected_shape_infr_decls = list(
            concat_map_codegen(
                dest.GenLazyShapeInferenceDefinition(
                    backend_indices[backend_key], tensor_class
                ),
                grouped_native_functions,
            )
        )

        validate_shape_inference_header(shape_inference_hdr, expected_shape_infr_decls)
    assert class_name is not None

    # Generate nativefunction declarations
    # Note, eager registrations is set to False for the lazy TS backend as another LTC backend
    # may want to register their own lazy kernels instead of registering the TS ones.
    # The registration will lazily happen when init_ts_backend is called.
    gen_dispatchkey_nativefunc_headers(
        fm,
        class_name,
        cpp_namespace,
        backend_indices,
        grouped_native_functions,
        backend_key,
        autograd_key,
        backend_name,
    )

    # Generate Dispatcher registrations which hook up the nativefunctions
    for dispatch_key in (
        [backend_key] if autograd_key is None else [backend_key, autograd_key]
    ):
        gen_dispatcher_registrations(
            fm,
            output_dir,
            class_name,
            backend_indices,
            grouped_native_functions,
            backend_key,
            dispatch_key,
            selector,
            build_in_tree=build_in_tree,
            per_operator_headers=per_operator_headers,
            backend_name=backend_name,
            eager_registration=False,
        )

    # Generate native function impls that build IR nodes
    ns_helper = NamespaceHelper(cpp_namespace)
    fm.write_with_template(
        f"{backend_key}NativeFunctions.cpp",
        "DispatchKeyNativeFunctions.cpp",
        lambda: {
            "includes": [
                f"#include <{path}>"
                for path in [
                    tensor_class_hdr,
                    shape_inference_hdr,
                    "ATen/Functions.h",
                    "ATen/native/TensorConversions.h",
                    "ATen/NativeFunctions.h",
                    "ATen/CompositeExplicitAutogradNonFunctionalFunctions.h",
                    "ATen/MetaFunctions.h",
                    "ATen/Operators.h",
                    "ATen/native/CPUFallback.h",
                    "torch/csrc/lazy/core/ir_builder.h",
                    "torch/csrc/lazy/core/lazy_graph_executor.h",
                    "torch/csrc/lazy/core/metrics.h",
                    "torch/csrc/lazy/core/shape.h",
                    f"{output_dir}/{backend_key}NativeFunctions.h",
                    f"{output_dir}/LazyIr.h",
                ]
                + (
                    ["torch/csrc/lazy/ts_backend/ts_eager_fallback.h"]
                    if gen_forced_fallback_code
                    else []
                )
            ],
            "helper_fns": get_ltc_helper_fns(),
            "native_functions_include": "",
            "namespace_prologue": ns_helper.prologue,
            "namespace_epilogue": ns_helper.epilogue,
            "native_function_definitions": list(
                concat_map_codegen(
                    native_func_definition_generator(
                        f"{backend_key}NativeFunctions",
                        backend_indices[backend_key],
                        tensor_class,
                        gen_forced_fallback_code,
                        backend_namespace,
                        get_tensorlist,
                        get_tensor_or_wrap_number,
                        try_get_tensor,
                        metrics_counter,
                        create_tensor,
                        create_from_first_tensor,
                        create_aten_from_ltc_tensor,
                        tuple_aten_from_ltc_tensors,
                        lazy_tensor_ptr,
                        get_device_fn,
                    ),
                    grouped_native_functions,
                )
            ),
        },
    )
    # Generate IR node classes
    lazy_ir_obj = lazy_ir_generator(
        backend_indices[backend_key], backend_name, node_base, use_lazy_shape
    )

    fm.write_with_template(
        "LazyIr.h",
        "LazyIr.h",
        lambda: {
            "lazy_ir_sysinc": [
                f"#include <{path}>"
                for path in [
                    "ATen/core/Formatting.h",
                    "c10/core/ScalarType.h",
                    "c10/util/Optional.h",
                    "torch/csrc/lazy/core/hash.h",
                    "torch/csrc/lazy/core/ir.h",
                    "torch/csrc/lazy/core/shape.h",
                    "vector",
                ]
            ],
            "lazy_ir_inc": [f'#include "{node_base_hdr}"']
            if node_base_hdr is not None
            else [],
            "ir_declarations": list(
                concat_map_codegen(
                    lazy_ir_obj, grouped_native_functions, full_codegen + ir_gen
                )
            ),
            "namespace_prologue": ns_helper.prologue,
            "namespace_epilogue": ns_helper.epilogue,
        },
    )

    # Generate Non Native IR Node classes
    fm.write_with_template(
        "LazyNonNativeIr.h",
        "LazyNonNativeIr.h",
        lambda: {
            "lazy_non_native_ir_inc": [
                f"#include <{path}>"
                for path in [
                    "torch/csrc/lazy/core/ir.h",
                    "torch/csrc/lazy/core/ir_builder.h",
                    "torch/csrc/lazy/core/internal_ops/ltc_ops.h",
                    "torch/csrc/lazy/core/shape_inference.h",
                ]
                + ([node_base_hdr] if node_base_hdr else [])
                if path
            ],
            "non_native_ir_nodes": dest.generate_non_native_lazy_ir_nodes(
                non_native, lazy_ir_obj
            ),
            "namespace_prologue": ns_helper.prologue,
            "namespace_epilogue": ns_helper.epilogue,
        },
    )


if __name__ == "__main__":
    main()<|MERGE_RESOLUTION|>--- conflicted
+++ resolved
@@ -4,22 +4,7 @@
 import os
 from collections import namedtuple
 from pathlib import Path
-<<<<<<< HEAD
-from typing import (
-    Any,
-    Callable,
-    Iterable,
-    Iterator,
-    List,
-    Optional,
-    Sequence,
-    Tuple,
-    Type,
-    Union,
-)
-=======
 from typing import Any, Callable, Iterable, Iterator, Sequence
->>>>>>> 19099ed9
 
 import yaml
 
@@ -267,11 +252,7 @@
     options = parser.parse_args()
 
     # Assumes that this file lives at PYTORCH_ROOT/torchgen/gen_backend_stubs.py
-<<<<<<< HEAD
     torch_root = Path(__file__).absolute().parents[2]
-=======
-    torch_root = Path(__file__).parent.parent.parent.absolute()
->>>>>>> 19099ed9
     aten_path = str(torch_root / "aten" / "src" / "ATen")
     lazy_ir_generator: type[GenLazyIR] = default_args.lazy_ir_generator
     if options.gen_ts_lowerings:
