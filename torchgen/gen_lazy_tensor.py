from __future__ import annotations

import argparse
import os
from collections import namedtuple
<<<<<<< HEAD
from typing import Any, Callable, Iterable, Iterator, Sequence
=======
from pathlib import Path
from typing import (
    Any,
    Callable,
    Iterable,
    Iterator,
    List,
    Optional,
    Sequence,
    Tuple,
    Type,
    Union,
)
>>>>>>> 4b607fa5

import yaml

import torchgen.dest as dest
from torchgen.api.lazy import setValueT
from torchgen.api.types import BaseCppType
from torchgen.dest.lazy_ir import GenLazyIR, GenLazyNativeFuncDefinition, GenTSLazyIR
from torchgen.gen import get_grouped_native_functions, parse_native_yaml
from torchgen.gen_backend_stubs import (
    error_on_missing_kernels,
    gen_dispatcher_registrations,
    gen_dispatchkey_nativefunc_headers,
    parse_backend_yaml,
)
from torchgen.model import NativeFunction, NativeFunctionsGroup, OperatorName
from torchgen.selective_build.selector import SelectiveBuilder
from torchgen.utils import FileManager, NamespaceHelper
from torchgen.yaml_utils import YamlLoader


# ~~~~~~~~~~~~~~~~~~~~~~~~~~~~~~~~~~~~~~~~~~~~~~~~~~~~~~~~~~~~~~~~~~~ #
#
#                        Lazy Tensor Codegen
#
# ~~~~~~~~~~~~~~~~~~~~~~~~~~~~~~~~~~~~~~~~~~~~~~~~~~~~~~~~~~~~~~~~~~~ #
# Overview
# ~~~~~~~~
#
# This codegen script builds on existing data models and helpers used
# by all ATen backends, and adds new functionality specific to lazy
# tensor backends.
#
# Inputs:
# - <backend>_native_functions.yaml: controls which operators are
#   supported by the backend.
#
# Outputs:
# (for all backends)
# <DispatchKey>Ir.h defines Lazy IR classes to be constructed during tracing
# - opt-in: also generate 'lowering' methods for the TorchScript backend only
# <DispatchKey>NativeFunctions.cpp defines implementations of native functions which perform lazy tracing
# - opt-in: 'full_codegen' section of backend yaml; 'supported' section omits these implementations
# <DispatchKey>NativeFunctions.h declares implementations of native functions for both 'supported' and 'full_codegen'
# ops
#
# Register<DispatchKey>.cpp registers all op implementations with the dispatcher
# RegisterAutograd<DispatchKey>.cpp registers all autograd implementations with the dispatcher
#
# Validation Helpers:
# - Shape Inference: errs if any ops in backend yaml require shape inference not provided by meta kernels or
#   implementations in torch/csrc/lazy/core/shape_inference.*
# - native function impls: errs if any 'supported' ops do not have an implementation defined in the backend
#   (non-codegen) implementation file
#
#
# About the Data Model
# ~~~~~~~~~~~~~~~~~~~~
#
# Modeled after ATen codegen, the first step is to parse yaml and build a data model for the operators
# we care about.  In this case, the <backend>_native_functions yaml defines a subset of the core operators
# (defined in more detail in the main native_functions.yaml), which will be supported by your backend.
# Backends can list ops in two categories:
#  - `supported` ops require hand-implementations but still get codegenned declarations and registrations
#  - `full_codegen` ops get implementations (and IR classes) generated too
#
# Each native function is modeled as an object with a schema, and each schema has objects representing their
# arguments.  Much of the codegen is manipulation of the arguments and their types.  For example, lazy tensor
# backends need to transform 'at::Tensor' arguments into 'lazy::Value' objects, as well as replacing reference
# types (stringref) with actual string objects, and this is done by manipulating the data model objects.
# - see api/lazy.py for the lazy data model
#
# Once the data model is set up, the rest of this script processes a number of templates for output CPP file
# and fills in the template values using helpers in `dest/lazy_ir.py` and `dest/lazy_ts_lowering.py`.  These
# helpers mostly iterate over functions and their arguments, outputting different c++ snippets.
#
# ~~~~~~~~~~~~~~~~~~~~~~~~~~~~~~~~~~~~~~~~~~~~~~~~~~~~~~~~~~~~~~~~~~~ #


# Parses the external backend's yaml, and adds a new BackendIndex for the backend's dispatch key.
# Returns a Tuple of (backend_key, autograd_key, cpp_namespace, updated BackendIndex mapping, full_codegen)
ParsedExternalYaml = namedtuple(
    "ParsedExternalYaml",
    ["backend_key", "autograd_key", "cpp_namespace", "backend_indices", "full_codegen"],
)


def parse_native_functions_keys(
    backend_yaml_path: str,
    grouped_native_functions: Sequence[NativeFunction | NativeFunctionsGroup],
) -> tuple[list[OperatorName], list[Any], list[OperatorName]]:
    with open(backend_yaml_path) as f:
        yaml_values = yaml.load(f, Loader=YamlLoader)
    assert isinstance(yaml_values, dict)

    full_codegen = yaml_values.pop("full_codegen", [])
    non_native = yaml_values.pop("non_native", [])
    ir_gen = yaml_values.pop("ir_gen", [])
    assert isinstance(full_codegen, list)
    assert isinstance(non_native, list)
    assert isinstance(ir_gen, list)
    full_codegen_opnames = [OperatorName.parse(name) for name in full_codegen]
    ir_gen_opnames = [OperatorName.parse(name) for name in ir_gen]
    return full_codegen_opnames, non_native, ir_gen_opnames


def validate_shape_inference_header(
    shape_inference_hdr: str, expected_shape_infr_decls: list[str]
) -> None:
    try:
        with open(shape_inference_hdr) as f:
            shape_infr_decls = f.read()
            shape_infr_decl_lines = set(shape_infr_decls.split("\n"))
    except OSError as e:
        raise AssertionError(
            f"Unable to read from the specified shape_inference_hdr file: {shape_inference_hdr}"
        ) from e

    # TODO(whc) add a check for shape inference functions that have meta kernels implement and should be retired.

    missing_decls = [
        decl for decl in expected_shape_infr_decls if decl not in shape_infr_decl_lines
    ]
    if missing_decls:
        raise Exception(  # noqa: TRY002
            f"""Missing shape inference function.\n
Please add declare this function in {shape_inference_hdr}:\n
and implement it in the corresponding shape_inference.cpp file.\n
{os.linesep.join(missing_decls)}"""
        )


# Some helper functions for the codegen.
def get_ltc_helper_fns() -> str:
    return """\
at::Tensor to_meta(const at::Tensor& tensor) {
  // undefined tensors can't be converted to the meta device, since they don't have sizes/strides
  if (!tensor.defined()) return tensor;
  auto out = at::native::empty_strided_meta_symint(tensor.sym_sizes(), tensor.sym_strides(), \
/*dtype=*/std::make_optional(tensor.scalar_type()), /*layout=*/std::make_optional(tensor.layout()), \
/*device=*/std::make_optional(c10::Device(c10::kMeta)), /*pin_memory=*/std::nullopt);
  // needs to handle wrapped numbers, so dtype promotion works properly.
  if (tensor.unsafeGetTensorImpl()->is_wrapped_number()) {
    out.unsafeGetTensorImpl()->set_wrapped_number(true);
  }
  return out;
}
std::optional<at::Tensor> to_meta(const std::optional<at::Tensor>& tensor) {
  if (tensor.has_value()) {
    return to_meta(*tensor);
  }
  return std::nullopt;
}

std::vector<at::Tensor> to_meta(at::ITensorListRef t_list) {
  std::vector<at::Tensor> outs;
  outs.reserve(t_list.size());
  for (const auto& tensor : t_list) {
    outs.push_back(to_meta(tensor));
  }
  return outs;
}
"""


class default_args:
    node_base: str = "Node"
    node_base_hdr: str | None = None
    shape_inference_hdr: str = "torch/csrc/lazy/core/shape_inference.h"
    tensor_class: str = "torch::lazy::LazyTensor"
    tensor_class_hdr: str = "torch/csrc/lazy/core/tensor.h"
    lazy_ir_generator: type[GenLazyIR] = GenLazyIR
    native_func_definition_generator: type[
        GenLazyNativeFuncDefinition
    ] = GenLazyNativeFuncDefinition
    backend_name: str = "TorchScript"


def main() -> None:
    parser = argparse.ArgumentParser(description="Generate Lazy Tensor backend files")
    parser.add_argument(
        "-s",
        "--source-yaml",
        "--source_yaml",
        help="path to source yaml file containing operator external definitions",
    )
    parser.add_argument("-o", "--output-dir", "--output_dir", help="output directory")
    parser.add_argument(
        "--dry-run", "--dry_run", type=bool, default=False, help="output directory"
    )
    parser.add_argument(
        "--impl-path",
        "--impl_path",
        type=str,
        default=None,
        help="path to the source C++ file containing kernel definitions",
    )
    parser.add_argument(
        "--gen-ts-lowerings",
        "--gen_ts_lowerings",
        action="store_true",
        help="Generate TorchScript lowerings in addition to Lazy IR and NativeFunctions",
    )
    parser.add_argument(
        "--node-base",
        "--node_base",
        type=str,
        default=default_args.node_base,
        help="Name of backend specific custom Lazy IR Node base class",
    )
    parser.add_argument(
        "--node-base-hdr",
        "--node_base_hdr",
        type=str,
        default=default_args.node_base_hdr,
        help="Path to header file defining custom Lazy IR Node base class",
    )
    parser.add_argument(
        "--shape-inference-hdr",
        "--shape_inference_hdr",
        type=str,
        default=default_args.shape_inference_hdr,
        help="Path to header file defining custom Lazy shape inference functions",
    )
    parser.add_argument(
        "--tensor-class",
        "--tensor_class",
        type=str,
        default=default_args.tensor_class,
        help="Name of backend specific custom Lazy Tensor class",
    )
    parser.add_argument(
        "--tensor-class-hdr",
        "--tensor_class_hdr",
        type=str,
        default=default_args.tensor_class_hdr,
        help="Path to header file defining custom Lazy Tensor class",
    )
    parser.add_argument(
        "--backend-name",
        "--backend_name",
        type=str,
        default=default_args.backend_name,
        help="Name of the backend to generate",
    )
    options = parser.parse_args()

    # Assumes that this file lives at PYTORCH_ROOT/torchgen/gen_backend_stubs.py
    torch_root = Path(__file__).absolute().parents[2]
    aten_path = str(torch_root / "aten" / "src" / "ATen")
    lazy_ir_generator: type[GenLazyIR] = default_args.lazy_ir_generator
    if options.gen_ts_lowerings:
        lazy_ir_generator = GenTSLazyIR
    native_func_definition_generator: type[
        GenLazyNativeFuncDefinition
    ] = default_args.native_func_definition_generator

    run_gen_lazy_tensor(
        aten_path,
        options.source_yaml,
        options.output_dir,
        options.dry_run,
        options.impl_path,
        options.node_base,
        options.node_base_hdr,
        options.tensor_class,
        options.tensor_class_hdr,
        options.shape_inference_hdr,
        lazy_ir_generator,
        native_func_definition_generator,
        options.backend_name,
    )


def run_gen_lazy_tensor(
    aten_path: str,
    source_yaml: str,
    output_dir: str,
    dry_run: bool,
    impl_path: str | None,
    node_base: str = default_args.node_base,
    node_base_hdr: str | None = default_args.node_base_hdr,
    tensor_class: str = default_args.tensor_class,
    tensor_class_hdr: str = default_args.tensor_class_hdr,
    shape_inference_hdr: str = default_args.shape_inference_hdr,
    lazy_ir_generator: type[GenLazyIR] = default_args.lazy_ir_generator,
    native_func_definition_generator: type[
        GenLazyNativeFuncDefinition
    ] = default_args.native_func_definition_generator,
    # build_in_tree is true for TS backend and affects include paths
    build_in_tree: bool = False,
    # per_operator_headers changes whether ATen/Functions.h or individual operator headers are used
    # it must match how ATen was built
    per_operator_headers: bool = False,
    backend_name: str = default_args.backend_name,
    gen_forced_fallback_code: bool = False,
    use_lazy_shape: bool = True,
    # the following arguments are temporary customization points for xla backend migration.
    # do not rely on them otherwise, they should be removed once migration is complete
    backend_namespace: str = "torch::lazy",
    get_tensorlist: str = "GetTensorList",
    get_tensor_or_wrap_number: str = "GetLtcTensorOrCreateForWrappedNumber",
    try_get_tensor: str = "TryGetLtcTensor",
    metrics_counter: str = 'TORCH_LAZY_FN_COUNTER("lazy::")',
    create_tensor: str = "LazyTensor::Create",
    create_from_first_tensor: bool = False,
    create_aten_from_ltc_tensor: str = "torch::lazy::CreateAtenFromLtcTensor",
    tuple_aten_from_ltc_tensors: str = "torch::lazy::TupleAtenFromLtcTensors",
    lazy_value_class: str = "torch::lazy::Value",
    lazy_tensor_ptr: str = "LazyTensorPtr",
    get_device_fn: str = "torch::lazy::GetBackendDevice",
) -> None:
    lv_tokens = lazy_value_class.split("::")
    lv_class = lv_tokens[-1]
    lv_ns = "::".join(lv_tokens[:-1])
    setValueT(BaseCppType(lv_ns, lv_class))
    template_dir = os.path.join(aten_path, "templates")

    def make_file_manager(install_dir: str) -> FileManager:
        return FileManager(
            install_dir=install_dir, template_dir=template_dir, dry_run=dry_run
        )

    fm = make_file_manager(output_dir)

    native_yaml_path = os.path.join(aten_path, "native/native_functions.yaml")
    tags_yaml_path = os.path.join(aten_path, "native/tags.yaml")
    parsed_yaml = parse_native_yaml(native_yaml_path, tags_yaml_path)
    native_functions, backend_indices = (
        parsed_yaml.native_functions,
        parsed_yaml.backend_indices,
    )
    grouped_native_functions = get_grouped_native_functions(native_functions)

    def sort_native_function(f: NativeFunctionsGroup | NativeFunction) -> str:
        """
        We sort the native function because of the note in concat_map_codegen.
        TODO(alanwaketan): Remove this sorting hack once all ops are grouped properly.
        """
        func = f.functional.func if isinstance(f, NativeFunctionsGroup) else f.func
        return str(func.name.name)

    grouped_native_functions = sorted(
        grouped_native_functions, key=sort_native_function
    )

    parsed_backend_yaml = parse_backend_yaml(
        source_yaml, grouped_native_functions, backend_indices
    )
    backend_key = parsed_backend_yaml.backend_key
    autograd_key = parsed_backend_yaml.autograd_key
    cpp_namespace = parsed_backend_yaml.cpp_namespace
    backend_indices = parsed_backend_yaml.backend_indices
    # the following 3 keys are all processed differently
    # for full_codegen, we generate IR, kernels, etc
    # for ir_gen, we generate only IR
    # non_native is used to register kernels not declared in
    # native_functions.yaml
    full_codegen, non_native, ir_gen = parse_native_functions_keys(
        source_yaml, grouped_native_functions
    )

    def concat_map_codegen(
        func: Callable[[NativeFunction], Sequence[str]],
        xs: Iterable[NativeFunctionsGroup | NativeFunction],
        ops_list: list[OperatorName] = full_codegen,
    ) -> Iterator[str]:
        """
        We code-gen for the functional variant, which is all we need for IR classes/lowerings/shape inferences, but we
        only code-gen additional entries for the inplace variant for the native functions.
        """

        for x in xs:
            fs = list(x.functions()) if isinstance(x, NativeFunctionsGroup) else [x]
            for f in fs:
                if f.func.name in ops_list:
                    yield from func(f)

    selector = SelectiveBuilder.get_nop_selector()

    assert backend_key is not None
    class_name = backend_indices[backend_key].native_function_class_name()

    if impl_path is not None:
        error_on_missing_kernels(
            native_functions,
            backend_indices,
            backend_key,
            autograd_key,
            class_name,
            impl_path,
            full_codegen,
        )

    """ Validate Shape Inference Definitions

    Generated lazy native functions all perform shape inference, by first using a meta:: kernel
    if available for that op, and otherwise using a 'compute_shape_{op}' function instead.  The generator
    knows the call signature for compute_shape_{op} because it matches the nativefunction (and meta::) signature,
    so it just has to check whether the op is structured and generate a call for one or the other.  It's up to the dev
    to supply the missing compute_shape_{op} function, but the codegen at least warns you about this and provides
    the expected signature which can be copy-pasted into shape_inference.h.

    compute_shape_{op} functions are handwritten and should be replaced over time as ops get ported
    to structured kernels.

    See torch/csrc/lazy/core/shape_inference.cpp #READ THIS! for more information.
    """
    if shape_inference_hdr is not None:
        expected_shape_infr_decls = list(
            concat_map_codegen(
                dest.GenLazyShapeInferenceDefinition(
                    backend_indices[backend_key], tensor_class
                ),
                grouped_native_functions,
            )
        )

        validate_shape_inference_header(shape_inference_hdr, expected_shape_infr_decls)
    assert class_name is not None

    # Generate nativefunction declarations
    # Note, eager registrations is set to False for the lazy TS backend as another LTC backend
    # may want to register their own lazy kernels instead of registering the TS ones.
    # The registration will lazily happen when init_ts_backend is called.
    gen_dispatchkey_nativefunc_headers(
        fm,
        class_name,
        cpp_namespace,
        backend_indices,
        grouped_native_functions,
        backend_key,
        autograd_key,
        backend_name,
    )

    # Generate Dispatcher registrations which hook up the nativefunctions
    for dispatch_key in (
        [backend_key] if autograd_key is None else [backend_key, autograd_key]
    ):
        gen_dispatcher_registrations(
            fm,
            output_dir,
            class_name,
            backend_indices,
            grouped_native_functions,
            backend_key,
            dispatch_key,
            selector,
            build_in_tree=build_in_tree,
            per_operator_headers=per_operator_headers,
            backend_name=backend_name,
            eager_registration=False,
        )

    # Generate native function impls that build IR nodes
    ns_helper = NamespaceHelper(cpp_namespace)
    fm.write_with_template(
        f"{backend_key}NativeFunctions.cpp",
        "DispatchKeyNativeFunctions.cpp",
        lambda: {
            "includes": [
                f"#include <{path}>"
                for path in [
                    tensor_class_hdr,
                    shape_inference_hdr,
                    "ATen/Functions.h",
                    "ATen/native/TensorConversions.h",
                    "ATen/NativeFunctions.h",
                    "ATen/CompositeExplicitAutogradNonFunctionalFunctions.h",
                    "ATen/MetaFunctions.h",
                    "ATen/Operators.h",
                    "ATen/native/CPUFallback.h",
                    "torch/csrc/lazy/core/ir_builder.h",
                    "torch/csrc/lazy/core/lazy_graph_executor.h",
                    "torch/csrc/lazy/core/metrics.h",
                    "torch/csrc/lazy/core/shape.h",
                    f"{output_dir}/{backend_key}NativeFunctions.h",
                    f"{output_dir}/LazyIr.h",
                ]
                + (
                    ["torch/csrc/lazy/ts_backend/ts_eager_fallback.h"]
                    if gen_forced_fallback_code
                    else []
                )
            ],
            "helper_fns": get_ltc_helper_fns(),
            "native_functions_include": "",
            "namespace_prologue": ns_helper.prologue,
            "namespace_epilogue": ns_helper.epilogue,
            "native_function_definitions": list(
                concat_map_codegen(
                    native_func_definition_generator(
                        f"{backend_key}NativeFunctions",
                        backend_indices[backend_key],
                        tensor_class,
                        gen_forced_fallback_code,
                        backend_namespace,
                        get_tensorlist,
                        get_tensor_or_wrap_number,
                        try_get_tensor,
                        metrics_counter,
                        create_tensor,
                        create_from_first_tensor,
                        create_aten_from_ltc_tensor,
                        tuple_aten_from_ltc_tensors,
                        lazy_tensor_ptr,
                        get_device_fn,
                    ),
                    grouped_native_functions,
                )
            ),
        },
    )
    # Generate IR node classes
    lazy_ir_obj = lazy_ir_generator(
        backend_indices[backend_key], backend_name, node_base, use_lazy_shape
    )

    fm.write_with_template(
        "LazyIr.h",
        "LazyIr.h",
        lambda: {
            "lazy_ir_sysinc": [
                f"#include <{path}>"
                for path in [
                    "ATen/core/Formatting.h",
                    "c10/core/ScalarType.h",
                    "c10/util/Optional.h",
                    "torch/csrc/lazy/core/hash.h",
                    "torch/csrc/lazy/core/ir.h",
                    "torch/csrc/lazy/core/shape.h",
                    "vector",
                ]
            ],
            "lazy_ir_inc": [f'#include "{node_base_hdr}"']
            if node_base_hdr is not None
            else [],
            "ir_declarations": list(
                concat_map_codegen(
                    lazy_ir_obj, grouped_native_functions, full_codegen + ir_gen
                )
            ),
            "namespace_prologue": ns_helper.prologue,
            "namespace_epilogue": ns_helper.epilogue,
        },
    )

    # Generate Non Native IR Node classes
    fm.write_with_template(
        "LazyNonNativeIr.h",
        "LazyNonNativeIr.h",
        lambda: {
            "lazy_non_native_ir_inc": [
                f"#include <{path}>"
                for path in [
                    "torch/csrc/lazy/core/ir.h",
                    "torch/csrc/lazy/core/ir_builder.h",
                    "torch/csrc/lazy/core/internal_ops/ltc_ops.h",
                    "torch/csrc/lazy/core/shape_inference.h",
                ]
                + ([node_base_hdr] if node_base_hdr else [])
                if path
            ],
            "non_native_ir_nodes": dest.generate_non_native_lazy_ir_nodes(
                non_native, lazy_ir_obj
            ),
            "namespace_prologue": ns_helper.prologue,
            "namespace_epilogue": ns_helper.epilogue,
        },
    )


if __name__ == "__main__":
    main()<|MERGE_RESOLUTION|>--- conflicted
+++ resolved
@@ -3,23 +3,8 @@
 import argparse
 import os
 from collections import namedtuple
-<<<<<<< HEAD
+from pathlib import Path
 from typing import Any, Callable, Iterable, Iterator, Sequence
-=======
-from pathlib import Path
-from typing import (
-    Any,
-    Callable,
-    Iterable,
-    Iterator,
-    List,
-    Optional,
-    Sequence,
-    Tuple,
-    Type,
-    Union,
-)
->>>>>>> 4b607fa5
 
 import yaml
 
