#define TORCH_ASSERT_ONLY_METHOD_OPERATORS
#include <ATen/core/Tensor.h>
#include <ATen/AccumulateType.h>
#include <ATen/Config.h>
#include <ATen/Dispatch.h>
#include <ATen/Parallel.h>
#include <ATen/ScalarOps.h>
#include <ATen/TensorIterator.h>
#include <ATen/TensorMeta.h>
#include <ATen/TensorOperators.h>
#include <ATen/TensorUtils.h>

#include <ATen/detail/CUDAHooksInterface.h>
#include <ATen/native/cpu/Loops.h>
#include <ATen/native/batch_norm.h>
#include <ATen/native/Normalization.h>
#include <ATen/native/Resize.h>
#include <ATen/native/cpu/mixed_data_type.h>
#include <c10/util/irange.h>
#include <ATen/OpMathType.h>

#ifndef AT_PER_OPERATOR_HEADERS
#include <ATen/Functions.h>
#include <ATen/NativeFunctions.h>
#else
#include <ATen/ops/_batch_norm_impl_index.h>
#include <ATen/ops/_batch_norm_impl_index_backward_native.h>
#include <ATen/ops/_batch_norm_impl_index_native.h>
#include <ATen/ops/_native_batch_norm_legit_native.h>
#include <ATen/ops/_native_batch_norm_legit_no_training.h>
#include <ATen/ops/_native_batch_norm_legit_no_training_native.h>
#include <ATen/ops/_batch_norm_with_update.h>
#include <ATen/ops/_batch_norm_with_update_native.h>
#include <ATen/ops/_batch_norm_no_update.h>
#include <ATen/ops/_batch_norm_no_update_native.h>
#include <ATen/ops/batch_norm_backward_native.h>
#include <ATen/ops/alias.h>
#include <ATen/ops/batch_norm.h>
#include <ATen/ops/batch_norm_native.h>
#include <ATen/ops/batch_norm_update_stats_native.h>
#include <ATen/ops/cudnn_batch_norm.h>
#include <ATen/ops/cudnn_batch_norm_backward.h>
#include <ATen/ops/empty.h>
#include <ATen/ops/empty_like.h>
#include <ATen/ops/instance_norm_native.h>
#include <ATen/ops/linalg_vector_norm.h>
#include <ATen/ops/mean.h>
#include <ATen/ops/miopen_batch_norm.h>
#include <ATen/ops/miopen_batch_norm_backward.h>
#include <ATen/ops/mul.h>
#include <ATen/ops/native_batch_norm.h>
#include <ATen/ops/native_batch_norm_backward.h>
#include <ATen/ops/native_batch_norm_backward_native.h>
#include <ATen/ops/native_batch_norm_native.h>
#include <ATen/ops/_native_batch_norm_legit.h>
#include <ATen/ops/renorm_native.h>
#include <ATen/ops/sum.h>
#include <ATen/ops/sqrt.h>
#endif

#include <c10/core/SymIntArrayRef.h>
#include <utility>
#include <vector>

static const int MIOPEN_DIM_MAX = 5;

namespace at::meta {

TORCH_META_FUNC(renorm)(const Tensor& self, const Scalar& p, int64_t dim, const Scalar& maxnorm) {
  TORCH_CHECK(!p.isComplex(), "renorm: p must be real-valued");
  TORCH_CHECK(p.toDouble() > 0.0, "renorm: non-positive-norm not supported");
  TORCH_CHECK(!maxnorm.isComplex(), "renorm: maxnorm must be real-valued");
  TORCH_CHECK(maxnorm.toDouble() >= 0.0,
              "renorm: expected maxnorm to be >= 0 but got ", maxnorm.toDouble());
  const auto ndim = self.dim();
  TORCH_CHECK(ndim > 1, "renorm: input needs at least 2 dimensions, got ", ndim, " dimensions");
  set_output_raw_strided(0, self.sizes(), {}, self.options());
}

}  // namespace at::meta

namespace at::native {

DEFINE_DISPATCH(batch_norm_cpu_stub);
DEFINE_DISPATCH(batch_norm_cpu_collect_stats_stub);
DEFINE_DISPATCH(batch_norm_cpu_backward_stub);
DEFINE_DISPATCH(renorm_scale_factor_stub);

namespace {
  void check_dims_match_num_input_features(const char* arg_name, SymInt expected, SymInt actual){
    TORCH_CHECK(actual == expected,
             arg_name, " should contain ", expected, " elements not ", actual);
  }

  static inline Tensor repeat_if_defined(const Tensor& t, SymInt repeat) {
    if (t.defined()) {
      return t.repeat_symint(repeat);
    }
    return t;
  }
}

template<typename T>
struct InvStd {
  T operator()(T var, double epsilon) const {
    T invstd = 0;
    if (var != static_cast<T>(0) || epsilon != static_cast<T>(0)) {
      invstd = static_cast<T>(1) / std::sqrt(var + epsilon);
    }
    return invstd;
  }
};

template<typename T>
struct Var {
  T operator()(T var, double epsilon) const {
    return var;
  }
};

static inline bool is_contiguous(const Tensor& t) {
  return t.is_contiguous() || t.is_contiguous(at::MemoryFormat::ChannelsLast) || t.is_contiguous(at::MemoryFormat::ChannelsLast3d);
}

// For some ambiguous cases, it is possible a channels last contiguous Tensor has
//   `suggest_memory_format` of Contiguous.
// See https://github.com/pytorch/pytorch/issues/63224 for details.
static inline MemoryFormat suggest_memory_format_contig(const Tensor& t) {
  return t.is_contiguous() ?
    at::MemoryFormat::Contiguous : (t.is_contiguous(at::MemoryFormat::ChannelsLast3d) ?
    at::MemoryFormat::ChannelsLast3d : at::MemoryFormat::ChannelsLast);
}

template<typename scalar_t, typename param_t>
std::tuple<Tensor,Tensor,Tensor> batch_norm_cpu_transform_input_template(
    const Tensor& input, const Tensor& weight, const Tensor& bias,
    const Tensor& save_mean /* optional */, const Tensor& save_invstd /* optional */,
    const Tensor& running_mean /* optional */, const Tensor& running_var /* optional */,
    bool train, double eps, Tensor& output) {

  bool all_contiguous = is_contiguous(input)
    && is_contiguous(output)
    && (!weight.defined() || weight.is_contiguous())
    && (!bias.defined() || bias.is_contiguous())
    && running_mean.is_contiguous()
    && running_var.is_contiguous();

  // inference contiguous path
  if (all_contiguous) {
    if (input.numel() != 0) {
      batch_norm_cpu_stub(kCPU, output, input, weight, bias,
          save_mean, save_invstd, running_mean, running_var, train, eps);
    }
    return std::make_tuple(output, save_mean, save_invstd);
  }

  const int64_t ndim = input.dim();
  // Helper to convert 1d tensors to an nd tensor that broadcasts with input
  // All elements go into the channel dimension
  DimVector sizes(ndim, 1), strides(ndim, 0);
  auto as_nd = [&](const Tensor& t) {
    TORCH_INTERNAL_ASSERT(t.defined() && t.dim() == 1);
    sizes[1] = t.sizes()[0];
    strides[1] = t.strides()[0];
    return t.as_strided(sizes, strides);
  };

  auto mean = as_nd(train ? save_mean : running_mean);
  auto invstd = as_nd([&]{
    if (train) {
      return save_invstd;
    } else {
      return 1 / at::sqrt(running_var + eps);
    }
  }());
  constexpr bool mixed_type = !std::is_same<scalar_t, param_t>::value;
  const auto dtype = mixed_type ? kFloat : input.scalar_type();
  auto w = weight.defined() ? as_nd(weight) :
      at::detail::scalar_tensor_static(1, dtype, kCPU);
  auto b = bias.defined() ? as_nd(bias) :
      at::detail::scalar_tensor_static(0, dtype, kCPU);

  auto iter = TensorIteratorConfig()
    .add_output(output)
    .add_input(input)
    .add_input(mean)
    .add_input(invstd)
    .add_input(w)
    .add_input(b)
    .check_all_same_dtype(false)
    .promote_inputs_to_common_dtype(false)
    .build();
  cpu_kernel(iter, [=](scalar_t input, param_t mean, param_t invstd, param_t weight, param_t bias) -> scalar_t {
    return ((input - mean) * invstd) * weight + bias;
  });
  return std::make_tuple(output, save_mean, save_invstd);
}

template<typename scalar_t, typename param_t, template<typename T> class VarTransform>
std::tuple<Tensor,Tensor> batch_norm_cpu_update_stats_template(
    const Tensor& input, const Tensor& running_mean, const Tensor& running_var,
    double momentum, double eps, Tensor& save_mean, Tensor& save_var_transform) {

  using accscalar_t = at::acc_type<scalar_t, false>;

  int64_t n_input = input.size(1);
  TORCH_CHECK(input.numel() != 0, "input tensor must have at least one element, but got input_sizes = ", input.sizes());
  int64_t n = input.numel() / n_input;

  bool all_contiguous = is_contiguous(input);
  constexpr bool mixed_type = !std::is_same<scalar_t, param_t>::value;
  const auto dtype = mixed_type ? kFloat : input.scalar_type();

  auto save_mean_a = save_mean.accessor<param_t, 1>();
  auto save_var_transform_a = save_var_transform.accessor<param_t, 1>();

  auto running_mean_a = conditional_accessor_1d<param_t>(running_mean);
  auto running_var_a = conditional_accessor_1d<param_t>(running_var);

  if (all_contiguous) {
    auto _mean = at::empty({n_input}, input.options().dtype(dtype));
    auto _var_sum = at::empty({n_input}, input.options().dtype(dtype));
    auto _mean_a = _mean.accessor<param_t, 1>();
    auto _var_sum_a = _var_sum.accessor<param_t, 1>();
    auto momentum_ = static_cast<param_t>(momentum);

    batch_norm_cpu_collect_stats_stub(kCPU, _mean, _var_sum, input);

    parallel_for(0, n_input, 1, [&](int64_t b_begin, int64_t b_end) {
      for (const auto f : c10::irange(b_begin, b_end)) {
        save_mean_a[f] = _mean_a[f];
        save_var_transform_a[f] = VarTransform<accscalar_t>{}(_var_sum_a[f] / n, eps);

        if (running_mean.defined()) {
          running_mean_a[f] = momentum_ * _mean_a[f] + (1 - momentum_) * running_mean_a[f];
        }
        if (running_var.defined()) {
          accscalar_t unbiased_var = _var_sum_a[f] / (n - 1);
          running_var_a[f] = momentum_ * unbiased_var + (1 - momentum_) * running_var_a[f];
        }
      }
    });

    return std::make_tuple(save_mean, save_var_transform);
  }

  // non-contiguous path
  auto channel_stride = input.strides()[1];
  auto in_data = input.data_ptr<scalar_t>();
  auto reduce_iter = TensorIteratorConfig()
      .add_input(input)
      .resize_outputs(false)
      .declare_static_shape(input.sizes(), /*squash_dims=*/1)
      .check_all_same_dtype(false)
      .promote_inputs_to_common_dtype(false)
      .build();

  parallel_for(0, n_input, 1, [&](int64_t b_begin, int64_t b_end) {
    TensorIterator iter(reduce_iter);
    for (const auto f : c10::irange(b_begin, b_end)) {
      // compute variance per input
      iter.unsafe_replace_operand(0, in_data + channel_stride * f);
      accscalar_t var_sum = 0;
      auto mean = static_cast<accscalar_t>(save_mean_a[f]);
      cpu_serial_kernel(iter, [&](const scalar_t i) -> void {
        var_sum += (i - mean) * (i - mean);
      });
      save_var_transform_a[f] = VarTransform<accscalar_t>{}(var_sum / n, eps);

      // update running averages
      if (running_mean.defined()) {
        running_mean_a[f] = momentum * mean + (1 - momentum) * running_mean_a[f];
      }
      if (running_var.defined()) {
        accscalar_t unbiased_var = var_sum / (n - 1);
        running_var_a[f] = momentum * unbiased_var + (1 - momentum) * running_var_a[f];
      }
    }
  });
  return std::make_tuple(save_mean, save_var_transform);
}

template<typename scalar_t, typename param_t, template<typename T> class VarTransform>
std::tuple<Tensor,Tensor> batch_norm_cpu_update_stats_template(
    const Tensor& input, const Tensor& running_mean, const Tensor& running_var,
    double momentum, double eps) {
  int64_t n_input = input.size(1);
  const int64_t ndim = input.dim();
  DimVector reduce_dims(ndim - 1);
  reduce_dims[0] = 0;
  for (const auto i : c10::irange(2, ndim)) {
    reduce_dims[i - 1] = i;
  }

  constexpr bool mixed_type = !std::is_same<scalar_t, param_t>::value;
  const auto dtype = mixed_type ? kFloat : input.scalar_type();
  Tensor save_mean = is_contiguous(input) ? at::empty({n_input}, input.options().dtype(dtype)) : at::mean(input, /*dim=*/reduce_dims, /*keepdim=*/false, dtype);
  Tensor save_var_transform = at::empty({n_input}, input.options().dtype(dtype));
  return batch_norm_cpu_update_stats_template<scalar_t, param_t, VarTransform>(input, running_mean, running_var, momentum, eps, save_mean, save_var_transform);
}

template<typename scalar_t, typename param_t>
std::tuple<Tensor, Tensor, Tensor> batch_norm_backward_cpu_template(
    const Tensor& grad_out_, const Tensor& input, const Tensor& weight,
    const Tensor& running_mean, const Tensor& running_var, const Tensor& save_mean, const Tensor& save_invstd,
    bool train, double eps, std::array<bool,3> grad_input_mask) {

  using accscalar_t = at::acc_type<scalar_t, false>;

  constexpr bool mixed_type = !std::is_same<scalar_t, param_t>::value;
  const auto dtype = mixed_type ? kFloat : input.scalar_type();

  Tensor grad_input;
  Tensor grad_weight;
  Tensor grad_bias;
  if (grad_input_mask[0]) {
    grad_input = at::empty_like(input, input.suggest_memory_format());
  }
  if (grad_input_mask[1]) {
    grad_weight = at::empty({input.size(1)}, input.options().dtype(dtype));
  }
  if (grad_input_mask[2]) {
    grad_bias = at::empty({input.size(1)}, input.options().dtype(dtype));
  }

  // since we are directly manipulating pointers in contiguous path,
  // need to make sure input and grad_out have the same memory format.
  bool all_contiguous = is_contiguous(input)
      && is_contiguous(grad_out_)
      && input.suggest_memory_format() == grad_out_.suggest_memory_format();

  if (all_contiguous) {
    if (grad_input_mask[0]) {
      grad_input = at::empty_like(input, suggest_memory_format_contig(input));
    }
    batch_norm_cpu_backward_stub(kCPU, grad_input, grad_weight, grad_bias,
        grad_out_, input, weight, running_mean, running_var, save_mean, save_invstd, train, eps);
    return std::make_tuple(grad_input, grad_weight, grad_bias);
  }

  auto weight_a = conditional_accessor_1d<const param_t>(weight);
  auto grad_weight_a = conditional_accessor_1d<param_t>(grad_weight);
  auto grad_bias_a = conditional_accessor_1d<param_t>(grad_bias);

  int64_t n_input = input.size(1);
  int64_t n = input.numel() / n_input;

  auto save_mean_a = conditional_accessor_1d<const param_t>(save_mean);
  auto save_invstd_a = conditional_accessor_1d<const param_t>(save_invstd);

  auto running_mean_a = conditional_accessor_1d<const param_t>(running_mean);
  auto running_var_a = conditional_accessor_1d<const param_t>(running_var);

  const int64_t ndim = input.dim();

  // Reduce all dimensions except dim=1
  DimVector reduce_dims(ndim - 1);
  reduce_dims[0] = 0;
  for (const auto i : c10::irange(2, ndim)) {
    reduce_dims[i - 1] = i;
  }

  auto sum = at::sum(grad_out_, /*dims=*/reduce_dims);
  auto sum_a = sum.accessor<scalar_t, 1>();

  auto reduce_iter = TensorIteratorConfig()
      .add_const_input(input)
      .add_const_input(grad_out_)
      .resize_outputs(false)
      .declare_static_shape(input.sizes(), /*squash_dims=*/1)
      .build();

  TensorIterator unary_iter;
  TensorIterator binary_iter;
  if (grad_input_mask[0]) {
    unary_iter.build(
        TensorIteratorConfig()
        .add_output(grad_input)
        .add_const_input(train ? input : grad_out_)
        .resize_outputs(false)
        .declare_static_shape(input.sizes(), /*squash_dims=*/1));

    if (train) {
      binary_iter.build(
          TensorIteratorConfig()
          .add_output(grad_input)
          .add_input(grad_input)
          .add_const_input(grad_out_)
          .resize_outputs(false)
          .declare_static_shape(input.sizes(), /*squash_dims=*/1));
    }
  }

  auto in_channel_stride = input.strides()[1];
  auto in_data = input.const_data_ptr<scalar_t>();
  auto grad_in_channel_stride = grad_input_mask[0] ? grad_input.strides()[1] : 0;
  auto grad_in_data = grad_input_mask[0] ? grad_input.mutable_data_ptr<scalar_t>() : nullptr;
  auto grad_out_channel_stride = grad_out_.strides()[1];
  auto grad_out_data = grad_out_.const_data_ptr<scalar_t>();

  parallel_for(0, n_input, 1, [&](int64_t b_begin, int64_t b_end) {
      TensorIterator reduce_iter_local(reduce_iter);
      TensorIterator unary_iter_local(unary_iter);
      TensorIterator binary_iter_local(binary_iter);

      for (const auto f : c10::irange(b_begin, b_end)) {
        param_t w = weight.defined() ? weight_a[f] : param_t(1);

        param_t mean, invstd;
        if (train) {
          mean = save_mean_a[f];
          invstd = save_invstd_a[f];
        } else {
          mean = running_mean_a[f];
          invstd = 1 / std::sqrt(running_var_a[f] + eps);
        }

        // dot product of the Q(X) and gradOutput
        accscalar_t dotp = 0;
        reduce_iter_local.unsafe_replace_operand(
            0, const_cast<scalar_t*>(in_data + f * in_channel_stride));
        reduce_iter_local.unsafe_replace_operand(
            1, const_cast<scalar_t*>(grad_out_data + f * grad_out_channel_stride));

        cpu_serial_kernel(reduce_iter_local, [&](const scalar_t i, const scalar_t go) -> void {
          dotp += (i - mean) * go;
        });

        if (grad_input_mask[0]) {
          if (train) {
            // when in training mode
            // Q(X) = X - E[x] ; i.e. input centered to zero mean
            // Y = Q(X) / sigma    ; i.e. BN output before weight and bias
            // dL/dX = (Q(dL/dY) - dot(Y, dL/dY) * Y) / sigma * w

            // projection of gradOutput on to output scaled by std
            scalar_t k = (scalar_t) dotp * invstd * invstd / n;
            {
              unary_iter_local.unsafe_replace_operand(
                  0, grad_in_data + f * grad_in_channel_stride);
              unary_iter_local.unsafe_replace_operand(
                  1, const_cast<scalar_t*>(in_data + f * in_channel_stride));
              cpu_serial_kernel(unary_iter_local, [&](const scalar_t i) -> scalar_t {
                return (i - mean) * k;
              });
            }

            scalar_t grad_mean = sum_a[f] / n;
            {
              auto gI_data = grad_in_data + f * grad_in_channel_stride;
              binary_iter_local.unsafe_replace_operand(0, gI_data);
              binary_iter_local.unsafe_replace_operand(1, gI_data);
              binary_iter_local.unsafe_replace_operand(
                  2, const_cast<scalar_t*>(grad_out_data + f * grad_out_channel_stride));
              cpu_serial_kernel(binary_iter_local, [&](scalar_t gi, scalar_t go) -> scalar_t {
                return (go - grad_mean - gi) * invstd * w;
              });
            }
          } else {
            // when in evaluation mode
            // Q(X) = X - running_mean  ; i.e. input centered to zero mean
            // Y = Q(X) / running_std    ; i.e. BN output before weight and bias
            // dL/dX = w / running_std
            {
              unary_iter_local.unsafe_replace_operand(
                  0, grad_in_data + f * grad_in_channel_stride);
              unary_iter_local.unsafe_replace_operand(
                  1, const_cast<scalar_t*>(grad_out_data + f * grad_out_channel_stride));
              cpu_serial_kernel(unary_iter_local, [&](const scalar_t i) -> scalar_t {
                return i * invstd * w;
              });
            }
          }
        }
        if (grad_input_mask[1]) {
          grad_weight_a[f] = dotp * invstd;
        }

        if (grad_input_mask[2]) {
          grad_bias_a[f] = sum_a[f];
        }
      }
    });
  return std::make_tuple(grad_input, grad_weight, grad_bias);
}

BatchNormBackend _select_batch_norm_backend(
    const Tensor& input, const Tensor& weight, const Tensor& bias, const Tensor& running_mean,
    const Tensor& running_var, bool training, double eps) {

  auto& ctx = at::globalContext();
  bool cudnn_enabled = ctx.userEnabledCuDNN();

  if (
      input.is_cuda()
      && input.scalar_type() != at::kBFloat16 && weight.scalar_type() != at::kBFloat16
      && (input.scalar_type() != at::kHalf
        || weight.scalar_type() == at::kFloat)
      && weight.defined() && bias.defined()
      && ((running_mean.defined() && running_var.defined())
        || (!running_mean.defined() && !running_var.defined() && training))
      && (input.dim() >= 3)
      && ((input.sym_size(0) <= 880801 && training) // spatial, training
          ||(input.sym_size(0) <= 65535 && !training)) //spatial, eval
      && detail::getCUDAHooks().compiledWithCuDNN()
      && eps >= detail::getCUDAHooks().batchnormMinEpsilonCuDNN()
      && cudnn_enabled && detail::getCUDAHooks().versionCuDNN() >= 5110L
      && input.sym_numel() < std::numeric_limits<std::int32_t>::max() // some cuDNN kernels have 32-bit indexing limitations
  ) {
    return BatchNormBackend::Cudnn;
  }

  if (
      input.is_cuda()
      && input.dim() <= MIOPEN_DIM_MAX
      && input.scalar_type() != at::kDouble
      && input.scalar_type() != at::kBFloat16
      && (weight.scalar_type() != at::kHalf)
      && weight.defined() && bias.defined()
      && ((running_mean.defined() && running_var.defined())
        || (!running_mean.defined() && !running_var.defined() && training))
      && (input.dim() >= 3)
      && detail::getCUDAHooks().compiledWithMIOpen()
      && cudnn_enabled
      && input.suggest_memory_format() != MemoryFormat::ChannelsLast
      && input.suggest_memory_format() != MemoryFormat::ChannelsLast3d
  ) {
    return BatchNormBackend::Miopen;
  }

  return BatchNormBackend::Native;
}


// _batch_norm_impl_index(_backward) are used in the JIT be able to keep the run-time selection
// of backends, while enabling it to keep the information about the used backend, so that it can
// use its corresponding backward implementation.
// XXX: The indices of backends need to be kept synchronized between this function and its _backward.
// TODO: remove cudnn_enabled arg
std::tuple<Tensor, Tensor, Tensor, Tensor, int64_t> _batch_norm_impl_index(
    const Tensor& input, const std::optional<Tensor>& weight_opt /* optional */, const std::optional<Tensor>& bias_opt /* optional */, const std::optional<Tensor>& running_mean_opt /* optional */, const std::optional<Tensor>& running_var_opt /* optional */,
    bool training, double momentum, double eps, bool cudnn_enabled) {
  // See [Note: hacky wrapper removal for optional tensor]
  c10::MaybeOwned<Tensor> weight_maybe_owned = at::borrow_from_optional_tensor(weight_opt);
  const Tensor& weight = *weight_maybe_owned;
  const Tensor& bias = c10::value_or_else(bias_opt, [] {return Tensor();});
  const Tensor& running_mean = c10::value_or_else(running_mean_opt, [] {return Tensor();});
  const Tensor& running_var = c10::value_or_else(running_var_opt, [] {return Tensor();});

  auto num_features = input.sym_sizes()[1];

  if (input.sym_numel() == 0) {
    Tensor reserve = at::empty({0}, input.options().dtype(kByte));
    auto options = input.options().dtype(
        at::toAccumulateType(input.scalar_type(), /*is_cuda=*/input.is_cuda()));
    auto save_mean = at::empty_symint(c10::SymIntArrayRef({num_features}), options);
    auto save_invstd = at::empty_symint(c10::SymIntArrayRef({std::move(num_features)}), options);

    // don't return view of input, don't return empty tensor because it will break gradient chain
    auto out = input.clone();
    if (weight.defined()) out = out * weight[0];
    if (bias.defined()) out = out + bias[0];
    return std::tuple<Tensor, Tensor, Tensor, Tensor, int64_t>(
        out, save_mean, save_invstd, reserve, 0);
  }

  if (running_mean.defined()) {
    check_dims_match_num_input_features("running_mean", num_features, running_mean.sym_numel());
  } else if (!training) {
    AT_ERROR("running_mean must be defined in evaluation mode");
  }
  if (running_var.defined()) {
    check_dims_match_num_input_features("running_var", num_features, running_var.sym_numel());
  } else if (!training) {
    AT_ERROR("running_var must be defined in evaluation mode");
  }
  if (weight.defined()) {
    check_dims_match_num_input_features("weight", num_features, weight.sym_numel());
  }
  if (bias.defined()) {
    check_dims_match_num_input_features("bias", std::move(num_features), bias.sym_numel());
  }

  BatchNormBackend backend = _select_batch_norm_backend(input, weight, bias, running_mean, running_var, training, eps);

  if (backend == BatchNormBackend::Cudnn) {
    auto input_c = input.contiguous(input.suggest_memory_format());
    auto weight_c = weight.contiguous();
    auto bias_c = bias.contiguous();
    auto rmean_c = running_mean.defined() ? running_mean.contiguous() : running_mean;
    auto rvar_c = running_var.defined() ? running_var.contiguous() : running_var;

    auto [output, save_mean, save_var, reserve] =
        at::cudnn_batch_norm(input_c, weight_c, bias_c, rmean_c, rvar_c,
                             training, momentum, eps);

    return std::tuple<Tensor, Tensor, Tensor, Tensor, int64_t>(
        output, save_mean, save_var, reserve, 1);
  }

  Tensor reserve = at::empty({0}, input.options().dtype(kByte));

  if (backend == BatchNormBackend::Miopen) {
    return std::tuple_cat(
             at::miopen_batch_norm(
               input.contiguous(), weight.contiguous(), bias.contiguous(),
               running_mean.defined() ? running_mean.contiguous() : running_mean,
               running_var.defined() ? running_var.contiguous() : running_var,
               training, momentum, eps),
             std::tuple<Tensor>(reserve),
             std::make_tuple(2));
  }

  return std::tuple_cat(
           at::native_batch_norm(
             input, weight, bias, running_mean, running_var, training, momentum, eps),
           std::tuple<Tensor>(reserve),
           std::make_tuple(0));
}

std::tuple<Tensor, Tensor, Tensor> _batch_norm_impl_index_backward(
    int64_t impl_index,
    const Tensor& input, const Tensor& grad_output, const std::optional<Tensor>& weight_opt /* optional */, const std::optional<Tensor>& running_mean_opt /* optional */, const std::optional<Tensor>& running_var_opt /* optional */, const std::optional<Tensor>& save_mean_opt /* optional */, const std::optional<Tensor>& save_var_transform_opt /* optional */,
    bool train, double epsilon, std::array<bool, 3> output_mask, const Tensor &reservedSpace) {
  // See [Note: hacky wrapper removal for optional tensor]
  c10::MaybeOwned<Tensor> weight_maybe_owned = at::borrow_from_optional_tensor(weight_opt);
  const Tensor& weight = *weight_maybe_owned;
  const Tensor& running_mean = c10::value_or_else(running_mean_opt, [] {return Tensor();});
  const Tensor& running_var = c10::value_or_else(running_var_opt, [] {return Tensor();});
  const Tensor& save_mean = c10::value_or_else(save_mean_opt, [] {return Tensor();});
  const Tensor& save_var_transform = c10::value_or_else(save_var_transform_opt, [] {return Tensor();});

  if (input.numel() == 0) {
    std::vector<int64_t> dims(input.dim() - 1);
    dims[0] = 0;
    std::iota(dims.begin() + 1, dims.end(), 2);

    // don't return empty tensor because it will break gradient chain
    Tensor grad_input;
    Tensor grad_weight;
    Tensor grad_bias;
    if (output_mask[2]) {
      grad_bias = grad_output.sum(dims);
    }
    if (output_mask[1]) {
      grad_weight = (grad_output * input).sum(dims);
    }
    if (output_mask[0] && weight.defined()) {
      grad_input = grad_output * weight[0];
    }
    return std::make_tuple(grad_input, grad_weight, grad_bias);
  }

  // backward in inference mode is not supported in cudnn, fallback to native
  if (impl_index == 0 || (!train)) {
    return at::native_batch_norm_backward(grad_output, input, weight, running_mean, running_var, save_mean, save_var_transform, train, epsilon, output_mask);
  } else if (impl_index == 1) {
    // TODO: _batch_norm_impl_index_backward is only used in JIT. cudnn NHWC
    // format conversion is done inside cudnn_batch_norm_backward instead
    return at::cudnn_batch_norm_backward(input, grad_output, weight, running_mean, running_var, save_mean, save_var_transform, epsilon, reservedSpace);
  } else if (impl_index == 2) {
    return at::miopen_batch_norm_backward(input, grad_output, weight, running_mean, running_var, save_mean, save_var_transform, epsilon);
  }
  TORCH_INTERNAL_ASSERT(false, "Unsupported impl_index in _batch_norm_impl_index_backward: ", impl_index);
}

// TODO: remove cudnn_enabled arg
Tensor batch_norm(
    const Tensor& input, const std::optional<Tensor>& weight_opt, const std::optional<Tensor>& bias_opt,
    const std::optional<Tensor>& running_mean_opt, const std::optional<Tensor>& running_var_opt,
    bool training, double momentum, double eps, bool cudnn_enabled) {
  const Tensor& weight = c10::value_or_else(weight_opt, [] {return Tensor();});
  const Tensor& bias = c10::value_or_else(bias_opt, [] {return Tensor();});
  const Tensor& running_mean = c10::value_or_else(running_mean_opt, [] {return Tensor();});
  const Tensor& running_var = c10::value_or_else(running_var_opt, [] {return Tensor();});
  const bool running_stats_defined = running_mean.defined() && running_var.defined();

  if (!training && !running_stats_defined) {
    AT_ERROR("running_mean and running_var must be defined in evaluation mode");
  }

  if (training && running_stats_defined) {
    BatchNormBackend backend = _select_batch_norm_backend(input, weight, bias, running_mean, running_var, training, eps);
    if (backend == BatchNormBackend::Cudnn || backend == BatchNormBackend::Miopen) {
      auto input_c = input;
      if (backend == BatchNormBackend::Cudnn) {
          input_c = input.contiguous(input.suggest_memory_format());
      } else {
          input_c = input.contiguous();
      }
      auto weight_c = weight.contiguous();
      auto bias_c = bias.contiguous();
      auto rmean_c = running_mean.contiguous();
      auto rvar_c = running_var.contiguous();
      return std::get<0>(at::_batch_norm_with_update(input_c, weight_c, bias_c, const_cast<Tensor&>(rmean_c),
                                                    const_cast<Tensor&>(rvar_c), momentum, eps));
    } else {
      return std::get<0>(at::_batch_norm_with_update(input, weight, bias, const_cast<Tensor&>(running_mean),
                                                    const_cast<Tensor&>(running_var), momentum, eps));
    }
  } else {
    return std::get<0>(at::_batch_norm_no_update(input, weight, bias, running_mean, running_var,
                                                momentum, eps));
  }
}

Tensor instance_norm(
    const Tensor& input, const std::optional<Tensor>& weight_opt /* optional */, const std::optional<Tensor>& bias_opt /* optional */, const std::optional<Tensor>& running_mean_opt /* optional */, const std::optional<Tensor>& running_var_opt /* optional */,
    bool use_input_stats, double momentum, double eps, bool cudnn_enabled) {
  // See [Note: hacky wrapper removal for optional tensor]
  c10::MaybeOwned<Tensor> weight_maybe_owned = at::borrow_from_optional_tensor(weight_opt);
  const Tensor& weight = *weight_maybe_owned;
  const Tensor& bias = c10::value_or_else(bias_opt, [] {return Tensor();});
  const Tensor& running_mean = c10::value_or_else(running_mean_opt, [] {return Tensor();});
  const Tensor& running_var = c10::value_or_else(running_var_opt, [] {return Tensor();});

 TORCH_CHECK(use_input_stats || (running_mean.defined() && running_var.defined()),
           "Expected running_mean and running_var to be defined when use_input_stats is false");
  std::vector<SymInt> shape = input.sym_sizes().vec();
  SymInt b = input.sym_size(0);
  SymInt c = input.sym_size(1);
  shape[1] = b * c;
  shape[0] = SymInt(1);

  Tensor weight_ = repeat_if_defined(weight, b);
  Tensor bias_ = repeat_if_defined(bias, b);
  Tensor running_mean_ = repeat_if_defined(running_mean, b);
  Tensor running_var_ = repeat_if_defined(running_var, b);

  auto input_reshaped = input.contiguous().view_symint(shape);
  auto out = at::batch_norm(input_reshaped, weight_, bias_, running_mean_, running_var_,
                            use_input_stats, momentum, eps, cudnn_enabled);

  // we alias running_mean and running_var because they are const but we want to modify their data
  if (running_mean.defined()) {
    at::alias(running_mean).copy_(running_mean_.view_symint({ b, c }).mean(0, false));
  }
  if (running_var.defined()) {
    at::alias(running_var).copy_(running_var_.view_symint({ std::move(b), std::move(c) }).mean(0, false));
  }

  return out.view_symint(input.sym_sizes());
}

std::tuple<Tensor, Tensor> batch_norm_update_stats_cpu(
        const Tensor& self, const std::optional<Tensor>& running_mean_opt, const std::optional<Tensor>& running_var_opt, double momentum) {
  // See [Note: hacky wrapper removal for optional tensor]
  c10::MaybeOwned<Tensor> running_mean_maybe_owned = at::borrow_from_optional_tensor(running_mean_opt);
  const Tensor& running_mean = *running_mean_maybe_owned;
  const Tensor& running_var = c10::value_or_else(running_var_opt, [] {return Tensor();});

  const bool mixed_type = is_mixed_type(self, running_mean, running_var);
  return AT_DISPATCH_FLOATING_TYPES_AND2(ScalarType::BFloat16, ScalarType::Half, self.scalar_type(), "batch_norm_update_stats_cpu", [&] {
    using opmath_t = at::opmath_type<scalar_t>;
    if (mixed_type) {
      check_mixed_data_type(self, running_mean, running_var);
      return batch_norm_cpu_update_stats_template<scalar_t, opmath_t, Var>(self, running_mean, running_var, momentum, 0);
    } else {
      return batch_norm_cpu_update_stats_template<scalar_t, scalar_t, Var>(self, running_mean, running_var, momentum, 0);
    }
  });
}

std::tuple<Tensor&, Tensor&, Tensor&> batch_norm_cpu_out(const Tensor& self, const std::optional<Tensor>& weight_opt, const std::optional<Tensor>& bias_opt, const std::optional<Tensor>& running_mean_opt, const std::optional<Tensor>& running_var_opt,
                                                  bool train, double momentum, double eps, Tensor& out, Tensor& save_mean, Tensor& save_var) {
  // See [Note: hacky wrapper removal for optional tensor]
  c10::MaybeOwned<Tensor> weight_maybe_owned = at::borrow_from_optional_tensor(weight_opt);
  const Tensor& weight = *weight_maybe_owned;
  const Tensor& bias = c10::value_or_else(bias_opt, [] {return Tensor();});
  const Tensor& running_mean = c10::value_or_else(running_mean_opt, [] {return Tensor();});
  const Tensor& running_var = c10::value_or_else(running_var_opt, [] {return Tensor();});

  checkBackend("batch_norm_cpu_out", {self, weight, bias, running_mean, running_var}, Backend::CPU);
  // Resize out
  at::native::resize_output(out, self.sizes());

  const bool mixed_type = is_mixed_type(self, weight, bias, running_mean, running_var);
  AT_DISPATCH_FLOATING_TYPES_AND2(ScalarType::BFloat16, ScalarType::Half, self.scalar_type(), "batch_norm", [&] {
    using opmath_t = at::opmath_type<scalar_t>;
    if (mixed_type) {
      check_mixed_data_type(self, weight, bias, running_mean, running_var);
      if (!train) {
        return batch_norm_cpu_transform_input_template<scalar_t, opmath_t>(self, weight, bias, save_mean, save_var, running_mean, running_var, train, eps, out);
      } else {
        // Resize save_mean and save_var
        at::native::resize_output(save_mean, {self.size(1)});
        at::native::resize_output(save_var, {self.size(1)});
        auto save_stats = batch_norm_cpu_update_stats_template<scalar_t, opmath_t, InvStd>(self, running_mean, running_var, momentum, eps, save_mean, save_var);
        return batch_norm_cpu_transform_input_template<scalar_t, opmath_t>(self, weight, bias, std::get<0>(save_stats), std::get<1>(save_stats), running_mean, running_var, train, eps, out);
      }
    } else {
      if (!train) {
        return batch_norm_cpu_transform_input_template<scalar_t, scalar_t>(self, weight, bias, save_mean, save_var, running_mean, running_var, train, eps, out);
      } else {
        // Resize save_mean and save_var
        at::native::resize_output(save_mean, {self.size(1)});
        at::native::resize_output(save_var, {self.size(1)});
        auto save_stats = batch_norm_cpu_update_stats_template<scalar_t, scalar_t, InvStd>(self, running_mean, running_var, momentum, eps, save_mean, save_var);
        return batch_norm_cpu_transform_input_template<scalar_t, scalar_t>(self, weight, bias, std::get<0>(save_stats), std::get<1>(save_stats), running_mean, running_var, train, eps, out);
      }
    }
  });

  return std::tuple<Tensor& ,Tensor&, Tensor&>(out, save_mean, save_var);
}

std::tuple<Tensor, Tensor, Tensor> batch_norm_cpu(const Tensor& self, const std::optional<Tensor>& weight_opt, const std::optional<Tensor>& bias_opt, const std::optional<Tensor>& running_mean_opt, const std::optional<Tensor>& running_var_opt,
                                                  bool train, double momentum, double eps) {
  // See [Note: hacky wrapper removal for optional tensor]
  c10::MaybeOwned<Tensor> weight_maybe_owned = at::borrow_from_optional_tensor(weight_opt);
  const Tensor& weight = *weight_maybe_owned;
  const Tensor& bias = c10::value_or_else(bias_opt, [] {return Tensor();});
  const Tensor& running_mean = c10::value_or_else(running_mean_opt, [] {return Tensor();});
  const Tensor& running_var = c10::value_or_else(running_var_opt, [] {return Tensor();});

  checkBackend("batch_norm_cpu", {self, weight, bias, running_mean, running_var}, Backend::CPU);

  // Prepare output tensor
  const bool all_contiguous = is_contiguous(self)
    && (!weight.defined() || weight.is_contiguous())
    && (!bias.defined() || bias.is_contiguous())
    && running_mean.is_contiguous()
    && running_var.is_contiguous();
  Tensor output = at::empty_like(self, all_contiguous ? suggest_memory_format_contig(self) : self.suggest_memory_format());

  // Prepare save_mean and save_var
  Tensor save_var;
  Tensor save_mean;
  const bool mixed_type = is_mixed_type(self, weight, bias, running_mean, running_var);
  const int64_t ndim = self.dim();
  DimVector reduce_dims(ndim - 1);
  reduce_dims[0] = 0;
  for (const auto i : c10::irange(2, ndim)) {
    reduce_dims[i - 1] = i;
  }
  if (mixed_type) {
    if (!train) {
      save_mean = at::empty({0}, self.options().dtype(kFloat));
      save_var = at::empty({0}, self.options().dtype(kFloat));
    } else {
      save_mean = is_contiguous(self) ? at::empty({self.size(1)}, self.options().dtype(kFloat)) : at::mean(self, /*dim=*/reduce_dims, /*keepdim=*/false, kFloat);
      save_var = at::empty({self.size(1)}, self.options().dtype(kFloat));
    }
  } else {
    if (!train) {
      save_mean = at::empty({0}, self.options());
      save_var = at::empty({0}, self.options());
    } else {
      save_mean = is_contiguous(self) ? at::empty({self.size(1)}, self.options()) : at::mean(self, /*dim=*/reduce_dims, /*keepdim=*/false);
      save_var = at::empty({self.size(1)}, self.options());
    }
  }
  return batch_norm_cpu_out(self, weight_opt, bias_opt, running_mean_opt, running_var_opt, train, momentum, eps, output, save_mean, save_var);
}

std::tuple<Tensor, Tensor, Tensor, Tensor> _batch_norm_with_update_cpu(
    const Tensor& input, const std::optional<Tensor>& weight_opt, const std::optional<Tensor>& bias_opt,
    Tensor& running_mean, Tensor& running_var, double momentum, double eps) {
  Tensor output, save_mean, save_var;
  std::tie(output, save_mean, save_var) =
    batch_norm_cpu(input, weight_opt, bias_opt, running_mean, running_var, /*update*/true, momentum, eps);
  Tensor reserve = at::empty({0}, input.options().dtype(kByte));
  return std::tuple<Tensor, Tensor, Tensor, Tensor>(output, save_mean, save_var, reserve);
}

std::tuple<Tensor&, Tensor&, Tensor&, Tensor&> _batch_norm_with_update_cpu_out(
    const Tensor& input, const std::optional<Tensor>& weight_opt, const std::optional<Tensor>& bias_opt,
    Tensor& running_mean, Tensor& running_var, double momentum, double eps,
    Tensor& out, Tensor& save_mean, Tensor& save_var, Tensor& reserve) {
  std::tie(out, save_mean, save_var) =
    batch_norm_cpu_out(input, weight_opt, bias_opt, running_mean, running_var, /*update*/true, momentum, eps, out, save_mean, save_var);
  return std::tuple<Tensor&, Tensor&, Tensor&, Tensor&>(out, save_mean, save_var, reserve);
}


<<<<<<< HEAD
std::tuple<Tensor, Tensor, Tensor, Tensor> _batch_norm_no_update_cpu(
=======
std::tuple<Tensor, Tensor, Tensor, Tensor> _batch_norm_no_update(
>>>>>>> 52ca4948
    const Tensor& input, const std::optional<Tensor>& weight_opt, const std::optional<Tensor>& bias_opt,
    const std::optional<Tensor>& running_mean_opt, const std::optional<Tensor>& running_var_opt,
    double momentum, double eps) {
  const Tensor& running_mean = c10::value_or_else(running_mean_opt, [] {return Tensor();});
  const Tensor& running_var = c10::value_or_else(running_var_opt, [] {return Tensor();});
  // Passing in undefined Tensors to `batch_norm_cpu` in eval mode leads to seg fault
  bool update = !running_mean.defined() || !running_var.defined();
  Tensor output, save_mean, save_var;
  std::tie(output, save_mean, save_var) =
    batch_norm_cpu(input, weight_opt, bias_opt, const_cast<Tensor&>(running_mean), const_cast<Tensor&>(running_var), update, momentum, eps);
  Tensor reserve = at::empty({0}, input.options().dtype(kByte));
  return std::tuple<Tensor, Tensor, Tensor, Tensor>(output, save_mean, save_var, reserve);
}

std::tuple<Tensor, Tensor, Tensor> _batch_norm_legit_cpu(
    const Tensor& self, const std::optional<Tensor>& weight_opt, const std::optional<Tensor>& bias_opt,
    Tensor& running_mean, Tensor& running_var, bool train, double momentum, double eps) {
  return batch_norm_cpu(self, weight_opt, bias_opt, running_mean, running_var, train, momentum, eps);
}

std::tuple<Tensor, Tensor, Tensor> _batch_norm_legit_no_stats_cpu(
    const Tensor& self, const std::optional<Tensor>& weight_opt, const std::optional<Tensor>& bias_opt,
    bool train, double momentum, double eps) {
  return batch_norm_cpu(self, weight_opt, bias_opt, Tensor(), Tensor(), train, momentum, eps);
}
std::tuple<Tensor, Tensor, Tensor> _batch_norm_legit_no_training(
    const Tensor& self, const std::optional<Tensor>& weight_opt, const std::optional<Tensor>& bias_opt,
    const Tensor& running_mean, const Tensor& running_var, double momentum, double eps) {
  return at::_native_batch_norm_legit(self, weight_opt, bias_opt, const_cast<Tensor&>(running_mean), const_cast<Tensor&>(running_var), /*train=*/false, momentum, eps);
}


std::tuple<Tensor&, Tensor&, Tensor&> _batch_norm_legit_cpu_out(const Tensor& self, const std::optional<Tensor>& weight_opt, const std::optional<Tensor>& bias_opt, Tensor& running_mean, Tensor& running_var, bool train, double momentum, double eps, Tensor& out, Tensor& save_mean, Tensor& save_var) {
  return batch_norm_cpu_out(self, weight_opt, bias_opt, running_mean, running_var, train, momentum, eps, out, save_mean, save_var);
}


std::tuple<Tensor&, Tensor&, Tensor&> _batch_norm_legit_no_stats_cpu_out(const Tensor& self, const std::optional<Tensor>& weight_opt, const std::optional<Tensor>& bias_opt, bool train, double momentum, double eps, Tensor& out, Tensor& save_mean, Tensor& save_var) {
  return batch_norm_cpu_out(self, weight_opt, bias_opt, Tensor(), Tensor(), train, momentum, eps, out, save_mean, save_var);
}

std::tuple<Tensor, Tensor, Tensor> _new_batch_norm_backward_cpu(
    const Tensor& grad_output, const Tensor& input, const Tensor& weight,
    const std::optional<Tensor>& running_mean_opt, const std::optional<Tensor>& running_var_opt,
    const std::optional<Tensor>& save_mean_opt, const std::optional<Tensor>& save_var_opt,
    bool update, double eps, std::array<bool,3> grad_input_mask, const Tensor& reserve) {
  return batch_norm_backward_cpu(grad_output, input, weight, running_mean_opt, running_var_opt, save_mean_opt, save_var_opt, update, eps, grad_input_mask);
}

std::tuple<Tensor, Tensor, Tensor> batch_norm_backward_cpu(const Tensor& grad_out, const Tensor& self, const std::optional<Tensor>& weight_opt, const std::optional<Tensor>& running_mean_opt, const std::optional<Tensor>& running_var_opt, const std::optional<Tensor>& save_mean_opt, const std::optional<Tensor>& save_invstd_opt,
                                                           bool train, double eps, std::array<bool,3> grad_input_mask) {
  // See [Note: hacky wrapper removal for optional tensor]
  c10::MaybeOwned<Tensor> weight_maybe_owned = at::borrow_from_optional_tensor(weight_opt);
  const Tensor& weight = *weight_maybe_owned;
  const Tensor& running_mean = c10::value_or_else(running_mean_opt, [] {return Tensor();});
  const Tensor& running_var = c10::value_or_else(running_var_opt, [] {return Tensor();});
  const Tensor& save_mean = c10::value_or_else(save_mean_opt, [] {return Tensor();});
  const Tensor& save_invstd = c10::value_or_else(save_invstd_opt, [] {return Tensor();});

  const bool mixed_type = is_mixed_type(self, weight, running_mean, running_var, save_mean, save_invstd);
  return AT_DISPATCH_FLOATING_TYPES_AND2(ScalarType::BFloat16, ScalarType::Half, self.scalar_type(), "batch_norm_backward_cpu", [&] {
    using opmath_t = at::opmath_type<scalar_t>;
    if (mixed_type) {
      check_mixed_data_type(self, weight, running_mean, running_var, save_mean, save_invstd);
      return batch_norm_backward_cpu_template<scalar_t, opmath_t>(grad_out, self, weight, running_mean, running_var, save_mean, save_invstd, train, eps, grad_input_mask);
    } else {
      return batch_norm_backward_cpu_template<scalar_t, scalar_t>(grad_out, self, weight, running_mean, running_var, save_mean, save_invstd, train, eps, grad_input_mask);
    }
  });
}

TORCH_IMPL_FUNC(renorm_out)(const Tensor& self, const Scalar& p, int64_t dim,
                            const Scalar& maxnorm, const Tensor& out) {
  auto self_sizes = self.sizes();
  dim = c10::maybe_wrap_dim(dim, self_sizes.size());

  DimVector reduce_dims(self_sizes.size());
  std::iota(reduce_dims.begin(), reduce_dims.end(), 0);
  reduce_dims.erase(reduce_dims.begin() + dim);

  // For cuda half, calculate norm in float precision then cast
  // normalization factor to half
  auto dtype = self.scalar_type();
  auto acc_type = at::toAccumulateType(dtype, /*is_cuda=*/true);
  Tensor norm;
  if (acc_type != dtype) {
    norm = at::linalg_vector_norm(self, p.toDouble(), reduce_dims,
                                  /*keepdim=*/true, /*dtype=*/acc_type);
  } else {
    norm = at::linalg_vector_norm(self, p.toDouble(), reduce_dims,
                                  /*keepdim=*/true);
  }

  auto factor = (acc_type == c10::toRealValueType(dtype)) ?
      norm : at::empty(norm.sizes(), self.options());
  auto iter = TensorIteratorConfig()
      .add_output(factor)
      .add_input(norm)
      .set_check_mem_overlap(false)
      .cast_common_dtype_to_outputs(true)
      .build();

  renorm_scale_factor_stub(iter.device_type(), iter, maxnorm.toDouble());
  at::mul_outf(self, factor, const_cast<Tensor&>(out));
}

} // at::native<|MERGE_RESOLUTION|>--- conflicted
+++ resolved
@@ -873,11 +873,7 @@
 }
 
 
-<<<<<<< HEAD
 std::tuple<Tensor, Tensor, Tensor, Tensor> _batch_norm_no_update_cpu(
-=======
-std::tuple<Tensor, Tensor, Tensor, Tensor> _batch_norm_no_update(
->>>>>>> 52ca4948
     const Tensor& input, const std::optional<Tensor>& weight_opt, const std::optional<Tensor>& bias_opt,
     const std::optional<Tensor>& running_mean_opt, const std::optional<Tensor>& running_var_opt,
     double momentum, double eps) {
