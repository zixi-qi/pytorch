--- conflicted
+++ resolved
@@ -27,10 +27,6 @@
   const auto kernel_name =
       "fused_adam_" + scalarToMetalTypeString(params[0]) + "_" + scalarToMetalTypeString(state_steps[0]);
 
-<<<<<<< HEAD
-  multi_tensor_apply_for_fused_adam<4, 512>(
-      kernel_name, tensor_lists, state_steps, lr, beta1, beta2, weight_decay, eps, maximize);
-=======
   multi_tensor_apply_for_fused_optimizer<4, 512>(kernel_name,
                                                  tensor_lists,
                                                  state_steps,
@@ -71,6 +67,5 @@
                                                  weight_decay,
                                                  eps,
                                                  maximize);
->>>>>>> 6f275ae4
 }
 } // namespace at::native::mps