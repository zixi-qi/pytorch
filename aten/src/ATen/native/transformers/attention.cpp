#include <ATen/core/TensorBody.h>
#define TORCH_ASSERT_ONLY_METHOD_OPERATORS
#include <ATen/core/Tensor.h>
#include <ATen/TensorOperators.h>
#include <ATen/AccumulateType.h>
#include <ATen/Dispatch.h>
#include <ATen/OpMathType.h>
#include <ATen/native/DispatchStub.h>
#include <ATen/NestedTensorImpl.h>
#include <ATen/TensorIndexing.h>
#include <ATen/TensorSubclassLikeUtils.h>
#include <ATen/native/transformers/attention.h>
#include <ATen/native/transformers/sdp_utils_cpp.h>
#include <c10/util/typeid.h>
#include <c10/core/DeviceType.h>
#include <c10/core/SymInt.h>
#include <c10/core/SymIntArrayRef.h>
#include <c10/util/Logging.h>
#include <c10/core/DispatchKey.h>
#include <c10/core/DispatchKeySet.h>

#include <type_traits>
#include <limits>
#include <utility>

#ifndef AT_PER_OPERATOR_HEADERS
#include <ATen/Functions.h>
#include <ATen/NativeFunctions.h>
#else
#include <ATen/ops/_fused_sdp_choice_native.h>
#include <ATen/ops/_masked_softmax.h>
#include <ATen/ops/_native_multi_head_attention_native.h>
#include <ATen/ops/_nested_from_padded.h>
#include <ATen/ops/_nested_tensor_softmax_with_shape.h>
#include <ATen/ops/_scaled_dot_product_attention_math.h>
#include <ATen/ops/_scaled_dot_product_attention_math_native.h>
#include <ATen/ops/_scaled_dot_product_efficient_attention.h>
#include <ATen/ops/_scaled_dot_product_flash_attention.h>
#include <ATen/ops/_scaled_dot_product_flash_attention_backward_native.h>
#include <ATen/ops/_scaled_dot_product_flash_attention_native.h>
#include <ATen/ops/_scaled_dot_product_cudnn_attention.h>
#include <ATen/ops/_scaled_dot_product_flash_attention_for_cpu.h>
#include <ATen/ops/_scaled_dot_product_flash_attention_for_cpu_native.h>
#include <ATen/ops/_scaled_dot_product_flash_attention_for_cpu_backward.h>
#include <ATen/ops/_scaled_dot_product_flash_attention_for_cpu_backward_native.h>
#include <ATen/ops/_softmax.h>
#include <ATen/ops/_transform_bias_rescale_qkv.h>
#include <ATen/ops/_transform_bias_rescale_qkv_native.h>
#include <ATen/ops/_triton_multi_head_attention_native.h>
#include <ATen/ops/_triton_scaled_dot_attention.h>
#include <ATen/ops/bmm.h>
#include <ATen/ops/cat.h>
#include <ATen/ops/chunk_native.h>
#include <ATen/ops/dropout.h>
#include <ATen/ops/linear_native.h>
#include <ATen/ops/matmul.h>
#include <ATen/ops/matmul_native.h>
#include <ATen/ops/ones.h>
#include <ATen/ops/pad.h>
#include <ATen/ops/scaled_dot_product_attention_native.h>
#include <ATen/ops/softmax.h>
#include <ATen/ops/split_native.h>
#include <ATen/ops/split_with_sizes_native.h>
#include <ATen/ops/where.h>
#include <ATen/ops/zeros.h>
#include <ATen/ops/zeros_like.h>
#endif

#include <ATen/native/nested/NestedTensorTransformerFunctions.h>
namespace at {

namespace native {

DEFINE_DISPATCH(_fused_sdp_choice_stub);

DEFINE_DISPATCH(transform_bias_rescale_qkv_stub);
DEFINE_DISPATCH(flash_attention_kernel);
DEFINE_DISPATCH(flash_attention_backward_kernel);

namespace {

Tensor gemm_nt(const Tensor& self, const Tensor& other) {
  if (self.is_nested()) {
    return NestedTensor_matmul(self, other.t());
  } else {
    return at::native::matmul(self, other.t());
  }
}

Tensor transform_0213(const Tensor& a) {
  TORCH_INTERNAL_ASSERT_DEBUG_ONLY(a.size(1));
  TORCH_INTERNAL_ASSERT_DEBUG_ONLY(a.size(3));
  return a.permute({0, 2, 1, 3})
      .contiguous()
      .view({a.size(0), a.size(2), a.size(1) * a.size(3)});
}

} // namespace


Tensor bmm_nt(const Tensor& a, const Tensor& b) {
  auto a_ = a.view({a.size(0) * a.size(1), a.size(2), a.size(3)});
  auto b_ = b.view({b.size(0) * b.size(1), b.size(2), b.size(3)});
  auto bt_ = b_.transpose(2, 1);
  auto c_ = at::bmm(a_, bt_);
  return c_.view({a.size(0), a.size(1), a.size(2), b.size(2)});
}

Tensor masked_softmax(
    Tensor& attn_scores,
    std::optional<Tensor> attn_mask,
    const Tensor& query,
    std::optional<int64_t> mask_type) {
  if (query.is_nested() && !attn_mask) {
    return at::_nested_tensor_softmax_with_shape(attn_scores, query);
  }
  if (attn_mask && attn_mask->dtype() != at::kBool) {
    attn_mask = attn_mask->to(at::kBool);
  }
  if (attn_mask) {
    return _masked_softmax(attn_scores, *attn_mask, attn_scores.dim() - 1, mask_type);
  } else {
    return _softmax_out(attn_scores, attn_scores, attn_scores.dim() - 1, false);
  }
}

Tensor bmm_nn(Tensor& out, const Tensor& a, const Tensor& b) {
  const std::array<int64_t, 3> newAShape = {
      a.sizes()[0] * a.sizes()[1], a.sizes()[2], a.sizes()[3]};
  auto a_ = a.view(newAShape);
  const std::array<int64_t, 3> newBShape = {
      b.sizes()[0] * b.sizes()[1], b.sizes()[2], b.sizes()[3]};
  auto b_ = b.view(newBShape);
  auto out_ = out.reshape({newAShape[0], newAShape[1], newBShape[2]});
  auto c_ = at::bmm_out(out_, a_, b_);
  return c_.view({a.size(0), a.size(1), a.size(2), b.size(3)});
}


Tensor transform0213_gemm_nt_bias(
    const Tensor& a,
    const Tensor& b,
    const Tensor& c,
    const Tensor& query) {
  if (query.is_nested()) {
    at::Tensor nested_a = _nested_from_padded(
        a, get_nested_tensor_impl(query)->get_nested_sizes(), true);
    return NestedTensor_times_Tensor_plus_Tensor_addmm(
        c, nested_a, b.t(), 1, 1);
  } else {
    const Tensor a_0213 = transform_0213(a);
    auto a_ = a_0213.view({a_0213.size(0) * a_0213.size(1), a_0213.size(2)});
    auto r_ = at::native::linear(a_, b, c);
    return r_.view({a_0213.size(0), a_0213.size(1), r_.size(1)});
  }
}

void debug_assert_shape(int line, const Tensor& t, c10::IntArrayRef shape) {
  TORCH_INTERNAL_ASSERT_DEBUG_ONLY(
      (size_t)t.dim() == shape.size(),
      "(called from line ",
      line,
      ") ",
      "expected ",
      shape.size(),
      "-D tensor but got ",
      t.dim());
  if (t.is_nested()) {
    return;
  }
  for (auto idx : c10::irange(shape.size())) {
    TORCH_INTERNAL_ASSERT_DEBUG_ONLY(
        shape[idx] == 0 || t.sizes()[idx] == shape[idx],
        "(called from line ",
        line,
        ") ",
        "expected dim ",
        idx,
        " to be ",
        shape[idx],
        " but got ",
        t.sizes()[idx]);
  }
}

Tensor qkv_projection(
    const Tensor& query,
    const Tensor& key,
    const Tensor& value,
    const int64_t embed_dim,
    const Tensor& qkv_weight) {
  // shape: [B, T, 3 x D]
  Tensor qkv;

  if (key.is_same(value)) {
    if (query.is_same(key)) {
      // self-attention
      qkv = gemm_nt(query, qkv_weight);
    } else {
      // encoder-decoder attention
      // TODO: is there a more efficient way to set this up?
      // TODO: can we stay nested insted of using cat? Probably just make a
      // NestedTensor out of the matmul results or something?
      auto q_kv_weight_s =
          at::native::split_with_sizes(qkv_weight, {embed_dim, embed_dim * 2}, 0);
      TORCH_INTERNAL_ASSERT_DEBUG_ONLY(
          q_kv_weight_s.size() == 2,
          "expected split to produce 2 tensors but it produced ",
          q_kv_weight_s.size());
      auto q = gemm_nt(query, q_kv_weight_s[0]);
      auto kv = gemm_nt(key, q_kv_weight_s[1]);
      qkv = at::cat({std::move(q), std::move(kv)}, 2);
    }
  } else {
    auto q_k_v_weight_s = at::native::chunk(qkv_weight, 3, 0);
    TORCH_INTERNAL_ASSERT_DEBUG_ONLY(
        q_k_v_weight_s.size() == 3,
        "expected chunk to produce 3 tensors but it produced ",
        q_k_v_weight_s.size());
    // TODO: can we stay nested instead of using cat?
    auto q = gemm_nt(query, q_k_v_weight_s[0]);
    auto k = gemm_nt(key, q_k_v_weight_s[1]);
    auto v = gemm_nt(value, q_k_v_weight_s[2]);
    qkv = at::cat({std::move(q), std::move(k), std::move(v)}, 2);
  }

  return qkv;
}

// compute q = (q + q_bias) / sqrt(dim_per_head), k = k + k_bias, v = v + v_bias
std::tuple<Tensor, Tensor, Tensor> transform_bias_rescale_qkv_cpu(
    const Tensor& qkv,
    const Tensor& qkv_bias,
    const int64_t num_head) {
  auto qkv_ = qkv.is_nested()
    ? c10::MaybeOwned<Tensor>::owned(qkv.to_padded_tensor(0))
    : c10::MaybeOwned<Tensor>::borrowed(qkv);
  auto B = qkv_->size(0);
  auto T = qkv_->size(1);
  auto _3D = qkv_->size(2);
  auto D = _3D / 3;
  TORCH_CHECK(D % num_head == 0);
  TORCH_CHECK(_3D % 3 == 0);
  const auto dim_per_head = D / num_head;
  auto q_k_v = at::empty({3, B, num_head, T, dim_per_head}, qkv_->options());

  const auto qkv_contig = qkv_->expect_contiguous();
  const auto qkv_bias_contig = qkv_bias.expect_contiguous();
  transform_bias_rescale_qkv_stub(
      kCPU,
      qkv_->scalar_type(),
      q_k_v.data_ptr(),
      qkv_contig->const_data_ptr(),
      qkv_bias_contig->const_data_ptr(),
      B, T, D, num_head);
  auto q_k_v_s =
      at::native::split(q_k_v.view({3 * B, num_head, T, dim_per_head}), B, 0);
  TORCH_INTERNAL_ASSERT_DEBUG_ONLY(q_k_v_s.size() == 3);
  return std::make_tuple(q_k_v_s[0], q_k_v_s[1], q_k_v_s[2]);
}

std::tuple<Tensor, Tensor> native_multi_head_attention_cpu(
    const Tensor& query,
    const Tensor& key,
    const Tensor& value,
    const int64_t embed_dim,
    const int64_t num_head,
    const Tensor& qkv_weight,
    const Tensor& qkv_bias,
    const Tensor& proj_weight,
    const Tensor& proj_bias,
    const std::optional<Tensor>& mask,
    bool need_weights,
    bool average_attn_weights,
    const std::optional<int64_t> mask_type) {
  // query shape: [B, T, D]
  // qkv_weight shape: [3 * D, D]

  TORCH_CHECK(
      !mask || !query.is_nested(),
      "NestedTensor with mask is not supported yet");
  const auto D = embed_dim;
  TORCH_CHECK(
      query.dim() == 3,
      "expected 3-D `query`, got ",
      query.dim(),
      "-D tensor");
  TORCH_CHECK(
      query.is_nested() || query.sizes()[2] == embed_dim,
      "passed-in embed_dim ",
      embed_dim,
      " didn't match last dim of query ",
      query.sizes()[2]);
  TORCH_CHECK(
      key.dim() == 3,
      "expected 3-D `key`, got ",
      key.dim(),
      "-D tensor");
  TORCH_CHECK(
      value.dim() == 3,
      "expected 3-D `value`, got ",
      value.dim(),
      "-D tensor");
  TORCH_CHECK(
      query.is_nested() || key.is_nested() || value.is_nested() ||
          (query.sizes() == key.sizes() && key.sizes() == value.sizes()),
      "expected `query`/`key`/`value` shapes to match");
  TORCH_CHECK(
      qkv_weight.dim() == 2,
      "expected 2-D `qkv_weight`, got ",
      qkv_weight.dim(),
      "-D tensor");
  TORCH_CHECK(
      D * 3 == qkv_weight.sizes()[0],
      "expected `qkv_weight` first dim to be 3x embed_dim");
  TORCH_CHECK(
      D == qkv_weight.sizes()[1],
      "expected `qkv_weight` second dim to be embed_Dim");
  TORCH_CHECK(
      qkv_bias.dim() == 1,
      "expected 1-D `qkv_bias`, got ",
      qkv_bias.dim(),
      "-D tensor");
  TORCH_CHECK(
      qkv_bias.sizes()[0] == 3 * D,
      "expected `qkv_bias` first dim and first dim of query to be equal");
  TORCH_CHECK(D % num_head == 0, "`embed_dim` must divide evenly by `num_heads`");

#ifndef NDEBUG
  const auto B = query.is_nested()
      ? get_nested_tensor_impl(query)->get_nested_sizes().size(0)
      : query.sizes()[0];
  auto T = query.is_nested() ? 0 : query.sizes()[1];
  const auto dim_per_head = D / num_head;
#endif

  // shape: [B, T, 3 x D]
  auto qkv = qkv_projection(query, key, value, embed_dim, qkv_weight);

  if (!qkv.is_nested() && qkv.numel() == 0) {
    if (query.is_nested()) {
      return std::make_tuple(Tensor(), Tensor());
    }
    return std::make_tuple(at::empty_like(query), Tensor());
  }

#ifndef NDEBUG
  if (!query.is_nested() || !qkv.is_nested()) {
    if (query.is_nested()) {
      T = qkv.size(1);
    }
    debug_assert_shape(__LINE__, qkv, {B, T, 3 * D});
  }
#endif

#ifdef DEBUG_PRINT_EACH_STEP
  if (!qkv.is_nested()) {
    std::cerr << "qkv: " << qkv << std::endl;
  }
#endif
  // shape: 3 x [B, num_head, T, dim_per_head]
  auto q_k_v = _transform_bias_rescale_qkv(qkv, qkv_bias, num_head);
  qkv = Tensor(); // Not used any more, allow free
  auto& q = std::get<0>(q_k_v);
  const auto& k = std::get<1>(q_k_v);
  const auto& v = std::get<2>(q_k_v);
#ifndef NDEBUG
  debug_assert_shape(__LINE__, q, {B, num_head, T, dim_per_head});
  debug_assert_shape(__LINE__, k, {B, num_head, T, dim_per_head});
  debug_assert_shape(__LINE__, v, {B, num_head, T, dim_per_head});
#endif
#ifdef DEBUG_PRINT_EACH_STEP
  std::cerr << "q: " << q << std::endl;
  std::cerr << "k: " << k << std::endl;
  std::cerr << "v: " << v << std::endl;
#endif

  // shape: [B, num_head, T, T]
  auto qkt = bmm_nt(q, k);
  // q & k are dead but cannot be freed because they were packed with v
#ifndef NDEBUG
  debug_assert_shape(__LINE__, qkt, {B, num_head, T, T});
#endif
#ifdef DEBUG_PRINT_EACH_STEP
  std::cerr << "qkt: " << qkt << std::endl;
#endif

  // shape: [B, num_head, T, T]
  // TODO: long-term, have a kernel that works with
  // NestedTensor directly if there is no mask passed
  qkt = masked_softmax(qkt, mask, query, mask_type);
#ifdef DEBUG_PRINT_EACH_STEP
  std::cerr << "qkt after softmax: " << qkt << std::endl;
#endif

  // shape: [B, num_head, T, dim_per_head]
  // reuse storage for q; we're done with it
  auto attn_ctx = bmm_nn(q, qkt, v);
  // qkv is not dead; we just reused storage for q!
  if (!need_weights) {
    qkt = Tensor();
  }
#ifndef NDEBUG
  debug_assert_shape(__LINE__, attn_ctx, {B, num_head, T, dim_per_head});
#endif
#ifdef DEBUG_PRINT_EACH_STEP
  std::cerr << "attn_ctx: " << attn_ctx << std::endl;
#endif

  // shape: [B, T, D]
  // Fuse transform_0213 inside
  auto proj = transform0213_gemm_nt_bias(
      attn_ctx, proj_weight, proj_bias, query);
// TODO: Remove me when https://github.com/pytorch/pytorch/issues/130073 is fixed
#if !defined(NDEBUG) && 0
  debug_assert_shape(__LINE__, proj, {B, T, D});
#endif
  if (need_weights && average_attn_weights) {
    // weights are not needed for full transformer, so don't worry too
    // much about performance -- we implement this just to make use
    // cases that don't disable need_weights still get some speedup.
    qkt = qkt.sum(1);
    qkt /= num_head;
  }
  return std::make_tuple(std::move(proj), std::move(qkt));
}

int64_t _fused_sdp_choice_cpp(const Tensor& query_, const Tensor& key, const Tensor& value,
        const std::optional<Tensor>& attn_mask_, double dropout_p, bool is_causal, std::optional<double> scale){
  sdp::sdp_params kernel_params{query_, key, value, attn_mask_, dropout_p, is_causal};
  auto backend = sdp::select_sdp_backend_cpp(kernel_params);
  if (backend == sdp::SDPBackend::error) {
    TORCH_CHECK(
        false,
        "No viable backend for scaled_dot_product_attention was found. ",
        "This is likely due to turning off both the math kernel and the fused kernels.");
  }
  return static_cast<int64_t>(backend);
}

REGISTER_ARCH_DISPATCH(_fused_sdp_choice_stub, DEFAULT, &_fused_sdp_choice_cpp);
REGISTER_AVX2_DISPATCH(_fused_sdp_choice_stub, &_fused_sdp_choice_cpp);
REGISTER_AVX512_DISPATCH(_fused_sdp_choice_stub, &_fused_sdp_choice_cpp);
REGISTER_VSX_DISPATCH(_fused_sdp_choice_stub, &_fused_sdp_choice_cpp);
REGISTER_ZVECTOR_DISPATCH(_fused_sdp_choice_stub, &_fused_sdp_choice_cpp);

int64_t _fused_sdp_choice_meta(
    const Tensor& query_,
    const Tensor& key,
    const Tensor& value,
    const std::optional<Tensor>& attn_mask_,
    double dropout_p,
    bool is_causal,
    std::optional<double> scale) {
  auto query_key_set = query_.key_set();
#if defined(USE_ROCM)
  bool has_rocm = query_key_set.has(c10::DispatchKey::HIP);
  if (has_rocm) {
    auto choice_int = _fused_sdp_choice_stub(at::kHIP, query_, key, value, attn_mask_, dropout_p, is_causal, scale);
    return choice_int;
  }
#else
  bool has_cuda = query_key_set.has(c10::DispatchKey::CUDA);
  if (has_cuda) {
    auto choice_int = _fused_sdp_choice_stub(
        at::kCUDA,
        query_,
        key,
        value,
        attn_mask_,
        dropout_p,
        is_causal,
        scale);
    return choice_int;
  }
#endif
  return static_cast<int64_t>(sdp::SDPBackend::math);
}
namespace {

inline void validate_sdpa_input(
    const Tensor& query_,
    const Tensor& key,
    const Tensor& value,
    const std::optional<Tensor>& attn_mask_,
    double dropout_p,
    bool is_causal,
    std::optional<double> scale) {
  TORCH_CHECK(
      query_.dtype() == key.dtype() && query_.dtype() == value.dtype(),
      "Expected query, key, and value to have the same dtype, but got query.dtype: ",
      query_.dtype(), " key.dtype: ", key.dtype(), " and value.dtype: ", value.dtype(), " instead.");
  TORCH_CHECK(
      query_.device() == key.device() && query_.device() == value.device(),
      "Expected query, key, and value to have the same device type, but got query.device: ",
      query_.device(), " key.device: ", key.device(), " and value.device: ", value.device(), " instead.");
  TORCH_CHECK(
      query_.dim() >= 2 && key.dim() >= 2 && value.dim() >= 2,
      "Expected query, key, and value to all be  at least 2 dimensional, but got query.dim: ",
      query_.dim(), " key.dim: ", key.dim(), " and value.dim: ", value.dim(), " instead.");
  if (attn_mask_.has_value()){
    auto mask_dtype = attn_mask_->dtype();
    TORCH_CHECK(mask_dtype == at::kBool || mask_dtype == at::kFloat || mask_dtype == query_.dtype(),
      "Expected attn_mask dtype to be bool or float or to match query dtype, but got attn_mask.dtype: ",
      mask_dtype, " and  query.dtype: ", query_.dtype(), " instead.");
    TORCH_CHECK(
      !query_.is_nested() && !key.is_nested(),
      "Scaled_dot_product_attention: Nested tensors for query / key are not supported "
      "when an explicit attn_mask is set");
  }
  return;
}
// This function is used to produce an attn_mask
// in a standard format that can be consumed by both
// the math and memory efficient attn_mask implementation
//  Args:
//    attn_mask: attn_mask of shape (B, L, S) or (L, S) or (B, N_heads, L, S)
std::optional<Tensor> convert_boolean_attn_mask(const std::optional<Tensor>& attn_mask, caffe2::TypeMeta dtype) {
  // Pass through
  if(!attn_mask.has_value()){
    return std::nullopt;
  }
  // Convert boolean mask to additive mask; need to invert mask to indicate what
  // to mask *out*.
  if (attn_mask->dtype() == at::kBool) {
    // TODO Use the max type of the input and output
    return at::where(attn_mask->logical_not(), -std::numeric_limits<double>::infinity(), at::scalar_tensor(0.0, at::TensorOptions().dtype(dtype)));
  }
  // Otherwise, attn_mask represents an additive attention tensor
  return attn_mask;
}
// Memory Efficient Attention requires a padded attn mask bias
// This function pads the attn_mask bias to be a multiple of 16
// Then slices the padded bias to the original size
// We apply this function to the top level SDPA so that
// if padding is done it will be tracked for backward automatically

template<int alignment>
bool aligned_tensor(const at::Tensor& tensor){
  for(const auto i : c10::irange(tensor.dim() - 1)){
    if(tensor.sym_stride(i) % alignment != 0){
      return false;
    }
  }
  return tensor.sym_stride(-1) == 1;
}

template <int alignment>
at::Tensor pad_bias(const at::Tensor& attn_bias) {
  auto last_dim_size = attn_bias.sym_size(-1);
  auto pad_count = alignment - (last_dim_size % alignment);
  auto padded_bias = at::pad_symint(attn_bias, {c10::SymInt(0), pad_count});
  return padded_bias.slice_symint(-1, 0, last_dim_size);
}

at::Tensor preprocess_mask(
    const at::Tensor& mask,
    const at::Tensor& query,
    const at::Tensor& key,
    const at::Tensor& value) {
  constexpr int mem_eff_alignment = 8;
  at::Tensor result_mask = mask;
  if (!aligned_tensor<mem_eff_alignment>(mask)) {
    result_mask = pad_bias<mem_eff_alignment>(mask);
  }
  return result_mask.expand_symint(
      {query.sym_size(0),
       query.sym_size(1),
       query.sym_size(2),
       key.sym_size(2)});
}
// FlashAttentionV2 requires that head dimension be a multiple of 8
// This was previously done within the kernel, however
// This causes the kernel to maybe alias query, key, value
// So instead we pad the head_dimensions to be a multiple of 8 in the composite
// region
template <int alignment_size, bool slice>
at::Tensor pad_last_dim(const at::Tensor& attn_bias) {
  auto last_dim_size = attn_bias.sym_size(-1);
  if (last_dim_size % alignment_size == 0) {
    return attn_bias;
  }
  auto pad_count = alignment_size - (last_dim_size % alignment_size);
  auto padded_bias = at::pad_symint(attn_bias, {c10::SymInt(0), pad_count});
  if (slice) {
    return padded_bias.slice_symint(-1, 0, last_dim_size);
  }
  return padded_bias;
}

at::Tensor post_process_flash_output(
    at::Tensor out,
    c10::SymInt const& og_size) {
  if (!out.is_nested() && out.sym_size(-1) != og_size) {
    out = out.slice_symint(-1, 0, og_size);
  }
  return out;
}

bool should_compute_logsumexp(const Tensor& query, const Tensor& key, const Tensor& value) {
  const bool any_inputs_require_grad = query.requires_grad() || key.requires_grad() || value.requires_grad();
  const bool gradmode_enabled = at::GradMode::is_enabled();
  return any_inputs_require_grad && gradmode_enabled;
}

} // namespace

// Computes scaled dot product attention on query, key and value tensors, using
// an optional attention mask if passed, and applying dropout if a probability
// greater than 0.0 is specified.
//
// Args:
//     query (Tensor): Query tensor; shape (N, ..., L, E)
//     key (Tensor): Key tensor; shape (N, ..., S, E)
//     value (Tensor): Value tensor; shape (N, ..., S, E)
//     attn_mask (optional Tensor): Attention mask; shape must be broadcastable to the shape of attention weights,
//         which is (N,..., L, S). Two types of masks are supported.
//         A boolean mask where a value of True indicates that the element *should* take part in attention.
//         A float mask of the same type as query, key, value that is added to the attention score.
//     dropout_p (float): Dropout probability; if greater than 0.0, dropout is applied
//     need_attn_weights (bool): If true, the second return value will contain the attention weights used;
//         otherwise, the second return value is unspecified
//     is_causal (bool): If true, assumes causal attention masking; for this case, attn_mask should not be set.
//         TODO: Consider removing this flag before promoting this function to the public API. It's possible
//         to get specialized support for causal masks (and other types of masking e.g. local attention / block
//         sparse masks) via tensor subclassing, allowing for a leaner API.
//
// Returns a tensor:
//     output (Tensor): Attention output; shape (N, ..., L, E)
//
// Shape legend:
//     N: Batch size
//     ...: Any number of other batch dimensions (optional)
//     S: Source sequence length
//     L: Target sequence length
//     E: Embedding dimension
Tensor scaled_dot_product_attention(
    const Tensor& query_,
    const Tensor& key,
    const Tensor& value,
    const std::optional<Tensor>& attn_mask_,
    double dropout_p,
    bool is_causal,
    std::optional<double> scale) {
  validate_sdpa_input(query_, key, value, attn_mask_, dropout_p, is_causal, scale);
  int64_t choice_int = static_cast<int64_t>(sdp::SDPBackend::math);
  if (_fused_sdp_choice_stub.is_device_supported(query_.device().type())) {
    choice_int = _fused_sdp_choice_stub(query_.device().type(),
          query_, key, value, attn_mask_, dropout_p, is_causal, scale);
  }
  sdp::SDPBackend backend = static_cast<sdp::SDPBackend>(choice_int);
  std::optional<Tensor> attn_mask = convert_boolean_attn_mask(attn_mask_, query_.dtype());
  switch (backend) {
    case sdp::SDPBackend::cudnn_attention: {
      bool compute_logsumexp = should_compute_logsumexp(query_, key, value);
      auto out_lse_softmax = at::_scaled_dot_product_cudnn_attention(
          query_, key, value, attn_mask_, compute_logsumexp, dropout_p, is_causal, false /*return_debug_mask*/, scale);
      return std::get<0>(out_lse_softmax);
    }
    case sdp::SDPBackend::flash_attention: {
      if(query_.device().type() == DeviceType::CUDA){
        c10::SymInt og_size = query_.sym_size(-1);
        Tensor query_padded = pad_last_dim<8, false>(query_);
        Tensor key_padded = pad_last_dim<8, false>(key);
        Tensor value_padded = pad_last_dim<8, false>(value);
        // We need to calculate the scale based off the OG head dim size
        auto og_scale = sdp::calculate_scale(query_, scale);
        auto out_lse_softmax = at::_scaled_dot_product_flash_attention(
            query_padded, key_padded, value_padded, dropout_p, is_causal, false /*return_debug_mask*/, og_scale.as_float_unchecked());
        return post_process_flash_output(std::get<0>(out_lse_softmax), og_size);
      }
      // For the CPU case we do not need to pad the last dim
      return std::get<0>(at::_scaled_dot_product_flash_attention_for_cpu(
          query_, key, value, dropout_p, is_causal, attn_mask, scale));
    }
    case sdp::SDPBackend::efficient_attention: {
      bool compute_logsumexp = should_compute_logsumexp(query_, key, value);
      if (attn_mask.has_value()) {
        attn_mask.value() = preprocess_mask(attn_mask.value(), query_, key, value);;
      }
      auto out_and_lse = at::_scaled_dot_product_efficient_attention(
          query_, key, value, attn_mask, compute_logsumexp, dropout_p, is_causal, scale);
      return std::get<0>(out_and_lse);
    }
    case sdp::SDPBackend::math:
      return std::get<0>(at::_scaled_dot_product_attention_math(
          query_,
          key,
          value,
          attn_mask,
          dropout_p,
          is_causal,
          std::nullopt, /*dropout_mask*/
          scale));
    default:
      TORCH_CHECK(
          false,
          "No viable backend for scaled_dot_product_attention was found.");
      return Tensor();
  }
}

std::tuple<Tensor, Tensor> _scaled_dot_product_attention_math(
        const Tensor& query_, const Tensor& key, const Tensor& value,
        const std::optional<Tensor>& attn_mask_, double dropout_p, bool is_causal,
        const std::optional<Tensor>& dropout_mask, std::optional<double> scale) {
  C10_LOG_API_USAGE_ONCE("torch.sdpa.math_fallback");
  if (query_.is_nested() || key.is_nested() || value.is_nested()) {
    TORCH_CHECK(
        query_.is_contiguous() && key.is_contiguous() &&
            value.is_contiguous(),
        "scaled_dot_product_attention: If inputs are nested tensors they must be contiguous");
  }
    auto attn_mask = attn_mask_;
    // Naive, composite implementation defined here.

    // Scale q, k before matmul for stability see https://tinyurl.com/sudb9s96 for math
    bool is_negative_scaling = scale.has_value() && scale.value() < 0.0;
    const auto scaling_factor = sdp::calculate_scale(query_, is_negative_scaling ? std::abs(scale.value()) : scale).sqrt();

    const auto query = query_ * (is_negative_scaling ? c10::SymFloat(0.0) - scaling_factor: scaling_factor);
    if (is_causal) {
        TORCH_CHECK(!attn_mask.has_value(),
                "_scaled_dot_product_attention: Explicit attn_mask should not be set when is_causal=True");
        TORCH_CHECK(!query.is_nested() && !key.is_nested(),
                "_scaled_dot_product_attention: Nested tensors for query / key are not supported when is_causal=True");

        // Replace attn_mask with causal mask; lower triangular elements take part in attention.
        const auto L = query.sym_size(-2), S = key.sym_size(-2);
        attn_mask = at::ones_symint({L, S}, query.options().dtype(at::kBool)).tril();
        attn_mask = convert_boolean_attn_mask(attn_mask, query.dtype());
    }
    auto attn = at::matmul(query, key.transpose(-2, -1) * scaling_factor);
    if (attn_mask.has_value()) {
      if (at::areAnyTensorSubclassLike({attn, *attn_mask})) {
        attn = attn.add(*attn_mask);
      } else {
        attn.add_(*attn_mask);
      }
    }
    attn = at::softmax(attn, -1);
    if (dropout_p > 0.0) {
      if (dropout_mask.has_value()) {
        // In order to validate the correctness of the fused kernels, we need to
        // use the same dropout mask in order to compare the results.
        TORCH_WARN_ONCE("Dropout mask should only be used for testing purposes.");
        attn = attn.masked_fill(dropout_mask->logical_not(), 0.0);
        auto dropout_scaling = 1.0 / (1 - dropout_p);
        return std::make_tuple(at::matmul(attn, value * dropout_scaling), attn);
      } else {
        attn = at::dropout(attn, dropout_p, true);
      }
    }

    return std::make_tuple(at::matmul(attn, value), attn);
}

std::tuple<at::Tensor, at::Tensor>
_scaled_dot_product_flash_attention_cpu(
    const Tensor& query,
    const Tensor& key,
    const Tensor& value,
    double dropout_p,
    bool is_causal,
    const std::optional<Tensor>& attn_mask,
    std::optional<double> scale) {
  const auto dtype = query.scalar_type();
  int64_t batchSize = query.size(0);
  int64_t qSize = query.size(2);
  int64_t num_head = query.size(1);
  int64_t headSize = query.size(3);

  TORCH_CHECK(c10::isFloatingType(dtype),
    "scaled_dot_product_attention_flash_attention: Expected data type in FP32, FP64, BF16, FP16, but got ", dtype, " instead.");
  TORCH_CHECK(query.dim() == 4 && key.dim() == 4 && value.dim() == 4,
    "scaled_dot_product_attention_flash_attention: Accept only 4 dims inputs shape of {B, H, T, K}");
  TORCH_CHECK(dropout_p == 0.0,
    "scaled_dot_product_attention_flash_attention: Currently do not support dropout > 0");
  TORCH_CHECK((query.size(3) == value.size(3)) && (key.size(3) == value.size(3)),
    "scaled_dot_product_attention_flash_attention: Q/K/V should have the same head size");
  TORCH_CHECK(!attn_mask.has_value() ||
          attn_mask.value().scalar_type() == at::kFloat ||
          dtype == attn_mask.value().scalar_type(),
    "scaled_dot_product_attention_flash_attention: Attention mask is the same data type as query");
  TORCH_CHECK(!attn_mask.has_value() ||
          (attn_mask.value().dim() == 2 || attn_mask.value().dim() == 4),
    "scaled_dot_product_attention_flash_attention: Attention mask dim in {2, 4}");

  at::Tensor output = at::empty({batchSize, qSize, num_head, headSize}, query.options());
  const auto accumulate_dtype = toOpMathType(dtype);
  at::Tensor logsumexp = at::empty({batchSize, qSize, num_head},
      query.options().dtype(accumulate_dtype));

  flash_attention_kernel(kCPU, output, logsumexp,
      query, key, value, dropout_p, is_causal, attn_mask, scale);

  output = output.transpose(1, 2);
  logsumexp = logsumexp.transpose(1, 2);

  return std::make_tuple(std::move(output), std::move(logsumexp));
}

std::tuple<at::Tensor, at::Tensor, at::Tensor>
_scaled_dot_product_flash_attention_cpu_backward(
    const Tensor& grad_out,
    const Tensor& query,
    const Tensor& key,
    const Tensor& value,
    const Tensor& out,
    const Tensor& logsumexp,
    double dropout_p,
    bool is_causal,
    const std::optional<Tensor>& attn_mask,
    std::optional<double> scale) {
  if (!grad_out.defined()) {
    return std::make_tuple(Tensor{}, Tensor{}, Tensor{});
  }
  auto grad_out_t = grad_out.transpose(1, 2);
  auto q_t = query.transpose(1, 2);
  auto k_t = key.transpose(1, 2);
  auto v_t = value.transpose(1, 2);
  auto o_t = out.transpose(1, 2);
  auto lse_t = logsumexp.transpose(1, 2);

  auto grad_q = at::zeros(q_t.sizes(), query.options());
  auto grad_k = at::zeros(k_t.sizes(), key.options());
  auto grad_v = at::zeros(v_t.sizes(), value.options());

  flash_attention_backward_kernel(kCPU, grad_q, grad_k, grad_v,
      grad_out_t, q_t, k_t, v_t, o_t, lse_t,
      dropout_p, is_causal, attn_mask, scale);

  grad_q = grad_q.transpose(1, 2);
  grad_k = grad_k.transpose(1, 2);
  grad_v = grad_v.transpose(1, 2);

  return std::make_tuple(std::move(grad_q), std::move(grad_k), std::move(grad_v));
}

<<<<<<< HEAD
=======
std::tuple<at::Tensor, at::Tensor, at::Tensor, at::Tensor, c10::SymInt, c10::SymInt, at::Tensor, at::Tensor, at::Tensor>
_scaled_dot_product_fused_attention_overrideable(
    const at::Tensor & query,
    const at::Tensor & key,
    const at::Tensor & value,
    const std::optional<at::Tensor> & attn_bias,
    double dropout_p,
    bool is_causal,
    bool return_debug_mask,
    std::optional<double> scale) {
  TORCH_CHECK_NOT_IMPLEMENTED(false, "_scaled_dot_product_fused_attention_overrideable not implemented. This is an operator for privateuse1 backends, please use TORCH_LIBRARY_IMPL to override this function ");
}

std::tuple<at::Tensor, at::Tensor, at::Tensor, at::Tensor>
_scaled_dot_product_fused_attention_overrideable_backward(
    const at::Tensor & grad_out,
    const at::Tensor & query,
    const at::Tensor & key,
    const at::Tensor & value,
    const at::Tensor & attn_bias,
    std::array<bool,4> grad_input_mask,
    const at::Tensor & out,
    const at::Tensor & logsumexp,
    const at::Tensor & cum_seq_q,
    const at::Tensor & cum_seq_k,
    int64_t max_q,
    int64_t max_k,
    double dropout_p,
    bool is_causal,
    const at::Tensor & philox_seed,
    const at::Tensor & philox_offset,
    std::optional<double> scale) {
  TORCH_CHECK_NOT_IMPLEMENTED(false, "_scaled_dot_product_fused_attention_overrideable_backward not implemented: This is an operator for privateuse1 backends, please use TORCH_LIBRARY_IMPL to override this function ");
  return std::tuple<Tensor, Tensor, Tensor, Tensor>(
          at::empty_like(query),
          at::empty_like(key),
          at::empty_like(value),
          at::empty_like(attn_bias));
}

>>>>>>> 6f275ae4
Tensor triton_multi_head_attention(
    const Tensor& query,
    const Tensor& key,
    const Tensor& value,
    const int64_t embed_dim,
    const int64_t num_head,
    const Tensor& qkv_weight,
    const Tensor& qkv_bias,
    const Tensor& proj_weight,
    const Tensor& proj_bias,
    const std::optional<Tensor>& mask) {
  // query shape: [B, T, D]
  // qkv_weight shape: [3 * D, D]
  TORCH_CHECK(!mask, "Only causal mask is supported for Triton.");

  const auto D = embed_dim;
  TORCH_CHECK(
      query.dim() == 3,
      "expected 3-D `query`, got ",
      query.dim(),
      "-D tensor");
  TORCH_CHECK(
      query.sizes()[2] == embed_dim,
      "passed-in embed_dim ",
      embed_dim,
      " didn't match last dim of query ",
      query.sizes()[2]);
  TORCH_CHECK(
      key.dim() == 3,
      "expected 3-D `key`, got ",
      key.dim(),
      "-D tensor");
  TORCH_CHECK(
      value.dim() == 3,
      "expected 3-D `value`, got ",
      value.dim(),
      "-D tensor");
  TORCH_CHECK(
          query.sizes() == key.sizes() && key.sizes() == value.sizes(),
      "expected `query`/`key`/`value` shapes to match");
  TORCH_CHECK(
      qkv_weight.dim() == 2,
      "expected 2-D `qkv_weight`, got ",
      qkv_weight.dim(),
      "-D tensor");
  TORCH_CHECK(
      D * 3 == qkv_weight.sizes()[0],
      "expected `qkv_weight` first dim to be 3x embed_dim");
  TORCH_CHECK(
      D == qkv_weight.sizes()[1],
      "expected `qkv_weight` second dim to be embed_Dim");

#ifndef NDEBUG
  const auto B = query.is_nested()
      ? get_nested_tensor_impl(query)->get_nested_sizes().size(0)
      : query.sizes()[0];
  auto T = query.is_nested() ? 0 : query.sizes()[1];
  const auto dim_per_head = D / num_head;
#endif

  // shape: [B, T, 3 x D]
  auto qkv = qkv_projection(query, key, value, embed_dim, qkv_weight);

  // shape: 3 x [B, num_head, T, dim_per_head]
  auto q_k_v = _transform_bias_rescale_qkv(qkv, qkv_bias, num_head);
  qkv = Tensor(); // Not used any more, allow free
  auto& q = std::get<0>(q_k_v);
  const auto& k = std::get<1>(q_k_v);
  const auto& v = std::get<2>(q_k_v);
#ifndef NDEBUG
  debug_assert_shape(__LINE__, q, {B, num_head, T, dim_per_head});
  debug_assert_shape(__LINE__, k, {B, num_head, T, dim_per_head});
  debug_assert_shape(__LINE__, v, {B, num_head, T, dim_per_head});
#endif
#ifdef DEBUG_PRINT_EACH_STEP
  std::cerr << "q: " << q << std::endl;
  std::cerr << "k: " << k << std::endl;
  std::cerr << "v: " << v << std::endl;
#endif

  auto attn_ctx = at::_triton_scaled_dot_attention(q, k, v);

#ifndef NDEBUG
  debug_assert_shape(__LINE__, attn_ctx, {B, num_head, T, dim_per_head});
#endif
#ifdef DEBUG_PRINT_EACH_STEP
  std::cerr << "attn_ctx: " << attn_ctx << std::endl;
#endif

  // shape: [B, T, D]
  // Fuse transform_0213 inside
  auto proj = transform0213_gemm_nt_bias(
      attn_ctx, proj_weight, proj_bias, query);
#ifndef NDEBUG
  debug_assert_shape(__LINE__, proj, {B, T, D});
#endif
  return proj;
}
} // namespace native
} // namespace at<|MERGE_RESOLUTION|>--- conflicted
+++ resolved
@@ -43,6 +43,10 @@
 #include <ATen/ops/_scaled_dot_product_flash_attention_for_cpu_native.h>
 #include <ATen/ops/_scaled_dot_product_flash_attention_for_cpu_backward.h>
 #include <ATen/ops/_scaled_dot_product_flash_attention_for_cpu_backward_native.h>
+#include <ATen/ops/_scaled_dot_product_fused_attention_overrideable.h>
+#include <ATen/ops/_scaled_dot_product_fused_attention_overrideable_native.h>
+#include <ATen/ops/_scaled_dot_product_fused_attention_overrideable_backward.h>
+#include <ATen/ops/_scaled_dot_product_fused_attention_overrideable_backward_native.h>
 #include <ATen/ops/_softmax.h>
 #include <ATen/ops/_transform_bias_rescale_qkv.h>
 #include <ATen/ops/_transform_bias_rescale_qkv_native.h>
@@ -682,6 +686,11 @@
           query_, key, value, attn_mask, compute_logsumexp, dropout_p, is_causal, scale);
       return std::get<0>(out_and_lse);
     }
+    case sdp::SDPBackend::overrideable: {
+      auto out_lse_softmax = at::_scaled_dot_product_fused_attention_overrideable(
+          query_, key, value, attn_mask, dropout_p, is_causal, false /*return_debug_mask*/, scale);
+      return std::get<0>(out_lse_softmax);
+    }
     case sdp::SDPBackend::math:
       return std::get<0>(at::_scaled_dot_product_attention_math(
           query_,
@@ -837,8 +846,6 @@
   return std::make_tuple(std::move(grad_q), std::move(grad_k), std::move(grad_v));
 }
 
-<<<<<<< HEAD
-=======
 std::tuple<at::Tensor, at::Tensor, at::Tensor, at::Tensor, c10::SymInt, c10::SymInt, at::Tensor, at::Tensor, at::Tensor>
 _scaled_dot_product_fused_attention_overrideable(
     const at::Tensor & query,
@@ -879,7 +886,6 @@
           at::empty_like(attn_bias));
 }
 
->>>>>>> 6f275ae4
 Tensor triton_multi_head_attention(
     const Tensor& query,
     const Tensor& key,
