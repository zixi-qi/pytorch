--- conflicted
+++ resolved
@@ -45,11 +45,7 @@
     return false;
   }
 
-<<<<<<< HEAD
-#if defined(__linux__) && !defined(__ANDROID__)
-=======
 #if defined(__linux__) && !defined(__ANDROID__) && defined(__x86_64__)
->>>>>>> 9ae78a57
 #define XFEATURE_XTILECFG 17
 #define XFEATURE_XTILEDATA 18
 #define XFEATURE_MASK_XTILECFG (1 << XFEATURE_XTILECFG)
