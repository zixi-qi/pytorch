--- conflicted
+++ resolved
@@ -7,13 +7,7 @@
 import pathlib
 import subprocess
 import textwrap
-<<<<<<< HEAD
-from pathlib import Path
 from typing import Any
-=======
-
-from typing import Any, Dict, List
->>>>>>> ba2171bb
 
 import yaml
 
