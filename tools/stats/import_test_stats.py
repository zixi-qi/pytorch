#!/usr/bin/env python3

import datetime
import json
import os
import shutil
from pathlib import Path
from typing import Any, Callable, cast, Dict, List, Optional, Union
from urllib.request import urlopen


<<<<<<< HEAD
REPO_ROOT = Path(__file__).absolute().parents[2]
=======
REPO_ROOT = Path(__file__).resolve().parents[2]
>>>>>>> 999eec8d


def get_disabled_issues() -> List[str]:
    reenabled_issues = os.getenv("REENABLED_ISSUES", "")
    issue_numbers = reenabled_issues.split(",")
    print("Ignoring disabled issues: ", issue_numbers)
    return issue_numbers


SLOW_TESTS_FILE = ".pytorch-slow-tests.json"
DISABLED_TESTS_FILE = ".pytorch-disabled-tests.json"
ADDITIONAL_CI_FILES_FOLDER = Path(".additional_ci_files")
TEST_TIMES_FILE = "test-times.json"
TEST_CLASS_TIMES_FILE = "test-class-times.json"
TEST_FILE_RATINGS_FILE = "test-file-ratings.json"
TEST_CLASS_RATINGS_FILE = "test-class-ratings.json"
TD_HEURISTIC_PROFILING_FILE = "td_heuristic_profiling.json"
TD_HEURISTIC_HISTORICAL_EDITED_FILES = "td_heuristic_historical_edited_files.json"
TD_HEURISTIC_PREVIOUSLY_FAILED = "previous_failures.json"
TD_HEURISTIC_PREVIOUSLY_FAILED_ADDITIONAL = "previous_failures_additional.json"

FILE_CACHE_LIFESPAN_SECONDS = datetime.timedelta(hours=3).seconds


def fetch_and_cache(
    dirpath: Union[str, Path],
    name: str,
    url: str,
    process_fn: Callable[[Dict[str, Any]], Dict[str, Any]],
) -> Dict[str, Any]:
    """
    This fetch and cache utils allows sharing between different process.
    """
    Path(dirpath).mkdir(exist_ok=True)

    path = os.path.join(dirpath, name)
    print(f"Downloading {url} to {path}")

    def is_cached_file_valid() -> bool:
        # Check if the file is new enough (see: FILE_CACHE_LIFESPAN_SECONDS). A real check
        # could make a HEAD request and check/store the file's ETag
        fname = Path(path)
        now = datetime.datetime.now()
        mtime = datetime.datetime.fromtimestamp(fname.stat().st_mtime)
        diff = now - mtime
        return diff.total_seconds() < FILE_CACHE_LIFESPAN_SECONDS

    if os.path.exists(path) and is_cached_file_valid():
        # Another test process already download the file, so don't re-do it
        with open(path) as f:
            return cast(Dict[str, Any], json.load(f))

    for _ in range(3):
        try:
            contents = urlopen(url, timeout=5).read().decode("utf-8")
            processed_contents = process_fn(json.loads(contents))
            with open(path, "w") as f:
                f.write(json.dumps(processed_contents))
            return processed_contents
        except Exception as e:
            print(f"Could not download {url} because: {e}.")
    print(f"All retries exhausted, downloading {url} failed.")
    return {}


def get_slow_tests(
    dirpath: str, filename: str = SLOW_TESTS_FILE
) -> Optional[Dict[str, float]]:
    url = "https://ossci-metrics.s3.amazonaws.com/slow-tests.json"
    try:
        return fetch_and_cache(dirpath, filename, url, lambda x: x)
    except Exception:
        print("Couldn't download slow test set, leaving all tests enabled...")
        return {}


def get_test_times() -> Dict[str, Dict[str, float]]:
    return get_from_test_infra_generated_stats(
        "test-times.json",
        TEST_TIMES_FILE,
        "Couldn't download test times...",
    )


def get_test_class_times() -> Dict[str, Dict[str, float]]:
    return get_from_test_infra_generated_stats(
        "test-class-times.json",
        TEST_CLASS_TIMES_FILE,
        "Couldn't download test times...",
    )


def get_disabled_tests(
    dirpath: str, filename: str = DISABLED_TESTS_FILE
) -> Optional[Dict[str, Any]]:
    def process_disabled_test(the_response: Dict[str, Any]) -> Dict[str, Any]:
        # remove re-enabled tests and condense even further by getting rid of pr_num
        disabled_issues = get_disabled_issues()
        disabled_test_from_issues = dict()
        for test_name, (pr_num, link, platforms) in the_response.items():
            if pr_num not in disabled_issues:
                disabled_test_from_issues[test_name] = (
                    link,
                    platforms,
                )
        return disabled_test_from_issues

    try:
        url = "https://ossci-metrics.s3.amazonaws.com/disabled-tests-condensed.json"
        return fetch_and_cache(dirpath, filename, url, process_disabled_test)
    except Exception:
        print("Couldn't download test skip set, leaving all tests enabled...")
        return {}


def get_test_file_ratings() -> Dict[str, Any]:
    return get_from_test_infra_generated_stats(
        "file_test_rating.json",
        TEST_FILE_RATINGS_FILE,
        "Couldn't download test file ratings file, not reordering...",
    )


def get_test_class_ratings() -> Dict[str, Any]:
    return get_from_test_infra_generated_stats(
        "file_test_class_rating.json",
        TEST_CLASS_RATINGS_FILE,
        "Couldn't download test class ratings file, not reordering...",
    )


def get_td_heuristic_historial_edited_files_json() -> Dict[str, Any]:
    return get_from_test_infra_generated_stats(
        "td_heuristic_historical_edited_files.json",
        TD_HEURISTIC_HISTORICAL_EDITED_FILES,
        "Couldn't download td_heuristic_historical_edited_files.json, not reordering...",
    )


def get_td_heuristic_profiling_json() -> Dict[str, Any]:
    return get_from_test_infra_generated_stats(
        "td_heuristic_profiling.json",
        TD_HEURISTIC_PROFILING_FILE,
        "Couldn't download td_heuristic_profiling.json not reordering...",
    )


def copy_pytest_cache() -> None:
    original_path = REPO_ROOT / ".pytest_cache/v/cache/lastfailed"
    if not original_path.exists():
        return
    shutil.copyfile(
        original_path,
        REPO_ROOT / ADDITIONAL_CI_FILES_FOLDER / TD_HEURISTIC_PREVIOUSLY_FAILED,
    )


def copy_additional_previous_failures() -> None:
    original_path = (
        REPO_ROOT / ".pytest_cache" / TD_HEURISTIC_PREVIOUSLY_FAILED_ADDITIONAL
    )
    if not original_path.exists():
        return
    shutil.copyfile(
        original_path,
        REPO_ROOT
        / ADDITIONAL_CI_FILES_FOLDER
        / TD_HEURISTIC_PREVIOUSLY_FAILED_ADDITIONAL,
    )


def get_from_test_infra_generated_stats(
    from_file: str, to_file: str, failure_explanation: str
) -> Dict[str, Any]:
    url = f"https://raw.githubusercontent.com/pytorch/test-infra/generated-stats/stats/{from_file}"
    try:
        return fetch_and_cache(
            REPO_ROOT / ADDITIONAL_CI_FILES_FOLDER, to_file, url, lambda x: x
        )
    except Exception:
        print(failure_explanation)
        return {}<|MERGE_RESOLUTION|>--- conflicted
+++ resolved
@@ -9,11 +9,7 @@
 from urllib.request import urlopen
 
 
-<<<<<<< HEAD
-REPO_ROOT = Path(__file__).absolute().parents[2]
-=======
 REPO_ROOT = Path(__file__).resolve().parents[2]
->>>>>>> 999eec8d
 
 
 def get_disabled_issues() -> List[str]:
