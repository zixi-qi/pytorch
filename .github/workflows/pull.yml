name: pull

on:
  pull_request:
    branches-ignore:
      - nightly
  push:
    branches:
      - main
      - release/*
      - landchecks/*
  workflow_dispatch:
  schedule:
    - cron: 29 8 * * *   # about 1:29am PDT

concurrency:
  group: ${{ github.workflow }}-${{ github.event.pull_request.number || github.sha }}-${{ github.event_name == 'workflow_dispatch' }}-${{ github.event_name == 'schedule' }}
  cancel-in-progress: true

permissions: read-all

jobs:
  llm-td:
    name: before-test
    uses: ./.github/workflows/llm_td_retrieval.yml
    permissions:
      id-token: write
      contents: read

  target-determination:
    name: before-test
    uses: ./.github/workflows/target_determination.yml
    needs: llm-td
    permissions:
      id-token: write
      contents: read

  # linux-jammy-py3_8-gcc11-build:
  #   name: linux-jammy-py3.8-gcc11
  #   uses: ./.github/workflows/_linux-build-label.yml
  #   with:
  #     build-environment: linux-jammy-py3.8-gcc11
  #     docker-image-name: pytorch-linux-jammy-py3.8-gcc11
  #     test-matrix: |
  #       { include: [
  #         { config: "default", shard: 1, num_shards: 3, runner: "linux.2xlarge" },
  #         { config: "default", shard: 2, num_shards: 3, runner: "linux.2xlarge" },
  #         { config: "default", shard: 3, num_shards: 3, runner: "linux.2xlarge" },
  #         { config: "docs_test", shard: 1, num_shards: 1,  runner: "linux.2xlarge" },
  #         { config: "jit_legacy", shard: 1, num_shards: 1, runner: "linux.2xlarge" },
  #         { config: "backwards_compat", shard: 1, num_shards: 1, runner: "linux.2xlarge" },
  #         { config: "distributed", shard: 1, num_shards: 2, runner: "linux.2xlarge" },
  #         { config: "distributed", shard: 2, num_shards: 2, runner: "linux.2xlarge" },
  #       ]}

  # linux-jammy-py3_8-gcc11-test:
  #   name: linux-jammy-py3.8-gcc11
  #   uses: ./.github/workflows/_linux-test.yml
  #   needs:
  #     - linux-jammy-py3_8-gcc11-build
  #     - target-determination
  #   with:
  #     build-environment: linux-jammy-py3.8-gcc11
  #     docker-image: ${{ needs.linux-jammy-py3_8-gcc11-build.outputs.docker-image }}
  #     test-matrix: ${{ needs.linux-jammy-py3_8-gcc11-build.outputs.test-matrix }}

  # linux-docs:
  #   name: linux-docs
  #   uses: ./.github/workflows/_docs.yml
  #   needs: linux-jammy-py3_8-gcc11-build
  #   with:
  #     build-environment: linux-jammy-py3.8-gcc11
  #     docker-image: ${{ needs.linux-jammy-py3_8-gcc11-build.outputs.docker-image }}

  # linux-jammy-py3_8-gcc11-no-ops:
  #   name: linux-jammy-py3.8-gcc11-no-ops
  #   uses: ./.github/workflows/_linux-build-label.yml
  #   with:
  #     build-environment: linux-jammy-py3.8-gcc11-no-ops
  #     docker-image-name: pytorch-linux-jammy-py3.8-gcc11
  #     test-matrix: |
  #       { include: [
  #         { config: "default", shard: 1, num_shards: 1 },
  #       ]}

  # linux-jammy-py3_8-gcc11-pch:
  #   name: linux-jammy-py3.8-gcc11-pch
  #   uses: ./.github/workflows/_linux-build-label.yml
  #   with:
  #     build-environment: linux-jammy-py3.8-gcc11-pch
  #     docker-image-name: pytorch-linux-jammy-py3.8-gcc11
  #     test-matrix: |
  #       { include: [
  #         { config: "default", shard: 1, num_shards: 1 },
  #       ]}


  # linux-jammy-py3_10-clang15-asan-build:
  #   name: linux-jammy-py3.10-clang15-asan
  #   uses: ./.github/workflows/_linux-build-label.yml
  #   with:
  #     build-environment: linux-jammy-py3.10-clang15-asan
  #     docker-image-name: pytorch-linux-jammy-py3-clang15-asan
  #     test-matrix: |
  #       { include: [
  #         { config: "default", shard: 1, num_shards: 6, runner: "linux.4xlarge" },
  #         { config: "default", shard: 2, num_shards: 6, runner: "linux.4xlarge" },
  #         { config: "default", shard: 3, num_shards: 6, runner: "linux.4xlarge" },
  #         { config: "default", shard: 4, num_shards: 6, runner: "linux.4xlarge" },
  #         { config: "default", shard: 5, num_shards: 6, runner: "linux.4xlarge" },
  #         { config: "default", shard: 6, num_shards: 6, runner: "linux.4xlarge" },
  #       ]}
  #     sync-tag: asan-build


  # linux-jammy-py3_10-clang15-asan-test:
  #   name: linux-jammy-py3.10-clang15-asan
  #   uses: ./.github/workflows/_linux-test.yml
  #   needs:
  #     - linux-jammy-py3_10-clang15-asan-build
  #     - target-determination
  #   with:
  #     build-environment: linux-jammy-py3.10-clang15-asan
  #     docker-image: ${{ needs.linux-jammy-py3_10-clang15-asan-build.outputs.docker-image }}
  #     test-matrix: ${{ needs.linux-jammy-py3_10-clang15-asan-build.outputs.test-matrix }}
  #     sync-tag: asan-test

  # linux-focal-py3_8-clang10-onnx-build:
  #   name: linux-focal-py3.8-clang10-onnx
  #   uses: ./.github/workflows/_linux-build-label.yml
  #   with:
  #     build-environment: linux-focal-py3.8-clang10-onnx
  #     docker-image-name: pytorch-linux-focal-py3-clang10-onnx
  #     test-matrix: |
  #       { include: [
  #         { config: "default", shard: 1, num_shards: 2, runner: "linux.2xlarge" },
  #         { config: "default", shard: 2, num_shards: 2, runner: "linux.2xlarge" },
  #       ]}

  # linux-focal-py3_8-clang10-onnx-test:
  #   name: linux-focal-py3.8-clang10-onnx
  #   uses: ./.github/workflows/_linux-test.yml
  #   needs:
  #     - linux-focal-py3_8-clang10-onnx-build
  #     - target-determination
  #   with:
  #     build-environment: linux-focal-py3.8-clang10-onnx
  #     docker-image: ${{ needs.linux-focal-py3_8-clang10-onnx-build.outputs.docker-image }}
  #     test-matrix: ${{ needs.linux-focal-py3_8-clang10-onnx-build.outputs.test-matrix }}

  # linux-focal-py3_8-clang10-build:
  #   name: linux-focal-py3.8-clang10
  #   uses: ./.github/workflows/_linux-build-label.yml
  #   with:
  #     build-environment: linux-focal-py3.8-clang10
  #     docker-image-name: pytorch-linux-focal-py3.8-clang10
  #     test-matrix: |
  #       { include: [
  #         { config: "default", shard: 1, num_shards: 3, runner: "linux.2xlarge" },
  #         { config: "default", shard: 2, num_shards: 3, runner: "linux.2xlarge" },
  #         { config: "default", shard: 3, num_shards: 3, runner: "linux.2xlarge" },
  #         { config: "crossref", shard: 1, num_shards: 2, runner: "linux.2xlarge" },
  #         { config: "crossref", shard: 2, num_shards: 2, runner: "linux.2xlarge" },
  #         { config: "dynamo", shard: 1, num_shards: 3, runner: "linux.2xlarge" },
  #         { config: "dynamo", shard: 2, num_shards: 3, runner: "linux.2xlarge" },
  #         { config: "dynamo", shard: 3, num_shards: 3, runner: "linux.2xlarge" },
  #       ]}
  # linux-focal-py3_8-clang10-test:
  #   name: linux-focal-py3.8-clang10
  #   uses: ./.github/workflows/_linux-test.yml
  #   needs:
  #     - linux-focal-py3_8-clang10-build
  #     - target-determination
  #   with:
  #     build-environment: linux-focal-py3.8-clang10
  #     docker-image: ${{ needs.linux-focal-py3_8-clang10-build.outputs.docker-image }}
  #     test-matrix: ${{ needs.linux-focal-py3_8-clang10-build.outputs.test-matrix }}

  # linux-focal-py3_11-clang10-build:
  #   name: linux-focal-py3.11-clang10
  #   uses: ./.github/workflows/_linux-build-label.yml
  #   with:
  #     build-environment: linux-focal-py3.11-clang10
  #     docker-image-name: pytorch-linux-focal-py3.11-clang10
  #     test-matrix: |
  #       { include: [
  #         { config: "default", shard: 1, num_shards: 3, runner: "linux.2xlarge" },
  #         { config: "default", shard: 2, num_shards: 3, runner: "linux.2xlarge" },
  #         { config: "default", shard: 3, num_shards: 3, runner: "linux.2xlarge" },
  #         { config: "crossref", shard: 1, num_shards: 2, runner: "linux.2xlarge" },
  #         { config: "crossref", shard: 2, num_shards: 2, runner: "linux.2xlarge" },
  #         { config: "dynamo", shard: 1, num_shards: 3, runner: "linux.2xlarge" },
  #         { config: "dynamo", shard: 2, num_shards: 3, runner: "linux.2xlarge" },
  #         { config: "dynamo", shard: 3, num_shards: 3, runner: "linux.2xlarge" },
  #       ]}


  # linux-focal-py3_11-clang10-test:
  #   name: linux-focal-py3.11-clang10
  #   uses: ./.github/workflows/_linux-test.yml
  #   needs:
  #     - linux-focal-py3_11-clang10-build
  #     - target-determination
  #   with:
  #     build-environment: linux-focal-py3.11-clang10
  #     docker-image: ${{ needs.linux-focal-py3_11-clang10-build.outputs.docker-image }}
  #     test-matrix: ${{ needs.linux-focal-py3_11-clang10-build.outputs.test-matrix }}

  # linux-focal-py3_12-clang10-build:
  #   name: linux-focal-py3.12-clang10
  #   uses: ./.github/workflows/_linux-build-label.yml
  #   with:
  #     build-environment: linux-focal-py3.12-clang10
  #     docker-image-name: pytorch-linux-focal-py3.12-clang10
  #     test-matrix: |
  #       { include: [
  #         { config: "default", shard: 1, num_shards: 3, runner: "linux.2xlarge" },
  #         { config: "default", shard: 2, num_shards: 3, runner: "linux.2xlarge" },
  #         { config: "default", shard: 3, num_shards: 3, runner: "linux.2xlarge" },
  #         { config: "dynamo", shard: 1, num_shards: 3, runner: "linux.2xlarge" },
  #         { config: "dynamo", shard: 2, num_shards: 3, runner: "linux.2xlarge" },
  #         { config: "dynamo", shard: 3, num_shards: 3, runner: "linux.2xlarge" },
  #       ]}

  # linux-focal-py3_12-clang10-test:
  #   name: linux-focal-py3.12-clang10
  #   uses: ./.github/workflows/_linux-test.yml
  #   needs: linux-focal-py3_12-clang10-build
  #   with:
  #     build-environment: linux-focal-py3.12-clang10
  #     docker-image: ${{ needs.linux-focal-py3_12-clang10-build.outputs.docker-image }}
  #     test-matrix: ${{ needs.linux-focal-py3_12-clang10-build.outputs.test-matrix }}
  #     timeout-minutes: 600

  linux-focal-py3_12-clang10-experimental-split-build-build:
    name: linux-focal-py3.12-clang10-experimental-split-build
    uses: ./.github/workflows/_linux-build-label.yml
    with:
      use_split_build: true
      build-environment: linux-focal-py3.12-clang10
      docker-image-name: pytorch-linux-focal-py3.12-clang10
      test-matrix: |
        { include: [
          { config: "default", shard: 1, num_shards: 3, runner: "linux.2xlarge" },
          { config: "default", shard: 2, num_shards: 3, runner: "linux.2xlarge" },
          { config: "default", shard: 3, num_shards: 3, runner: "linux.2xlarge" },
          { config: "dynamo", shard: 1, num_shards: 3, runner: "linux.2xlarge" },
          { config: "dynamo", shard: 2, num_shards: 3, runner: "linux.2xlarge" },
          { config: "dynamo", shard: 3, num_shards: 3, runner: "linux.2xlarge" },
        ]}

  linux-focal-py3_12-clang10-experimental-split-build-test:
    name: linux-focal-py3.12-clang10-experimental-split-build
    uses: ./.github/workflows/_linux-test.yml
    needs: linux-focal-py3_12-clang10-experimental-split-build-build
    with:
      build-environment: linux-focal-py3.12-clang10-experimental-split-build
      docker-image: ${{ needs.linux-focal-py3_12-clang10-experimental-split-build-build.outputs.docker-image }}
      test-matrix: ${{ needs.linux-focal-py3_12-clang10-experimental-split-build-build.outputs.test-matrix }}
      timeout-minutes: 600

<<<<<<< HEAD
  # linux-focal-cuda11_8-py3_10-gcc9-build:
  #   name: linux-focal-cuda11.8-py3.10-gcc9
  #   uses: ./.github/workflows/_linux-build-label.yml
  #   with:
  #     build-environment: linux-focal-cuda11.8-py3.10-gcc9
  #     docker-image-name: pytorch-linux-focal-cuda11.8-cudnn8-py3-gcc9
  #     test-matrix: |
  #       { include: [
  #         { config: "distributed", shard: 1, num_shards: 3, runner: "linux.8xlarge.nvidia.gpu" },
  #         { config: "distributed", shard: 2, num_shards: 3, runner: "linux.8xlarge.nvidia.gpu" },
  #         { config: "distributed", shard: 3, num_shards: 3, runner: "linux.8xlarge.nvidia.gpu" },
  #       ]}

  # linux-focal-cuda11_8-py3_10-gcc9-test:
  #   name: linux-focal-cuda11.8-py3.10-gcc9
  #   uses: ./.github/workflows/_linux-test.yml
  #   needs:
  #     - linux-focal-cuda11_8-py3_10-gcc9-build
  #     - target-determination
  #   with:
  #     timeout-minutes: 360
  #     build-environment: linux-focal-cuda11.8-py3.10-gcc9
  #     docker-image: ${{ needs.linux-focal-cuda11_8-py3_10-gcc9-build.outputs.docker-image }}
  #     test-matrix: ${{ needs.linux-focal-cuda11_8-py3_10-gcc9-build.outputs.test-matrix }}

  # linux-focal-cuda12_1-py3_10-gcc9-build:
  #   name: linux-focal-cuda12.1-py3.10-gcc9
  #   uses: ./.github/workflows/_linux-build-label.yml
  #   with:
  #     build-environment: linux-focal-cuda12.1-py3.10-gcc9
  #     docker-image-name: pytorch-linux-focal-cuda12.1-cudnn8-py3-gcc9
  #     test-matrix: |
  #       { include: [
  #         { config: "default", shard: 1, num_shards: 5, runner: "linux.4xlarge.nvidia.gpu" },
  #         { config: "default", shard: 2, num_shards: 5, runner: "linux.4xlarge.nvidia.gpu" },
  #         { config: "default", shard: 3, num_shards: 5, runner: "linux.4xlarge.nvidia.gpu" },
  #         { config: "default", shard: 4, num_shards: 5, runner: "linux.4xlarge.nvidia.gpu" },
  #         { config: "default", shard: 5, num_shards: 5, runner: "linux.4xlarge.nvidia.gpu" },
  #         { config: "deploy", shard: 1, num_shards: 1, runner: "linux.4xlarge.nvidia.gpu" },
  #       ]}

  # linux-focal-cuda12_1-py3_10-gcc9-test:
  #   name: linux-focal-cuda12.1-py3.10-gcc9
  #   uses: ./.github/workflows/_linux-test.yml
  #   needs:
  #     - linux-focal-cuda12_1-py3_10-gcc9-build
  #     - target-determination
  #   with:
  #     timeout-minutes: 360
  #     build-environment: linux-focal-cuda12.1-py3.10-gcc9
  #     docker-image: ${{ needs.linux-focal-cuda12_1-py3_10-gcc9-build.outputs.docker-image }}
  #     test-matrix: ${{ needs.linux-focal-cuda12_1-py3_10-gcc9-build.outputs.test-matrix }}

  # linux-focal-cuda12_4-py3_10-gcc9-build:
  #   name: linux-focal-cuda12.4-py3.10-gcc9
  #   uses: ./.github/workflows/_linux-build-label.yml
  #   with:
  #     build-environment: linux-focal-cuda12.4-py3.10-gcc9
  #     docker-image-name: pytorch-linux-focal-cuda12.4-cudnn8-py3-gcc9
  #     test-matrix: |
  #       { include: [
  #         { config: "default", shard: 1, num_shards: 5, runner: "linux.4xlarge.nvidia.gpu" },
  #         { config: "default", shard: 2, num_shards: 5, runner: "linux.4xlarge.nvidia.gpu" },
  #         { config: "default", shard: 3, num_shards: 5, runner: "linux.4xlarge.nvidia.gpu" },
  #         { config: "default", shard: 4, num_shards: 5, runner: "linux.4xlarge.nvidia.gpu" },
  #         { config: "default", shard: 5, num_shards: 5, runner: "linux.4xlarge.nvidia.gpu" },
  #         { config: "deploy", shard: 1, num_shards: 1, runner: "linux.4xlarge.nvidia.gpu" },
  #       ]}
  linux-focal-cuda12_4-py3_10-gcc9-experimental-split-build-build:
    name: linux-focal-cuda12.4-py3.10-gcc9-experimental-split-build
    uses: ./.github/workflows/_linux-build-label.yml
    with:
      use_split_build: true
      build-environment: linux-focal-cuda12.4-py3.10-gcc9
      docker-image-name: pytorch-linux-focal-cuda12.4-cudnn8-py3-gcc9
=======
  linux-focal-cuda11_8-py3_10-gcc9-build:
    name: linux-focal-cuda11.8-py3.10-gcc9
    uses: ./.github/workflows/_linux-build-label.yml
    with:
      build-environment: linux-focal-cuda11.8-py3.10-gcc9
      docker-image-name: pytorch-linux-focal-cuda11.8-cudnn9-py3-gcc9
      test-matrix: |
        { include: [
          { config: "distributed", shard: 1, num_shards: 3, runner: "linux.8xlarge.nvidia.gpu" },
          { config: "distributed", shard: 2, num_shards: 3, runner: "linux.8xlarge.nvidia.gpu" },
          { config: "distributed", shard: 3, num_shards: 3, runner: "linux.8xlarge.nvidia.gpu" },
        ]}

  linux-focal-cuda11_8-py3_10-gcc9-test:
    name: linux-focal-cuda11.8-py3.10-gcc9
    uses: ./.github/workflows/_linux-test.yml
    needs:
      - linux-focal-cuda11_8-py3_10-gcc9-build
      - target-determination
    with:
      timeout-minutes: 360
      build-environment: linux-focal-cuda11.8-py3.10-gcc9
      docker-image: ${{ needs.linux-focal-cuda11_8-py3_10-gcc9-build.outputs.docker-image }}
      test-matrix: ${{ needs.linux-focal-cuda11_8-py3_10-gcc9-build.outputs.test-matrix }}

  linux-focal-cuda12_1-py3_10-gcc9-build:
    name: linux-focal-cuda12.1-py3.10-gcc9
    uses: ./.github/workflows/_linux-build-label.yml
    with:
      build-environment: linux-focal-cuda12.1-py3.10-gcc9
      docker-image-name: pytorch-linux-focal-cuda12.1-cudnn9-py3-gcc9
>>>>>>> 86b5df3e
      test-matrix: |
        { include: [
          { config: "default", shard: 1, num_shards: 5, runner: "linux.4xlarge.nvidia.gpu" },
          { config: "default", shard: 2, num_shards: 5, runner: "linux.4xlarge.nvidia.gpu" },
          { config: "default", shard: 3, num_shards: 5, runner: "linux.4xlarge.nvidia.gpu" },
          { config: "default", shard: 4, num_shards: 5, runner: "linux.4xlarge.nvidia.gpu" },
          { config: "default", shard: 5, num_shards: 5, runner: "linux.4xlarge.nvidia.gpu" },
<<<<<<< HEAD
        ]}

  # linux-focal-cuda12_4-py3_10-gcc9-test:
  #   name: linux-focal-cuda12.4-py3.10-gcc9
  #   uses: ./.github/workflows/_linux-test.yml
  #   needs:
  #     - linux-focal-cuda12_4-py3_10-gcc9-build
  #     - target-determination
  #   with:
  #     timeout-minutes: 360
  #     build-environment: linux-focal-cuda12.4-py3.10-gcc9
  #     docker-image: ${{ needs.linux-focal-cuda12_4-py3_10-gcc9-build.outputs.docker-image }}
  #     test-matrix: ${{ needs.linux-focal-cuda12_4-py3_10-gcc9-build.outputs.test-matrix }}

  linux-focal-cuda12_4-py3_10-gcc9-experimental-split-build-test:
    name: linux-focal-cuda12.4-py3.10-gcc9-experimental-split-build
    uses: ./.github/workflows/_linux-test.yml
    needs:
      - linux-focal-cuda12_4-py3_10-gcc9-experimental-split-build-build
      - target-determination
    with:
      timeout-minutes: 360
      build-environment: linux-focal-cuda12.4-py3.10-gcc9-experimental-split-build
      docker-image: ${{ needs.linux-focal-cuda12_4-py3_10-gcc9-experimental-split-build-build.outputs.docker-image }}
      test-matrix: ${{ needs.linux-focal-cuda12_4-py3_10-gcc9-experimental-split-build-build.outputs.test-matrix }}

  # linux-jammy-py3-clang12-mobile-build:
  #   name: linux-jammy-py3-clang12-mobile-build
  #   uses: ./.github/workflows/_linux-build-label.yml
  #   with:
  #     build-environment: linux-jammy-py3-clang12-mobile-build
  #     docker-image-name: pytorch-linux-jammy-py3-clang15-asan
  #     build-generates-artifacts: false
  #     test-matrix: |
  #       { include: [
  #         { config: "default", shard: 1, num_shards: 1 },
  #       ]}

  # linux-jammy-cuda-11_8-cudnn8-py3_8-clang12-build:
  #   name: linux-jammy-cuda11.8-cudnn8-py3.8-clang12
  #   uses: ./.github/workflows/_linux-build-label.yml
  #   with:
  #     build-environment: linux-jammy-cuda11.8-cudnn8-py3.8-clang12
  #     docker-image-name: pytorch-linux-jammy-cuda11.8-cudnn8-py3.8-clang12
  #     test-matrix: |
  #       { include: [
  #         { config: "default", shard: 1, num_shards: 1 },
  #       ]}

  # linux-focal-py3-clang9-mobile-custom-build-static:
  #   name: linux-focal-py3-clang9-mobile-custom-build-static
  #   uses: ./.github/workflows/_linux-build-label.yml
  #   with:
  #     build-environment: linux-focal-py3-clang9-mobile-custom-build-static
  #     docker-image-name: pytorch-linux-focal-py3-clang9-android-ndk-r21e
  #     build-generates-artifacts: false
  #     test-matrix: |
  #       { include: [
  #         { config: "default", shard: 1, num_shards: 1 },
  #       ]}

  # linux-focal-py3_8-clang9-xla-build:
  #   name: linux-focal-py3_8-clang9-xla
  #   uses: ./.github/workflows/_linux-build-label.yml
  #   with:
  #     build-environment: linux-focal-py3.8-clang9-xla
  #     docker-image-name: 308535385114.dkr.ecr.us-east-1.amazonaws.com/pytorch/xla_base:v1.1-lite
  #     test-matrix: |
  #       { include: [
  #         { config: "xla", shard: 1, num_shards: 1, runner: "linux.12xlarge" },
  #       ]}

  # linux-focal-py3_8-clang9-xla-test:
  #   name: linux-focal-py3_8-clang9-xla
  #   uses: ./.github/workflows/_linux-test.yml
  #   needs: linux-focal-py3_8-clang9-xla-build
  #   with:
  #     build-environment: linux-focal-py3.8-clang9-xla
  #     docker-image: ${{ needs.linux-focal-py3_8-clang9-xla-build.outputs.docker-image }}
  #     test-matrix: ${{ needs.linux-focal-py3_8-clang9-xla-build.outputs.test-matrix }}

  # win-vs2019-cpu-py3-build:
  #   # don't run build twice on main
  #   if: github.event_name == 'pull_request'
  #   name: win-vs2019-cpu-py3
  #   uses: ./.github/workflows/_win-build.yml
  #   with:
  #     build-environment: win-vs2019-cpu-py3
  #     cuda-version: cpu
  #     sync-tag: win-cpu-build
  #     test-matrix: |
  #       { include: [
  #         { config: "default", shard: 1, num_shards: 3, runner: "windows.4xlarge.nonephemeral" },
  #         { config: "default", shard: 2, num_shards: 3, runner: "windows.4xlarge.nonephemeral" },
  #         { config: "default", shard: 3, num_shards: 3, runner: "windows.4xlarge.nonephemeral" },
  #       ]}

  # linux-focal-cpu-py3_10-gcc9-bazel-test:
  #   name: linux-focal-cpu-py3.10-gcc9-bazel-test
  #   uses: ./.github/workflows/_bazel-build-test.yml
  #   with:
  #     build-environment: linux-focal-cuda12.1-py3.10-gcc9-bazel-test
  #     docker-image-name: pytorch-linux-focal-cuda12.1-cudnn8-py3-gcc9
  #     cuda-version: cpu
  #     test-matrix: |
  #       { include: [
  #         { config: "default", shard: 1, num_shards: 1, runner: "linux.4xlarge" },
  #       ]}

  # linux-focal-cuda12_1-py3_10-gcc9-bazel-test:
  #   name: linux-focal-cuda12.1-py3.10-gcc9-bazel-test
  #   uses: ./.github/workflows/_bazel-build-test.yml
  #   with:
  #     build-environment: linux-focal-cuda12.1-py3.10-gcc9-bazel-test
  #     docker-image-name: pytorch-linux-focal-cuda12.1-cudnn8-py3-gcc9
  #     cuda-version: "12.1"
  #     test-matrix: |
  #       { include: [
  #         { config: "default", shard: 1, num_shards: 1, runner: "linux.4xlarge.nvidia.gpu" },
  #       ]}

  # linux-focal-cuda12_4-py3_10-gcc9-bazel-test:
  #   name: linux-focal-cuda12.4-py3.10-gcc9-bazel-test
  #   uses: ./.github/workflows/_bazel-build-test.yml
  #   with:
  #     build-environment: linux-focal-cuda12.4-py3.10-gcc9-bazel-test
  #     docker-image-name: pytorch-linux-focal-cuda12.4-cudnn8-py3-gcc9
  #     cuda-version: "12.4"
  #     test-matrix: |
  #       { include: [
  #         { config: "default", shard: 1, num_shards: 1, runner: "linux.4xlarge.nvidia.gpu" },
  #       ]}

  # linux-focal-py3-clang9-android-ndk-r21e-gradle-custom-build-single:
  #   name: linux-focal-py3-clang9-android-ndk-r21e-gradle-custom-build-single
  #   uses: ./.github/workflows/_android-build-test.yml
  #   with:
  #     build-environment: linux-focal-py3-clang9-android-ndk-r21e-gradle-custom-build-single
  #     docker-image-name: pytorch-linux-focal-py3-clang9-android-ndk-r21e
  #     test-matrix: |
  #       { include: [
  #         { config: "default", shard: 1, num_shards: 1, runner: "linux.2xlarge" },
  #       ]}

  # linux-focal-py3-clang9-android-ndk-r21e-gradle-custom-build-single-full-jit:
  #   name: linux-focal-py3-clang9-android-ndk-r21e-gradle-custom-build-single-full-jit
  #   uses: ./.github/workflows/_android-build-test.yml
  #   with:
  #     build-environment: linux-focal-py3-clang9-android-ndk-r21e-gradle-custom-build-single-full-jit
  #     docker-image-name: pytorch-linux-focal-py3-clang9-android-ndk-r21e
  #     test-matrix: |
  #       { include: [
  #         { config: "default", shard: 1, num_shards: 1, runner: "linux.2xlarge" },
  #       ]}

  # linux-jammy-py3_8-gcc11-mobile-lightweight-dispatch-build:
  #   name: linux-jammy-py3.8-gcc11-mobile-lightweight-dispatch-build
  #   uses: ./.github/workflows/_linux-build-label.yml
  #   with:
  #     build-environment: linux-jammy-py3.8-gcc111-mobile-lightweight-dispatch-build
  #     docker-image-name: pytorch-linux-jammy-py3.8-gcc11
  #     build-generates-artifacts: false
  #     test-matrix: |
  #       { include: [
  #         { config: "default", shard: 1, num_shards: 1 },
  #       ]}

  # linux-focal-rocm6_1-py3_8-build:
  #   # don't run build twice on main
  #   if: github.event_name == 'pull_request'
  #   name: linux-focal-rocm6.1-py3.8
  #   uses: ./.github/workflows/_linux-build-label.yml
  #   with:
  #     build-environment: linux-focal-rocm6.1-py3.8
  #     docker-image-name: pytorch-linux-focal-rocm-n-py3
  #     sync-tag: rocm-build
  #     test-matrix: |
  #       { include: [
  #         { config: "default", shard: 1, num_shards: 3, runner: "linux.rocm.gpu" },
  #         { config: "default", shard: 2, num_shards: 3, runner: "linux.rocm.gpu" },
  #         { config: "default", shard: 3, num_shards: 3, runner: "linux.rocm.gpu" },
  #       ]}

  # linux-focal-cuda12_1-py3_10-gcc9-sm86-build:
  #   name: linux-focal-cuda12.1-py3.10-gcc9-sm86
  #   uses: ./.github/workflows/_linux-build-label.yml
  #   with:
  #     build-environment: linux-focal-cuda12.1-py3.10-gcc9-sm86
  #     docker-image-name: pytorch-linux-focal-cuda12.1-cudnn8-py3-gcc9
  #     cuda-arch-list: 8.6
  #     test-matrix: |
  #       { include: [
  #         { config: "default", shard: 1, num_shards: 5, runner: "linux.g5.4xlarge.nvidia.gpu" },
  #         { config: "default", shard: 2, num_shards: 5, runner: "linux.g5.4xlarge.nvidia.gpu" },
  #         { config: "default", shard: 3, num_shards: 5, runner: "linux.g5.4xlarge.nvidia.gpu" },
  #         { config: "default", shard: 4, num_shards: 5, runner: "linux.g5.4xlarge.nvidia.gpu" },
  #         { config: "default", shard: 5, num_shards: 5, runner: "linux.g5.4xlarge.nvidia.gpu" },
  #       ]}

  # linux-focal-cuda12_1-py3_10-gcc9-sm86-test:
  #   name: linux-focal-cuda12.1-py3.10-gcc9-sm86
  #   uses: ./.github/workflows/_linux-test.yml
  #   needs:
  #     - linux-focal-cuda12_1-py3_10-gcc9-sm86-build
  #     - target-determination
  #   with:
  #     build-environment: linux-focal-cuda12.1-py3.10-gcc9-sm86
  #     docker-image: ${{ needs.linux-focal-cuda12_1-py3_10-gcc9-sm86-build.outputs.docker-image }}
  #     test-matrix: ${{ needs.linux-focal-cuda12_1-py3_10-gcc9-sm86-build.outputs.test-matrix }}

  # linux-focal-cuda12_4-py3_10-gcc9-sm86-build:
  #   name: linux-focal-cuda12.4-py3.10-gcc9-sm86
  #   uses: ./.github/workflows/_linux-build-label.yml
  #   with:
  #     build-environment: linux-focal-cuda12.4-py3.10-gcc9-sm86
  #     docker-image-name: pytorch-linux-focal-cuda12.4-cudnn8-py3-gcc9
  #     cuda-arch-list: 8.6
  #     test-matrix: |
  #       { include: [
  #         { config: "default", shard: 1, num_shards: 5, runner: "linux.g5.4xlarge.nvidia.gpu" },
  #         { config: "default", shard: 2, num_shards: 5, runner: "linux.g5.4xlarge.nvidia.gpu" },
  #         { config: "default", shard: 3, num_shards: 5, runner: "linux.g5.4xlarge.nvidia.gpu" },
  #         { config: "default", shard: 4, num_shards: 5, runner: "linux.g5.4xlarge.nvidia.gpu" },
  #         { config: "default", shard: 5, num_shards: 5, runner: "linux.g5.4xlarge.nvidia.gpu" },
  #       ]}

  # linux-focal-cuda12_4-py3_10-gcc9-sm86-test:
  #   name: linux-focal-cuda12.4-py3.10-gcc9-sm86
  #   uses: ./.github/workflows/_linux-test.yml
  #   needs:
  #     - linux-focal-cuda12_4-py3_10-gcc9-sm86-build
  #     - target-determination
  #   with:
  #     build-environment: linux-focal-cuda12.4-py3.10-gcc9-sm86
  #     docker-image: ${{ needs.linux-focal-cuda12_4-py3_10-gcc9-sm86-build.outputs.docker-image }}
  #     test-matrix: ${{ needs.linux-focal-cuda12_4-py3_10-gcc9-sm86-build.outputs.test-matrix }}

  # linux-jammy-py3-clang12-executorch-build:
  #   name: linux-jammy-py3-clang12-executorch
  #   uses: ./.github/workflows/_linux-build-label.yml
  #   with:
  #     build-environment: linux-jammy-py3-clang12-executorch
  #     docker-image-name: pytorch-linux-jammy-py3-clang12-executorch
  #     test-matrix: |
  #       { include: [
  #         { config: "executorch", shard: 1, num_shards: 1, runner: "linux.2xlarge" },
  #       ]}

  # linux-jammy-py3-clang12-executorch-test:
  #   name: linux-jammy-py3-clang12-executorch
  #   uses: ./.github/workflows/_linux-test.yml
  #   needs: linux-jammy-py3-clang12-executorch-build
  #   with:
  #     build-environment: linux-jammy-py3-clang12-executorch
  #     docker-image: ${{ needs.linux-jammy-py3-clang12-executorch-build.outputs.docker-image }}
  #     test-matrix: ${{ needs.linux-jammy-py3-clang12-executorch-build.outputs.test-matrix }}
=======
          { config: "deploy", shard: 1, num_shards: 1, runner: "linux.4xlarge.nvidia.gpu" },
        ]}

  linux-focal-cuda12_1-py3_10-gcc9-test:
    name: linux-focal-cuda12.1-py3.10-gcc9
    uses: ./.github/workflows/_linux-test.yml
    needs:
      - linux-focal-cuda12_1-py3_10-gcc9-build
      - target-determination
    with:
      timeout-minutes: 360
      build-environment: linux-focal-cuda12.1-py3.10-gcc9
      docker-image: ${{ needs.linux-focal-cuda12_1-py3_10-gcc9-build.outputs.docker-image }}
      test-matrix: ${{ needs.linux-focal-cuda12_1-py3_10-gcc9-build.outputs.test-matrix }}

  linux-jammy-py3-clang12-mobile-build:
    name: linux-jammy-py3-clang12-mobile-build
    uses: ./.github/workflows/_linux-build-label.yml
    with:
      build-environment: linux-jammy-py3-clang12-mobile-build
      docker-image-name: pytorch-linux-jammy-py3-clang15-asan
      build-generates-artifacts: false
      test-matrix: |
        { include: [
          { config: "default", shard: 1, num_shards: 1 },
        ]}

  linux-jammy-cuda-11_8-cudnn9-py3_8-clang12-build:
    name: linux-jammy-cuda11.8-cudnn9-py3.8-clang12
    uses: ./.github/workflows/_linux-build-label.yml
    with:
      build-environment: linux-jammy-cuda11.8-cudnn9-py3.8-clang12
      docker-image-name: pytorch-linux-jammy-cuda11.8-cudnn9-py3.8-clang12
      test-matrix: |
        { include: [
          { config: "default", shard: 1, num_shards: 1 },
        ]}

  linux-focal-py3-clang9-mobile-custom-build-static:
    name: linux-focal-py3-clang9-mobile-custom-build-static
    uses: ./.github/workflows/_linux-build-label.yml
    with:
      build-environment: linux-focal-py3-clang9-mobile-custom-build-static
      docker-image-name: pytorch-linux-focal-py3-clang9-android-ndk-r21e
      build-generates-artifacts: false
      test-matrix: |
        { include: [
          { config: "default", shard: 1, num_shards: 1 },
        ]}

  linux-focal-py3_8-clang9-xla-build:
    name: linux-focal-py3_8-clang9-xla
    uses: ./.github/workflows/_linux-build-label.yml
    with:
      build-environment: linux-focal-py3.8-clang9-xla
      docker-image-name: 308535385114.dkr.ecr.us-east-1.amazonaws.com/pytorch/xla_base:v1.1-lite
      test-matrix: |
        { include: [
          { config: "xla", shard: 1, num_shards: 1, runner: "linux.12xlarge" },
        ]}

  linux-focal-py3_8-clang9-xla-test:
    name: linux-focal-py3_8-clang9-xla
    uses: ./.github/workflows/_linux-test.yml
    needs: linux-focal-py3_8-clang9-xla-build
    with:
      build-environment: linux-focal-py3.8-clang9-xla
      docker-image: ${{ needs.linux-focal-py3_8-clang9-xla-build.outputs.docker-image }}
      test-matrix: ${{ needs.linux-focal-py3_8-clang9-xla-build.outputs.test-matrix }}

  win-vs2019-cpu-py3-build:
    # don't run build twice on main
    if: github.event_name == 'pull_request'
    name: win-vs2019-cpu-py3
    uses: ./.github/workflows/_win-build.yml
    with:
      build-environment: win-vs2019-cpu-py3
      cuda-version: cpu
      sync-tag: win-cpu-build
      test-matrix: |
        { include: [
          { config: "default", shard: 1, num_shards: 3, runner: "windows.4xlarge.nonephemeral" },
          { config: "default", shard: 2, num_shards: 3, runner: "windows.4xlarge.nonephemeral" },
          { config: "default", shard: 3, num_shards: 3, runner: "windows.4xlarge.nonephemeral" },
        ]}

  linux-focal-cpu-py3_10-gcc9-bazel-test:
    name: linux-focal-cpu-py3.10-gcc9-bazel-test
    uses: ./.github/workflows/_bazel-build-test.yml
    with:
      build-environment: linux-focal-cuda12.1-py3.10-gcc9-bazel-test
      docker-image-name: pytorch-linux-focal-cuda12.1-cudnn9-py3-gcc9
      cuda-version: cpu
      test-matrix: |
        { include: [
          { config: "default", shard: 1, num_shards: 1, runner: "linux.4xlarge" },
        ]}

  linux-focal-cuda12_1-py3_10-gcc9-bazel-test:
    name: linux-focal-cuda12.1-py3.10-gcc9-bazel-test
    uses: ./.github/workflows/_bazel-build-test.yml
    with:
      build-environment: linux-focal-cuda12.1-py3.10-gcc9-bazel-test
      docker-image-name: pytorch-linux-focal-cuda12.1-cudnn9-py3-gcc9
      cuda-version: "12.1"
      test-matrix: |
        { include: [
          { config: "default", shard: 1, num_shards: 1, runner: "linux.4xlarge.nvidia.gpu" },
        ]}

  linux-focal-cuda12_4-py3_10-gcc9-bazel-test:
    name: linux-focal-cuda12.4-py3.10-gcc9-bazel-test
    uses: ./.github/workflows/_bazel-build-test.yml
    with:
      build-environment: linux-focal-cuda12.4-py3.10-gcc9-bazel-test
      docker-image-name: pytorch-linux-focal-cuda12.4-cudnn9-py3-gcc9
      cuda-version: "12.4"
      test-matrix: |
        { include: [
          { config: "default", shard: 1, num_shards: 1, runner: "linux.4xlarge.nvidia.gpu" },
        ]}

  linux-focal-py3-clang9-android-ndk-r21e-gradle-custom-build-single:
    name: linux-focal-py3-clang9-android-ndk-r21e-gradle-custom-build-single
    uses: ./.github/workflows/_android-build-test.yml
    with:
      build-environment: linux-focal-py3-clang9-android-ndk-r21e-gradle-custom-build-single
      docker-image-name: pytorch-linux-focal-py3-clang9-android-ndk-r21e
      test-matrix: |
        { include: [
          { config: "default", shard: 1, num_shards: 1, runner: "linux.2xlarge" },
        ]}

  linux-focal-py3-clang9-android-ndk-r21e-gradle-custom-build-single-full-jit:
    name: linux-focal-py3-clang9-android-ndk-r21e-gradle-custom-build-single-full-jit
    uses: ./.github/workflows/_android-build-test.yml
    with:
      build-environment: linux-focal-py3-clang9-android-ndk-r21e-gradle-custom-build-single-full-jit
      docker-image-name: pytorch-linux-focal-py3-clang9-android-ndk-r21e
      test-matrix: |
        { include: [
          { config: "default", shard: 1, num_shards: 1, runner: "linux.2xlarge" },
        ]}

  linux-jammy-py3_8-gcc11-mobile-lightweight-dispatch-build:
    name: linux-jammy-py3.8-gcc11-mobile-lightweight-dispatch-build
    uses: ./.github/workflows/_linux-build-label.yml
    with:
      build-environment: linux-jammy-py3.8-gcc111-mobile-lightweight-dispatch-build
      docker-image-name: pytorch-linux-jammy-py3.8-gcc11
      build-generates-artifacts: false
      test-matrix: |
        { include: [
          { config: "default", shard: 1, num_shards: 1 },
        ]}

  linux-focal-rocm6_1-py3_8-build:
    # don't run build twice on main
    if: github.event_name == 'pull_request'
    name: linux-focal-rocm6.1-py3.8
    uses: ./.github/workflows/_linux-build-label.yml
    with:
      build-environment: linux-focal-rocm6.1-py3.8
      docker-image-name: pytorch-linux-focal-rocm-n-py3
      sync-tag: rocm-build
      test-matrix: |
        { include: [
          { config: "default", shard: 1, num_shards: 3, runner: "linux.rocm.gpu" },
          { config: "default", shard: 2, num_shards: 3, runner: "linux.rocm.gpu" },
          { config: "default", shard: 3, num_shards: 3, runner: "linux.rocm.gpu" },
        ]}

  linux-focal-cuda12_1-py3_10-gcc9-sm86-build:
    name: linux-focal-cuda12.1-py3.10-gcc9-sm86
    uses: ./.github/workflows/_linux-build-label.yml
    with:
      build-environment: linux-focal-cuda12.1-py3.10-gcc9-sm86
      docker-image-name: pytorch-linux-focal-cuda12.1-cudnn9-py3-gcc9
      cuda-arch-list: 8.6
      test-matrix: |
        { include: [
          { config: "default", shard: 1, num_shards: 5, runner: "linux.g5.4xlarge.nvidia.gpu" },
          { config: "default", shard: 2, num_shards: 5, runner: "linux.g5.4xlarge.nvidia.gpu" },
          { config: "default", shard: 3, num_shards: 5, runner: "linux.g5.4xlarge.nvidia.gpu" },
          { config: "default", shard: 4, num_shards: 5, runner: "linux.g5.4xlarge.nvidia.gpu" },
          { config: "default", shard: 5, num_shards: 5, runner: "linux.g5.4xlarge.nvidia.gpu" },
        ]}

  linux-focal-cuda12_1-py3_10-gcc9-sm86-test:
    name: linux-focal-cuda12.1-py3.10-gcc9-sm86
    uses: ./.github/workflows/_linux-test.yml
    needs:
      - linux-focal-cuda12_1-py3_10-gcc9-sm86-build
      - target-determination
    with:
      build-environment: linux-focal-cuda12.1-py3.10-gcc9-sm86
      docker-image: ${{ needs.linux-focal-cuda12_1-py3_10-gcc9-sm86-build.outputs.docker-image }}
      test-matrix: ${{ needs.linux-focal-cuda12_1-py3_10-gcc9-sm86-build.outputs.test-matrix }}

  linux-jammy-py3-clang12-executorch-build:
    name: linux-jammy-py3-clang12-executorch
    uses: ./.github/workflows/_linux-build-label.yml
    with:
      build-environment: linux-jammy-py3-clang12-executorch
      docker-image-name: pytorch-linux-jammy-py3-clang12-executorch
      test-matrix: |
        { include: [
          { config: "executorch", shard: 1, num_shards: 1, runner: "linux.2xlarge" },
        ]}

  linux-jammy-py3-clang12-executorch-test:
    name: linux-jammy-py3-clang12-executorch
    uses: ./.github/workflows/_linux-test.yml
    needs: linux-jammy-py3-clang12-executorch-build
    with:
      build-environment: linux-jammy-py3-clang12-executorch
      docker-image: ${{ needs.linux-jammy-py3-clang12-executorch-build.outputs.docker-image }}
      test-matrix: ${{ needs.linux-jammy-py3-clang12-executorch-build.outputs.test-matrix }}
>>>>>>> 86b5df3e
<|MERGE_RESOLUTION|>--- conflicted
+++ resolved
@@ -259,7 +259,38 @@
       test-matrix: ${{ needs.linux-focal-py3_12-clang10-experimental-split-build-build.outputs.test-matrix }}
       timeout-minutes: 600
 
-<<<<<<< HEAD
+  # linux-focal-cuda11_8-py3_10-gcc9-build:
+  #   name: linux-focal-cuda11.8-py3.10-gcc9
+  #   uses: ./.github/workflows/_linux-build-label.yml
+  #   with:
+  #     build-environment: linux-focal-cuda11.8-py3.10-gcc9
+  #     docker-image-name: pytorch-linux-focal-cuda11.8-cudnn9-py3-gcc9
+  #     test-matrix: |
+  #       { include: [
+  #         { config: "distributed", shard: 1, num_shards: 3, runner: "linux.8xlarge.nvidia.gpu" },
+  #         { config: "distributed", shard: 2, num_shards: 3, runner: "linux.8xlarge.nvidia.gpu" },
+  #         { config: "distributed", shard: 3, num_shards: 3, runner: "linux.8xlarge.nvidia.gpu" },
+  #       ]}
+
+  # linux-focal-cuda11_8-py3_10-gcc9-test:
+  #   name: linux-focal-cuda11.8-py3.10-gcc9
+  #   uses: ./.github/workflows/_linux-test.yml
+  #   needs:
+  #     - linux-focal-cuda11_8-py3_10-gcc9-build
+  #     - target-determination
+  #   with:
+  #     timeout-minutes: 360
+  #     build-environment: linux-focal-cuda11.8-py3.10-gcc9
+  #     docker-image: ${{ needs.linux-focal-cuda11_8-py3_10-gcc9-build.outputs.docker-image }}
+  #     test-matrix: ${{ needs.linux-focal-cuda11_8-py3_10-gcc9-build.outputs.test-matrix }}
+
+  # linux-focal-cuda12_1-py3_10-gcc9-build:
+  #   name: linux-focal-cuda12.1-py3.10-gcc9
+  #   uses: ./.github/workflows/_linux-build-label.yml
+  #   with:
+  #     build-environment: linux-focal-cuda12.1-py3.10-gcc9
+  #     docker-image-name: pytorch-linux-focal-cuda12.1-cudnn9-py3-gcc9
+
   # linux-focal-cuda11_8-py3_10-gcc9-build:
   #   name: linux-focal-cuda11.8-py3.10-gcc9
   #   uses: ./.github/workflows/_linux-build-label.yml
@@ -335,39 +366,6 @@
       use_split_build: true
       build-environment: linux-focal-cuda12.4-py3.10-gcc9
       docker-image-name: pytorch-linux-focal-cuda12.4-cudnn8-py3-gcc9
-=======
-  linux-focal-cuda11_8-py3_10-gcc9-build:
-    name: linux-focal-cuda11.8-py3.10-gcc9
-    uses: ./.github/workflows/_linux-build-label.yml
-    with:
-      build-environment: linux-focal-cuda11.8-py3.10-gcc9
-      docker-image-name: pytorch-linux-focal-cuda11.8-cudnn9-py3-gcc9
-      test-matrix: |
-        { include: [
-          { config: "distributed", shard: 1, num_shards: 3, runner: "linux.8xlarge.nvidia.gpu" },
-          { config: "distributed", shard: 2, num_shards: 3, runner: "linux.8xlarge.nvidia.gpu" },
-          { config: "distributed", shard: 3, num_shards: 3, runner: "linux.8xlarge.nvidia.gpu" },
-        ]}
-
-  linux-focal-cuda11_8-py3_10-gcc9-test:
-    name: linux-focal-cuda11.8-py3.10-gcc9
-    uses: ./.github/workflows/_linux-test.yml
-    needs:
-      - linux-focal-cuda11_8-py3_10-gcc9-build
-      - target-determination
-    with:
-      timeout-minutes: 360
-      build-environment: linux-focal-cuda11.8-py3.10-gcc9
-      docker-image: ${{ needs.linux-focal-cuda11_8-py3_10-gcc9-build.outputs.docker-image }}
-      test-matrix: ${{ needs.linux-focal-cuda11_8-py3_10-gcc9-build.outputs.test-matrix }}
-
-  linux-focal-cuda12_1-py3_10-gcc9-build:
-    name: linux-focal-cuda12.1-py3.10-gcc9
-    uses: ./.github/workflows/_linux-build-label.yml
-    with:
-      build-environment: linux-focal-cuda12.1-py3.10-gcc9
-      docker-image-name: pytorch-linux-focal-cuda12.1-cudnn9-py3-gcc9
->>>>>>> 86b5df3e
       test-matrix: |
         { include: [
           { config: "default", shard: 1, num_shards: 5, runner: "linux.4xlarge.nvidia.gpu" },
@@ -375,20 +373,43 @@
           { config: "default", shard: 3, num_shards: 5, runner: "linux.4xlarge.nvidia.gpu" },
           { config: "default", shard: 4, num_shards: 5, runner: "linux.4xlarge.nvidia.gpu" },
           { config: "default", shard: 5, num_shards: 5, runner: "linux.4xlarge.nvidia.gpu" },
-<<<<<<< HEAD
+          { config: "deploy", shard: 1, num_shards: 1, runner: "linux.4xlarge.nvidia.gpu" },
         ]}
 
-  # linux-focal-cuda12_4-py3_10-gcc9-test:
-  #   name: linux-focal-cuda12.4-py3.10-gcc9
-  #   uses: ./.github/workflows/_linux-test.yml
-  #   needs:
-  #     - linux-focal-cuda12_4-py3_10-gcc9-build
+  # linux-focal-cuda12_1-py3_10-gcc9-test:
+  #   name: linux-focal-cuda12.1-py3.10-gcc9
+  #   uses: ./.github/workflows/_linux-test.yml
+  #   needs:
+  #     - linux-focal-cuda12_1-py3_10-gcc9-build
   #     - target-determination
   #   with:
   #     timeout-minutes: 360
-  #     build-environment: linux-focal-cuda12.4-py3.10-gcc9
-  #     docker-image: ${{ needs.linux-focal-cuda12_4-py3_10-gcc9-build.outputs.docker-image }}
-  #     test-matrix: ${{ needs.linux-focal-cuda12_4-py3_10-gcc9-build.outputs.test-matrix }}
+  #     build-environment: linux-focal-cuda12.1-py3.10-gcc9
+  #     docker-image: ${{ needs.linux-focal-cuda12_1-py3_10-gcc9-build.outputs.docker-image }}
+  #     test-matrix: ${{ needs.linux-focal-cuda12_1-py3_10-gcc9-build.outputs.test-matrix }}
+
+  # linux-jammy-py3-clang12-mobile-build:
+  #   name: linux-jammy-py3-clang12-mobile-build
+  #   uses: ./.github/workflows/_linux-build-label.yml
+  #   with:
+  #     build-environment: linux-jammy-py3-clang12-mobile-build
+  #     docker-image-name: pytorch-linux-jammy-py3-clang15-asan
+  #     build-generates-artifacts: false
+  #     test-matrix: |
+  #       { include: [
+  #         { config: "default", shard: 1, num_shards: 1 },
+  #       ]}
+
+  # linux-jammy-cuda-11_8-cudnn9-py3_8-clang12-build:
+  #   name: linux-jammy-cuda11.8-cudnn9-py3.8-clang12
+  #   uses: ./.github/workflows/_linux-build-label.yml
+  #   with:
+  #     build-environment: linux-jammy-cuda11.8-cudnn9-py3.8-clang12
+  #     docker-image-name: pytorch-linux-jammy-cuda11.8-cudnn9-py3.8-clang12
+  #     test-matrix: |
+  #       { include: [
+  #         { config: "default", shard: 1, num_shards: 1 },
+  #       ]}
 
   linux-focal-cuda12_4-py3_10-gcc9-experimental-split-build-test:
     name: linux-focal-cuda12.4-py3.10-gcc9-experimental-split-build
@@ -402,29 +423,6 @@
       docker-image: ${{ needs.linux-focal-cuda12_4-py3_10-gcc9-experimental-split-build-build.outputs.docker-image }}
       test-matrix: ${{ needs.linux-focal-cuda12_4-py3_10-gcc9-experimental-split-build-build.outputs.test-matrix }}
 
-  # linux-jammy-py3-clang12-mobile-build:
-  #   name: linux-jammy-py3-clang12-mobile-build
-  #   uses: ./.github/workflows/_linux-build-label.yml
-  #   with:
-  #     build-environment: linux-jammy-py3-clang12-mobile-build
-  #     docker-image-name: pytorch-linux-jammy-py3-clang15-asan
-  #     build-generates-artifacts: false
-  #     test-matrix: |
-  #       { include: [
-  #         { config: "default", shard: 1, num_shards: 1 },
-  #       ]}
-
-  # linux-jammy-cuda-11_8-cudnn8-py3_8-clang12-build:
-  #   name: linux-jammy-cuda11.8-cudnn8-py3.8-clang12
-  #   uses: ./.github/workflows/_linux-build-label.yml
-  #   with:
-  #     build-environment: linux-jammy-cuda11.8-cudnn8-py3.8-clang12
-  #     docker-image-name: pytorch-linux-jammy-cuda11.8-cudnn8-py3.8-clang12
-  #     test-matrix: |
-  #       { include: [
-  #         { config: "default", shard: 1, num_shards: 1 },
-  #       ]}
-
   # linux-focal-py3-clang9-mobile-custom-build-static:
   #   name: linux-focal-py3-clang9-mobile-custom-build-static
   #   uses: ./.github/workflows/_linux-build-label.yml
@@ -478,7 +476,7 @@
   #   uses: ./.github/workflows/_bazel-build-test.yml
   #   with:
   #     build-environment: linux-focal-cuda12.1-py3.10-gcc9-bazel-test
-  #     docker-image-name: pytorch-linux-focal-cuda12.1-cudnn8-py3-gcc9
+  #     docker-image-name: pytorch-linux-focal-cuda12.1-cudnn9-py3-gcc9
   #     cuda-version: cpu
   #     test-matrix: |
   #       { include: [
@@ -490,7 +488,7 @@
   #   uses: ./.github/workflows/_bazel-build-test.yml
   #   with:
   #     build-environment: linux-focal-cuda12.1-py3.10-gcc9-bazel-test
-  #     docker-image-name: pytorch-linux-focal-cuda12.1-cudnn8-py3-gcc9
+  #     docker-image-name: pytorch-linux-focal-cuda12.1-cudnn9-py3-gcc9
   #     cuda-version: "12.1"
   #     test-matrix: |
   #       { include: [
@@ -502,12 +500,13 @@
   #   uses: ./.github/workflows/_bazel-build-test.yml
   #   with:
   #     build-environment: linux-focal-cuda12.4-py3.10-gcc9-bazel-test
-  #     docker-image-name: pytorch-linux-focal-cuda12.4-cudnn8-py3-gcc9
+  #     docker-image-name: pytorch-linux-focal-cuda12.4-cudnn9-py3-gcc9
   #     cuda-version: "12.4"
   #     test-matrix: |
   #       { include: [
   #         { config: "default", shard: 1, num_shards: 1, runner: "linux.4xlarge.nvidia.gpu" },
   #       ]}
+
 
   # linux-focal-py3-clang9-android-ndk-r21e-gradle-custom-build-single:
   #   name: linux-focal-py3-clang9-android-ndk-r21e-gradle-custom-build-single
@@ -564,7 +563,7 @@
   #   uses: ./.github/workflows/_linux-build-label.yml
   #   with:
   #     build-environment: linux-focal-cuda12.1-py3.10-gcc9-sm86
-  #     docker-image-name: pytorch-linux-focal-cuda12.1-cudnn8-py3-gcc9
+  #     docker-image-name: pytorch-linux-focal-cuda12.1-cudnn9-py3-gcc9
   #     cuda-arch-list: 8.6
   #     test-matrix: |
   #       { include: [
@@ -586,33 +585,6 @@
   #     docker-image: ${{ needs.linux-focal-cuda12_1-py3_10-gcc9-sm86-build.outputs.docker-image }}
   #     test-matrix: ${{ needs.linux-focal-cuda12_1-py3_10-gcc9-sm86-build.outputs.test-matrix }}
 
-  # linux-focal-cuda12_4-py3_10-gcc9-sm86-build:
-  #   name: linux-focal-cuda12.4-py3.10-gcc9-sm86
-  #   uses: ./.github/workflows/_linux-build-label.yml
-  #   with:
-  #     build-environment: linux-focal-cuda12.4-py3.10-gcc9-sm86
-  #     docker-image-name: pytorch-linux-focal-cuda12.4-cudnn8-py3-gcc9
-  #     cuda-arch-list: 8.6
-  #     test-matrix: |
-  #       { include: [
-  #         { config: "default", shard: 1, num_shards: 5, runner: "linux.g5.4xlarge.nvidia.gpu" },
-  #         { config: "default", shard: 2, num_shards: 5, runner: "linux.g5.4xlarge.nvidia.gpu" },
-  #         { config: "default", shard: 3, num_shards: 5, runner: "linux.g5.4xlarge.nvidia.gpu" },
-  #         { config: "default", shard: 4, num_shards: 5, runner: "linux.g5.4xlarge.nvidia.gpu" },
-  #         { config: "default", shard: 5, num_shards: 5, runner: "linux.g5.4xlarge.nvidia.gpu" },
-  #       ]}
-
-  # linux-focal-cuda12_4-py3_10-gcc9-sm86-test:
-  #   name: linux-focal-cuda12.4-py3.10-gcc9-sm86
-  #   uses: ./.github/workflows/_linux-test.yml
-  #   needs:
-  #     - linux-focal-cuda12_4-py3_10-gcc9-sm86-build
-  #     - target-determination
-  #   with:
-  #     build-environment: linux-focal-cuda12.4-py3.10-gcc9-sm86
-  #     docker-image: ${{ needs.linux-focal-cuda12_4-py3_10-gcc9-sm86-build.outputs.docker-image }}
-  #     test-matrix: ${{ needs.linux-focal-cuda12_4-py3_10-gcc9-sm86-build.outputs.test-matrix }}
-
   # linux-jammy-py3-clang12-executorch-build:
   #   name: linux-jammy-py3-clang12-executorch
   #   uses: ./.github/workflows/_linux-build-label.yml
@@ -631,224 +603,4 @@
   #   with:
   #     build-environment: linux-jammy-py3-clang12-executorch
   #     docker-image: ${{ needs.linux-jammy-py3-clang12-executorch-build.outputs.docker-image }}
-  #     test-matrix: ${{ needs.linux-jammy-py3-clang12-executorch-build.outputs.test-matrix }}
-=======
-          { config: "deploy", shard: 1, num_shards: 1, runner: "linux.4xlarge.nvidia.gpu" },
-        ]}
-
-  linux-focal-cuda12_1-py3_10-gcc9-test:
-    name: linux-focal-cuda12.1-py3.10-gcc9
-    uses: ./.github/workflows/_linux-test.yml
-    needs:
-      - linux-focal-cuda12_1-py3_10-gcc9-build
-      - target-determination
-    with:
-      timeout-minutes: 360
-      build-environment: linux-focal-cuda12.1-py3.10-gcc9
-      docker-image: ${{ needs.linux-focal-cuda12_1-py3_10-gcc9-build.outputs.docker-image }}
-      test-matrix: ${{ needs.linux-focal-cuda12_1-py3_10-gcc9-build.outputs.test-matrix }}
-
-  linux-jammy-py3-clang12-mobile-build:
-    name: linux-jammy-py3-clang12-mobile-build
-    uses: ./.github/workflows/_linux-build-label.yml
-    with:
-      build-environment: linux-jammy-py3-clang12-mobile-build
-      docker-image-name: pytorch-linux-jammy-py3-clang15-asan
-      build-generates-artifacts: false
-      test-matrix: |
-        { include: [
-          { config: "default", shard: 1, num_shards: 1 },
-        ]}
-
-  linux-jammy-cuda-11_8-cudnn9-py3_8-clang12-build:
-    name: linux-jammy-cuda11.8-cudnn9-py3.8-clang12
-    uses: ./.github/workflows/_linux-build-label.yml
-    with:
-      build-environment: linux-jammy-cuda11.8-cudnn9-py3.8-clang12
-      docker-image-name: pytorch-linux-jammy-cuda11.8-cudnn9-py3.8-clang12
-      test-matrix: |
-        { include: [
-          { config: "default", shard: 1, num_shards: 1 },
-        ]}
-
-  linux-focal-py3-clang9-mobile-custom-build-static:
-    name: linux-focal-py3-clang9-mobile-custom-build-static
-    uses: ./.github/workflows/_linux-build-label.yml
-    with:
-      build-environment: linux-focal-py3-clang9-mobile-custom-build-static
-      docker-image-name: pytorch-linux-focal-py3-clang9-android-ndk-r21e
-      build-generates-artifacts: false
-      test-matrix: |
-        { include: [
-          { config: "default", shard: 1, num_shards: 1 },
-        ]}
-
-  linux-focal-py3_8-clang9-xla-build:
-    name: linux-focal-py3_8-clang9-xla
-    uses: ./.github/workflows/_linux-build-label.yml
-    with:
-      build-environment: linux-focal-py3.8-clang9-xla
-      docker-image-name: 308535385114.dkr.ecr.us-east-1.amazonaws.com/pytorch/xla_base:v1.1-lite
-      test-matrix: |
-        { include: [
-          { config: "xla", shard: 1, num_shards: 1, runner: "linux.12xlarge" },
-        ]}
-
-  linux-focal-py3_8-clang9-xla-test:
-    name: linux-focal-py3_8-clang9-xla
-    uses: ./.github/workflows/_linux-test.yml
-    needs: linux-focal-py3_8-clang9-xla-build
-    with:
-      build-environment: linux-focal-py3.8-clang9-xla
-      docker-image: ${{ needs.linux-focal-py3_8-clang9-xla-build.outputs.docker-image }}
-      test-matrix: ${{ needs.linux-focal-py3_8-clang9-xla-build.outputs.test-matrix }}
-
-  win-vs2019-cpu-py3-build:
-    # don't run build twice on main
-    if: github.event_name == 'pull_request'
-    name: win-vs2019-cpu-py3
-    uses: ./.github/workflows/_win-build.yml
-    with:
-      build-environment: win-vs2019-cpu-py3
-      cuda-version: cpu
-      sync-tag: win-cpu-build
-      test-matrix: |
-        { include: [
-          { config: "default", shard: 1, num_shards: 3, runner: "windows.4xlarge.nonephemeral" },
-          { config: "default", shard: 2, num_shards: 3, runner: "windows.4xlarge.nonephemeral" },
-          { config: "default", shard: 3, num_shards: 3, runner: "windows.4xlarge.nonephemeral" },
-        ]}
-
-  linux-focal-cpu-py3_10-gcc9-bazel-test:
-    name: linux-focal-cpu-py3.10-gcc9-bazel-test
-    uses: ./.github/workflows/_bazel-build-test.yml
-    with:
-      build-environment: linux-focal-cuda12.1-py3.10-gcc9-bazel-test
-      docker-image-name: pytorch-linux-focal-cuda12.1-cudnn9-py3-gcc9
-      cuda-version: cpu
-      test-matrix: |
-        { include: [
-          { config: "default", shard: 1, num_shards: 1, runner: "linux.4xlarge" },
-        ]}
-
-  linux-focal-cuda12_1-py3_10-gcc9-bazel-test:
-    name: linux-focal-cuda12.1-py3.10-gcc9-bazel-test
-    uses: ./.github/workflows/_bazel-build-test.yml
-    with:
-      build-environment: linux-focal-cuda12.1-py3.10-gcc9-bazel-test
-      docker-image-name: pytorch-linux-focal-cuda12.1-cudnn9-py3-gcc9
-      cuda-version: "12.1"
-      test-matrix: |
-        { include: [
-          { config: "default", shard: 1, num_shards: 1, runner: "linux.4xlarge.nvidia.gpu" },
-        ]}
-
-  linux-focal-cuda12_4-py3_10-gcc9-bazel-test:
-    name: linux-focal-cuda12.4-py3.10-gcc9-bazel-test
-    uses: ./.github/workflows/_bazel-build-test.yml
-    with:
-      build-environment: linux-focal-cuda12.4-py3.10-gcc9-bazel-test
-      docker-image-name: pytorch-linux-focal-cuda12.4-cudnn9-py3-gcc9
-      cuda-version: "12.4"
-      test-matrix: |
-        { include: [
-          { config: "default", shard: 1, num_shards: 1, runner: "linux.4xlarge.nvidia.gpu" },
-        ]}
-
-  linux-focal-py3-clang9-android-ndk-r21e-gradle-custom-build-single:
-    name: linux-focal-py3-clang9-android-ndk-r21e-gradle-custom-build-single
-    uses: ./.github/workflows/_android-build-test.yml
-    with:
-      build-environment: linux-focal-py3-clang9-android-ndk-r21e-gradle-custom-build-single
-      docker-image-name: pytorch-linux-focal-py3-clang9-android-ndk-r21e
-      test-matrix: |
-        { include: [
-          { config: "default", shard: 1, num_shards: 1, runner: "linux.2xlarge" },
-        ]}
-
-  linux-focal-py3-clang9-android-ndk-r21e-gradle-custom-build-single-full-jit:
-    name: linux-focal-py3-clang9-android-ndk-r21e-gradle-custom-build-single-full-jit
-    uses: ./.github/workflows/_android-build-test.yml
-    with:
-      build-environment: linux-focal-py3-clang9-android-ndk-r21e-gradle-custom-build-single-full-jit
-      docker-image-name: pytorch-linux-focal-py3-clang9-android-ndk-r21e
-      test-matrix: |
-        { include: [
-          { config: "default", shard: 1, num_shards: 1, runner: "linux.2xlarge" },
-        ]}
-
-  linux-jammy-py3_8-gcc11-mobile-lightweight-dispatch-build:
-    name: linux-jammy-py3.8-gcc11-mobile-lightweight-dispatch-build
-    uses: ./.github/workflows/_linux-build-label.yml
-    with:
-      build-environment: linux-jammy-py3.8-gcc111-mobile-lightweight-dispatch-build
-      docker-image-name: pytorch-linux-jammy-py3.8-gcc11
-      build-generates-artifacts: false
-      test-matrix: |
-        { include: [
-          { config: "default", shard: 1, num_shards: 1 },
-        ]}
-
-  linux-focal-rocm6_1-py3_8-build:
-    # don't run build twice on main
-    if: github.event_name == 'pull_request'
-    name: linux-focal-rocm6.1-py3.8
-    uses: ./.github/workflows/_linux-build-label.yml
-    with:
-      build-environment: linux-focal-rocm6.1-py3.8
-      docker-image-name: pytorch-linux-focal-rocm-n-py3
-      sync-tag: rocm-build
-      test-matrix: |
-        { include: [
-          { config: "default", shard: 1, num_shards: 3, runner: "linux.rocm.gpu" },
-          { config: "default", shard: 2, num_shards: 3, runner: "linux.rocm.gpu" },
-          { config: "default", shard: 3, num_shards: 3, runner: "linux.rocm.gpu" },
-        ]}
-
-  linux-focal-cuda12_1-py3_10-gcc9-sm86-build:
-    name: linux-focal-cuda12.1-py3.10-gcc9-sm86
-    uses: ./.github/workflows/_linux-build-label.yml
-    with:
-      build-environment: linux-focal-cuda12.1-py3.10-gcc9-sm86
-      docker-image-name: pytorch-linux-focal-cuda12.1-cudnn9-py3-gcc9
-      cuda-arch-list: 8.6
-      test-matrix: |
-        { include: [
-          { config: "default", shard: 1, num_shards: 5, runner: "linux.g5.4xlarge.nvidia.gpu" },
-          { config: "default", shard: 2, num_shards: 5, runner: "linux.g5.4xlarge.nvidia.gpu" },
-          { config: "default", shard: 3, num_shards: 5, runner: "linux.g5.4xlarge.nvidia.gpu" },
-          { config: "default", shard: 4, num_shards: 5, runner: "linux.g5.4xlarge.nvidia.gpu" },
-          { config: "default", shard: 5, num_shards: 5, runner: "linux.g5.4xlarge.nvidia.gpu" },
-        ]}
-
-  linux-focal-cuda12_1-py3_10-gcc9-sm86-test:
-    name: linux-focal-cuda12.1-py3.10-gcc9-sm86
-    uses: ./.github/workflows/_linux-test.yml
-    needs:
-      - linux-focal-cuda12_1-py3_10-gcc9-sm86-build
-      - target-determination
-    with:
-      build-environment: linux-focal-cuda12.1-py3.10-gcc9-sm86
-      docker-image: ${{ needs.linux-focal-cuda12_1-py3_10-gcc9-sm86-build.outputs.docker-image }}
-      test-matrix: ${{ needs.linux-focal-cuda12_1-py3_10-gcc9-sm86-build.outputs.test-matrix }}
-
-  linux-jammy-py3-clang12-executorch-build:
-    name: linux-jammy-py3-clang12-executorch
-    uses: ./.github/workflows/_linux-build-label.yml
-    with:
-      build-environment: linux-jammy-py3-clang12-executorch
-      docker-image-name: pytorch-linux-jammy-py3-clang12-executorch
-      test-matrix: |
-        { include: [
-          { config: "executorch", shard: 1, num_shards: 1, runner: "linux.2xlarge" },
-        ]}
-
-  linux-jammy-py3-clang12-executorch-test:
-    name: linux-jammy-py3-clang12-executorch
-    uses: ./.github/workflows/_linux-test.yml
-    needs: linux-jammy-py3-clang12-executorch-build
-    with:
-      build-environment: linux-jammy-py3-clang12-executorch
-      docker-image: ${{ needs.linux-jammy-py3-clang12-executorch-build.outputs.docker-image }}
-      test-matrix: ${{ needs.linux-jammy-py3-clang12-executorch-build.outputs.test-matrix }}
->>>>>>> 86b5df3e
+  #     test-matrix: ${{ needs.linux-jammy-py3-clang12-executorch-build.outputs.test-matrix }}