--- conflicted
+++ resolved
@@ -38,15 +38,7 @@
       matrix:
         runner: [linux.12xlarge]
         docker-image-name: [
-<<<<<<< HEAD
-          pytorch-linux-focal-cuda12.4-cudnn8-py3-gcc9,
-          pytorch-linux-focal-cuda12.4-cudnn8-py3-gcc9-inductor-benchmarks,
-          pytorch-linux-focal-cuda12.4-cudnn8-py3.12-gcc9-inductor-benchmarks,
-          pytorch-linux-focal-cuda12.1-cudnn8-py3-gcc9,
-          pytorch-linux-focal-cuda12.1-cudnn8-py3-gcc9-inductor-benchmarks,
-          pytorch-linux-focal-cuda12.1-cudnn8-py3.12-gcc9-inductor-benchmarks,
-          pytorch-linux-focal-cuda11.8-cudnn8-py3-gcc9,
-=======
+
           pytorch-linux-focal-cuda12.4-cudnn9-py3-gcc9,
           pytorch-linux-focal-cuda12.4-cudnn9-py3-gcc9-inductor-benchmarks,
           pytorch-linux-focal-cuda12.4-cudnn9-py3.12-gcc9-inductor-benchmarks,
@@ -54,7 +46,6 @@
           pytorch-linux-focal-cuda12.1-cudnn9-py3-gcc9-inductor-benchmarks,
           pytorch-linux-focal-cuda12.1-cudnn9-py3.12-gcc9-inductor-benchmarks,
           pytorch-linux-focal-cuda11.8-cudnn9-py3-gcc9,
->>>>>>> 7fdfb88f
           pytorch-linux-focal-py3.8-clang10,
           pytorch-linux-focal-py3.11-clang10,
           pytorch-linux-focal-py3.12-clang10,
