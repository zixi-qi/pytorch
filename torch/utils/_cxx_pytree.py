--- conflicted
+++ resolved
@@ -26,24 +26,8 @@
     Union,
 )
 
-<<<<<<< HEAD
-import torch
-from ._pytree import TreeSpec as PyTreeSpec
-
-try:
-    if torch._running_with_deploy() and torch.compiled_with_cxx11_abi():
-        raise ModuleNotFoundError
-    import optree
-except ModuleNotFoundError:
-    optree = None  # type: ignore[assignment]
-else:
-    from optree import (  # type: ignore[assignment]  # noqa: F811
-        PyTreeSpec,  # direct import for type annotations
-    )
-=======
 import optree
 from optree import PyTreeSpec  # direct import for type annotations
->>>>>>> 7c873a1c
 
 
 __all__ = [
@@ -109,7 +93,7 @@
     to_dumpable_context: Optional[ToDumpableContextFn] = None,
     from_dumpable_context: Optional[FromDumpableContextFn] = None,
     namespace: str = "torch",
-    _register_python_pytree_node: bool = True,
+    __register_python_pytree_node: bool = True,
 ) -> None:
     """Extend the set of types that are considered internal nodes in pytrees.
 
@@ -218,8 +202,15 @@
             )
         )
     """
-<<<<<<< HEAD
-    if _register_python_pytree_node:
+    if not optree.is_structseq_class(cls):
+        optree.register_pytree_node(
+            cls,
+            flatten_func,
+            _reverse_args(unflatten_func),
+            namespace=namespace,
+        )
+
+    if __register_python_pytree_node:
         from ._pytree import _register_pytree_node
 
         _register_pytree_node(
@@ -228,16 +219,8 @@
             unflatten_func,
             to_dumpable_context=to_dumpable_context,
             from_dumpable_context=from_dumpable_context,
-            _register_cxx_pytree_node=False,
+            __register_cxx_pytree_node=False,
         )
-=======
-    optree.register_pytree_node(
-        cls,
-        flatten_func,
-        _reverse_args(unflatten_func),
-        namespace=namespace,
-    )
->>>>>>> 7c873a1c
 
 
 _register_pytree_node = register_pytree_node
