# mypy: allow-untyped-defs
import random
from typing import Dict, Iterator, List, Optional, Sized, Tuple, Type, TypeVar

import torch
from torch.utils.data.datapipes._decorator import functional_datapipe
from torch.utils.data.datapipes.datapipe import IterDataPipe
from torch.utils.data.sampler import Sampler, SequentialSampler


__all__ = [
    "SamplerIterDataPipe",
    "ShufflerIterDataPipe",
]


_T_co = TypeVar("_T_co", covariant=True)


class SamplerIterDataPipe(IterDataPipe[_T_co]):
    r"""
    Generate sample elements using the provided ``Sampler`` (defaults to :class:`SequentialSampler`).

    Args:
        datapipe: IterDataPipe to sample from
        sampler: Sampler class to generate sample elements from input DataPipe.
            Default is :class:`SequentialSampler` for IterDataPipe
    """

    datapipe: IterDataPipe
    sampler: Sampler

    def __init__(
        self,
        datapipe: IterDataPipe,
        sampler: Type[Sampler] = SequentialSampler,
        sampler_args: Optional[Tuple] = None,
        sampler_kwargs: Optional[Dict] = None,
    ) -> None:
        assert isinstance(
            datapipe, Sized
        ), "Sampler class requires input datapipe implemented `__len__`"
        super().__init__()
        self.datapipe = datapipe
        self.sampler_args = () if sampler_args is None else sampler_args
        self.sampler_kwargs = {} if sampler_kwargs is None else sampler_kwargs
        # https://github.com/python/mypy/pull/9629 will solve
        self.sampler = sampler(*self.sampler_args, data_source=self.datapipe, **self.sampler_kwargs)  # type: ignore[misc]

    def __iter__(self) -> Iterator[_T_co]:
        return iter(self.sampler)

    def __len__(self) -> int:
        # Dataset has been tested as `Sized`
        if isinstance(self.sampler, Sized):
            return len(self.sampler)
        raise TypeError(f"{type(self).__name__} instance doesn't have valid length")


@functional_datapipe("shuffle")
class ShufflerIterDataPipe(IterDataPipe[_T_co]):
    r"""
    Shuffle the input DataPipe with a buffer (functional name: ``shuffle``).

    The buffer with ``buffer_size`` is filled with elements from the datapipe first. Then,
    each item will be yielded from the buffer by reservoir sampling via iterator.

    ``buffer_size`` is required to be larger than ``0``. For ``buffer_size == 1``, the
    datapipe is not shuffled. In order to fully shuffle all elements from datapipe,
    ``buffer_size`` is required to be greater than or equal to the size of datapipe.

    When it is used with :class:`torch.utils.data.DataLoader`, the methods to
    set up random seed are different based on :attr:`num_workers`.

    For single-process mode (:attr:`num_workers == 0`), the random seed is set before
    the :class:`~torch.utils.data.DataLoader` in the main process. For multi-process
    mode (:attr:`num_worker > 0`), `worker_init_fn` is used to set up a random seed
    for each worker process.

    Args:
        datapipe: The IterDataPipe being shuffled
        buffer_size: The buffer size for shuffling (default to ``10000``)
        unbatch_level: Specifies if it is necessary to unbatch source data before
            applying the shuffle

    Example:
        >>> # xdoctest: +SKIP
        >>> from torchdata.datapipes.iter import IterableWrapper
        >>> dp = IterableWrapper(range(10))
        >>> shuffle_dp = dp.shuffle()
        >>> list(shuffle_dp)
        [0, 4, 1, 6, 3, 2, 9, 5, 7, 8]
    """

    datapipe: IterDataPipe[_T_co]
    buffer_size: int
<<<<<<< HEAD
    _buffer: list[_T_co]
=======
    _buffer: List[T_co]
>>>>>>> b9af672c
    _enabled: bool
    _seed: Optional[int]
    _rng: random.Random

    def __init__(
        self,
        datapipe: IterDataPipe[_T_co],
        *,
        buffer_size: int = 10000,
        unbatch_level: int = 0,
    ) -> None:
        super().__init__()
        # TODO: Performance optimization
        #       buffer can be a fixed size and remove expensive `append()` and `len()` operations
<<<<<<< HEAD
        self._buffer: list[_T_co] = []
=======
        self._buffer: List[T_co] = []
>>>>>>> b9af672c
        assert buffer_size > 0, "buffer_size should be larger than 0"
        if unbatch_level == 0:
            self.datapipe = datapipe
        else:
            self.datapipe = datapipe.unbatch(unbatch_level=unbatch_level)
        self.buffer_size = buffer_size
        self._enabled = True
        self._seed = None
        self._rng = random.Random()

    def set_shuffle(self, shuffle=True):
        self._enabled = shuffle
        return self

    def set_seed(self, seed: int):
        self._seed = seed
        return self

    def __iter__(self) -> Iterator[_T_co]:
        if not self._enabled:
            yield from self.datapipe
        else:
            for x in self.datapipe:
                if len(self._buffer) == self.buffer_size:
                    idx = self._rng.randint(0, len(self._buffer) - 1)
                    val, self._buffer[idx] = self._buffer[idx], x
                    yield val
                else:
                    self._buffer.append(x)
            while self._buffer:
                idx = self._rng.randint(0, len(self._buffer) - 1)
                yield self._buffer.pop(idx)

    def __len__(self) -> int:
        if isinstance(self.datapipe, Sized):
            return len(self.datapipe)
        raise TypeError(f"{type(self).__name__} instance doesn't have valid length")

    def reset(self) -> None:
        self._buffer = []
        if self._enabled:
            if self._seed is None:
                self._seed = int(torch.empty((), dtype=torch.int64).random_().item())
            self._rng.seed(self._seed)
            self._seed = None

    def __getstate__(self):
        state = (
            self.datapipe,
            self.buffer_size,
            self._enabled,
            self._seed,
            self._buffer,
            self._rng.getstate(),
            self._valid_iterator_id,
            self._number_of_samples_yielded,
        )
        if IterDataPipe.getstate_hook is not None:
            return IterDataPipe.getstate_hook(state)
        return state

    def __setstate__(self, state):
        (
            self.datapipe,
            self.buffer_size,
            self._enabled,
            self._seed,
            self._buffer,
            rng_state,
            self._valid_iterator_id,
            self._number_of_samples_yielded,
        ) = state
        self._rng = random.Random()
        self._rng.setstate(rng_state)

    def __del__(self):
        self._buffer.clear()<|MERGE_RESOLUTION|>--- conflicted
+++ resolved
@@ -94,11 +94,7 @@
 
     datapipe: IterDataPipe[_T_co]
     buffer_size: int
-<<<<<<< HEAD
-    _buffer: list[_T_co]
-=======
-    _buffer: List[T_co]
->>>>>>> b9af672c
+    _buffer: List[_T_co]
     _enabled: bool
     _seed: Optional[int]
     _rng: random.Random
@@ -113,11 +109,7 @@
         super().__init__()
         # TODO: Performance optimization
         #       buffer can be a fixed size and remove expensive `append()` and `len()` operations
-<<<<<<< HEAD
-        self._buffer: list[_T_co] = []
-=======
-        self._buffer: List[T_co] = []
->>>>>>> b9af672c
+        self._buffer: List[_T_co] = []
         assert buffer_size > 0, "buffer_size should be larger than 0"
         if unbatch_level == 0:
             self.datapipe = datapipe
