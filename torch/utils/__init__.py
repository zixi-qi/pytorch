<<<<<<< HEAD
import copyreg
=======
# mypy: allow-untyped-defs
>>>>>>> 5cdac041
import os.path as _osp
import weakref

import torch
from torch.utils import (
    backcompat as backcompat,
    collect_env as collect_env,
    data as data,
    deterministic as deterministic,
    hooks as hooks,
)
from torch.utils.backend_registration import (
    generate_methods_for_privateuse1_backend,
    rename_privateuse1_backend,
)
from torch.utils.cpp_backtrace import get_cpp_backtrace
from torch.utils.throughput_benchmark import ThroughputBenchmark

def set_module(obj, mod):
    """
    Set the module attribute on a python object for a given object for nicer printing
    """
    if not isinstance(mod, str):
        raise TypeError("The mod argument should be a string")
    obj.__module__ = mod

if torch._running_with_deploy():
    # not valid inside torch_deploy interpreter, no paths exists for frozen modules
    cmake_prefix_path = None
else:
    cmake_prefix_path = _osp.join(_osp.dirname(_osp.dirname(__file__)), 'share', 'cmake')

def swap_tensors(t1, t2):
    """
    This function swaps the content of the two Tensor objects.
    At a high level, this will make t1 have the content of t2 while preserving
    its identity.

    This will not work if t1 and t2 have different slots.
    """
    # Ensure there are no weakrefs
    if weakref.getweakrefs(t1):
        raise RuntimeError("Cannot swap t1 because it has weakref associated with it")
    if weakref.getweakrefs(t2):
        raise RuntimeError("Cannot swap t2 because it has weakref associated with it")
    t1_slots = set(copyreg._slotnames(t1.__class__))  # type: ignore[attr-defined]
    t2_slots = set(copyreg._slotnames(t2.__class__))  # type: ignore[attr-defined]
    if t1_slots != t2_slots:
        raise RuntimeError("Cannot swap t1 and t2 if they have different slots")

    def swap_attr(name):
        tmp = getattr(t1, name)
        setattr(t1, name, (getattr(t2, name)))
        setattr(t2, name, tmp)

    def error_pre_hook(grad_outputs):
        raise RuntimeError("Trying to execute AccumulateGrad node that was poisoned by swap_tensors "
                           "this can happen when you try to run backward on a tensor that was swapped. "
                           "For a module m with `torch.__future__.set_swap_module_params_on_conversion(True)` "
                           "you should not change the device or dtype of the module (e.g. `m.cpu()` or `m.half()`) "
                           "between running forward and backward. To resolve this, please only change the "
                           "device/dtype before running forward (or after both forward and backward).")

    def check_use_count(t, name='t1'):
        use_count = t._use_count()
        error_str = (f"Expected use_count of {name} to be 1 or 2 with an AccumulateGrad node but got {use_count} "
                     f"make sure you are not holding references to the tensor in other places.")
        if use_count > 1:
            if use_count == 2 and t.is_leaf:
                accum_grad_node = torch.autograd.graph.get_gradient_edge(t).node
                # Make sure that the accumulate_grad node was not lazy_init-ed by get_gradient_edge
                if t._use_count() == 2:
                    accum_grad_node.register_prehook(error_pre_hook)
                else:
                    raise RuntimeError(error_str)
            else:
                raise RuntimeError(error_str)

    check_use_count(t1, 't1')
    check_use_count(t2, 't2')

    # Swap the types
    # Note that this will fail if there are mismatched slots
    swap_attr("__class__")

    # Swap the dynamic attributes
    swap_attr("__dict__")

    # Swap the slots
    for slot in t1_slots:
        if hasattr(t1, slot) and hasattr(t2, slot):
            swap_attr(slot)
        elif hasattr(t1, slot):
            setattr(t2, slot, (getattr(t1, slot)))
            delattr(t1, slot)
        elif hasattr(t2, slot):
            setattr(t1, slot, (getattr(t2, slot)))
            delattr(t2, slot)

    # Swap the at::Tensor they point to
    torch._C._swap_tensor_impl(t1, t2)<|MERGE_RESOLUTION|>--- conflicted
+++ resolved
@@ -1,8 +1,6 @@
-<<<<<<< HEAD
+# mypy: allow-untyped-defs
+
 import copyreg
-=======
-# mypy: allow-untyped-defs
->>>>>>> 5cdac041
 import os.path as _osp
 import weakref
 
