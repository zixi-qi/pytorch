import collections
import contextlib
import copy
import functools
import itertools
import logging
import operator
import re
import sys
import traceback
import weakref
from dataclasses import dataclass
from typing import Any, Callable, Dict, List, Optional, Set, Tuple, Union

import sympy

import torch._guards

import torch._logging

import torch.nn
import torch.utils._pytree as pytree
from torch import fx
from torch._guards import GlobalContextCheckpointState, Source, TracingContext
from torch._utils_internal import signpost_event
from torch.fx._lazy_graph_module import _make_graph_module  # type: ignore[attr-defined]
from torch.fx.experimental._backward_state import BackwardState
from torch.fx.experimental.sym_node import SymNode
from torch.fx.experimental.symbolic_shapes import free_symbols, is_symbolic, ShapeEnv
from torch.utils._python_dispatch import is_traceable_wrapper_subclass
from torch.utils._sympy.interp import sympy_interp
from torch.utils._sympy.reference import PythonReferenceAnalysis

from . import config, logging as torchdynamo_logging, variables
from .backends.registry import CompiledFn, CompilerFn
from .bytecode_transformation import (
    create_call_function,
    create_instruction,
    Instruction,
    unique_id,
)
from .code_context import code_context
from .codegen import PyCodegen
from .current_scope_id import enter_new_scope
from .exc import (
    BackendCompilerFailed,
    exceptions_allowed_to_be_fallback,
    SkipFrame,
    unimplemented,
    unimplemented_with_warning,
)
from .guards import GuardBuilder, install_guard
from .mutation_guard import is_dynamic_nn_module
from .side_effects import SideEffects
from .source import (
    AttrSource,
    BackwardStateSource,
    ConstantSource,
    GlobalStateSource,
    is_constant_source,
    is_from_local_source,
    LocalSource,
    ParamBufferSource,
    ShapeEnvSource,
    SyntheticLocalSource,
    TensorProperty,
    TensorPropertySource,
)
from .utils import (
    checkpoint_params,
    CleanupHook,
    clone_inputs,
    count_calls,
    counters,
    dynamo_timed,
    get_instruction_source_311,
    get_static_address_type,
    graph_break_reasons,
    increment_op_count,
    lazy_format_graph_code,
    lazy_format_graph_tabular,
    LazyString,
    nn_module_proxy,
    same,
)
from .variables.base import VariableTracker
from .variables.builder import (
    BackwardStateGraphArg,
    GraphArg,
    TrackedFake,
    VariableBuilder,
    wrap_fx_proxy,
)
from .variables.nn_module import NNModuleVariable
from .variables.tensor import (
    NumpyNdarrayVariable,
    SymNodeVariable,
    TensorVariable,
    UnspecializedPythonVariable,
)

from .variables.torch_function import TensorWithTFOverrideVariable

log = logging.getLogger(__name__)
graph_tabular_log = torch._logging.getArtifactLogger(__name__, "graph")
graph_code_log = torch._logging.getArtifactLogger(__name__, "graph_code")
graph_sizes_log = torch._logging.getArtifactLogger(__name__, "graph_sizes")
trace_call_log = torch._logging.getArtifactLogger(__name__, "trace_call")


@dataclass(frozen=True)
class VariableTrackerCacheKey:
    vt_id: int
    # Two different source can point to the same object. However, Dynamo handles
    # globals and local source differently when it comes to guards and possibly
    # some other parts as well. So, cache also relies on the source.
    source: Source
<<<<<<< HEAD


class VariableTrackerCache:
    def __init__(self):
        self.cache = {}

    def lookup(self, value, source):
        key = VariableTrackerCacheKey(id(value), source)
        if key not in self.cache:
            return None
        return self.cache[key]

    def add(self, value, source, vt):
        key = VariableTrackerCacheKey(id(value), source)
        self.cache[key] = vt

    def clone(self):
        # Needed for copy and restore graph state
        new_cache = VariableTrackerCache()
        new_cache.cache.update(self.cache)
        return new_cache

    def clear(self):
        self.cache.clear()


class OutputGraphState(NamedTuple):
    input_source_to_var: Dict[Source, VariableTracker]
    tracked_fakes: List[TrackedFake]
    guard_state: GuardsCheckpointState
    nn_modules: Optional[Dict[str, torch.nn.Module]]
    register_finalizer_fns: List[Callable[[fx.GraphModule], None]]
    global_state: Optional[Dict[str, bool]]
    param_name_to_source: Optional[Dict[str, Source]]
    side_effects: SideEffects
    variable_tracker_cache: VariableTrackerCache
    timestamp: int
    non_compliant_ops: Set[torch._ops.OpOverload]
    compliant_custom_ops: Set[torch._ops.OpOverload]

    def diff(self, other: "OutputGraphState", *, prefix: str = "") -> Optional[str]:
        for k in self._fields:
            if k == "guard_state":
                r = self.guard_state.diff(other.guard_state)
                if r is not None:
                    return r
                continue
            elif k == "side_effects":
                r = self.side_effects.diff(other.side_effects)
                if r is not None:
                    return r
                continue
=======
>>>>>>> eb5381da


class VariableTrackerCache:
    def __init__(self):
        self.cache = {}

    def lookup(self, value, source):
        key = VariableTrackerCacheKey(id(value), source)
        if key not in self.cache:
            return None
        return self.cache[key]

    def add(self, value, source, vt):
        key = VariableTrackerCacheKey(id(value), source)
        self.cache[key] = vt

    def clone(self):
        # Needed for copy and restore graph state
        new_cache = VariableTrackerCache()
        new_cache.cache.update(self.cache)
        return new_cache

    def clear(self):
        self.cache.clear()


@functools.lru_cache(None)
def _step_logger():
    return torchdynamo_logging.get_step_logger(log)


@dataclass
class GraphCompileReason:
    """Stores why a given output graph was compiled; i.e. what caused the graph break."""

    reason: str
    user_stack: List[traceback.FrameSummary]

    # Indicates if this was a graph compile reason due to graph break.
    graph_break: bool = True

    def __post_init__(self):
        if self.graph_break:
            graph_break_reasons.append(self)


def _get_gen_rand_values_fn(random_calls):
    def _gen_rand_values():
        return [fn(*args, **kwargs) for fn, args, kwargs in random_calls]

    return _gen_rand_values


class FakeRootModule(torch.nn.Module):
    """Trick the constructor of fx.GraphModule"""

    def __init__(self, nn_modules: Dict[str, torch.nn.Module]):
        super().__init__()
        for k, v in nn_modules.items():
            setattr(self, k, v)

    def __repr__(self):
        return "FakeRootModule(...)"


class WrapperBackend:
    def __init__(self, backend: CompilerFn):
        self.backend: CompilerFn = backend

    def __call__(self, gm: torch.fx.GraphModule, example_inputs: List[torch.Tensor]):
        self.restore = checkpoint_params(gm)
        self.gm = gm
        copy_gm = copy.deepcopy(self.gm)
        self.candidate = self.backend(copy_gm, example_inputs)

        if self.candidate is None or self.candidate is self.gm.forward:
            return self.gm.forward

        if not config.verify_correctness:
            return self.candidate

        # if verify_correctness=True
        try:
            correct = self.gm.forward(*clone_inputs(example_inputs))
            result = self.candidate(*clone_inputs(example_inputs))

            # TODO: replace `same` function with the one in testing
            if same(correct, result):
                return self.candidate

            raise RuntimeError(f"incorrect results of backend {self}")
            return self.gm.forward

        except Exception:
            log.exception("error in verify_correctness")
            raise
        finally:
            self.restore()


Scope = Dict[str, object]


class OutputGraph:
    """
    Wrapper class to hold outputs of InstructionTranslator.  Mainly the
    generated fx.Graph.

    OutputGraph is 1:1 with a frame being processed. Each frame is associated
    with some root InstructionTranslator. When user code calls a function,
    we construct a InliningInstructionTranslator that continues to write into
    the root InstructionTranslator's OutputGraph.
    """

    def __init__(
        self,
        code_options: Dict[str, Any],
        compiler_fn: Optional[CompilerFn],
        root_tx,
        export: bool,
        export_constraints,
        frame_state,
        local_scope: Scope,
        global_scope: Scope,
        f_code,
    ):
        super().__init__()
        self.tracers = [SubgraphTracer(self, export_root=export)]
        # Map from graph input's `Source` to its `VariableTracker` to
        # de-duplicate graph inputs by source and reuse the tracker
        self.input_source_to_var: Dict[Source, VariableTracker] = {}
        self.export = export
        self.export_constraints = export_constraints
        self.frame_state = frame_state
        # Map from graph input's `Source` to sizes / strides metadata
        self.input_source_to_sizes_strides: Dict[Source, Dict[str, Any]] = {}
        self.cleanup_hooks: List[Callable[[], Any]] = []
        # compile_id is an id number for the current torch.compile
        self.compile_id: int = next(_compile_id_counter)
        # Set of globals installed via install_global* APIs
        self.installed_globals: Set[str] = set()

        # TODO: maybe should just pass the entire f_code in here?  Not
        # sure...
        self.co_fields = {
            "co_name": f_code.co_name,
            "co_filename": f_code.co_filename,
            "co_firstlineno": f_code.co_firstlineno,
        }

        # tracked_fakes says where any tensor that was wrapped to fake came
        # from.  It is similar to GraphArg, in that all GraphArgs will get
        # will get added to TrackedFakes, but TrackedFakes also contains
        # GraphArgs that got pruned, and things like Tensor attributes which
        # aren't explicit graph inputs.  Used by shape guard
        self.tracked_fakes: List[TrackedFake] = []

        # List of symbols for which we have exact bindings in the arguments
        # already
        self.bound_symbols: Set[sympy.Symbol] = set()

        shape_env = ShapeEnv(
            # Reference Cycle!
            # Share a reference to the list of TrackedFake.
            #
            # ShapeEnv needs this in order to be able to reproduce the call
            # to produce_guards at an arbitrary time point. That is because
            # TrackedFake instances may have its metadata changed throughout
            # the program execution.
            tracked_fakes=self.tracked_fakes,
            allow_scalar_outputs=config.capture_scalar_outputs,
            allow_dynamic_output_shape_ops=config.capture_dynamic_output_shape_ops,
            co_fields=self.co_fields,
        )

        # In export mode, we force the shape_env to strictly disallow any constraining
        # of the user marked dynamic dims
        fake_mode = torch._subclasses.FakeTensorMode(
            shape_env=shape_env,
            # TODO (tmanlaibaatar) Remove this once we always lift params and buffers
            allow_non_fake_inputs=True if self.export else False,
            _allow_unsafe_data_ptr_access=False,
        )
        self.tracing_context: TracingContext = TracingContext(fake_mode)
        self.init_ambient_guards()

        # Map each tensor id to a list of sources. This is necessary because
        # tensor ids cannot be recovered from tracked fakes (in general).
        # We use this map to interpret (i.e., check for violations of) constraints,
        # specifically equality constraints, which have shared tensor ids in them.
        # This map should also be generally useful, e.g., for (de)serialization.
        self.tracked_fakes_id_to_source: Dict[
            int, List[Source]
        ] = collections.defaultdict(list)
        # Stores the full fqn of a param or buffer to the relevant source.
        self.param_name_to_source: Optional[Dict[str, Source]] = dict()
        self.side_effects = SideEffects()
        # Cached variable trackers. This makes symbolic analysis of LOAD_GLOBAL
        # and LOAD_ATTR for same python objects free.
        self.variable_tracker_cache = VariableTrackerCache()
<<<<<<< HEAD
=======
        self.unique_var_id = itertools.count()
>>>>>>> eb5381da
        self.code_options = dict(code_options)
        self.output_instructions: List[Instruction] = []
        # used to track nodes that are added between calls of copy_graphstate
        # and restore_graphstate
        self.timestamp = 0

        # A list of register_finalizer_fns to apply to the output graph module
        self.register_finalizer_fns: List[Callable[[fx.GraphModule], None]] = []

        # Not checkpointed
        self.compiler_fn: Optional[CompilerFn] = compiler_fn
        self.global_scope = global_scope
        self.local_scope = local_scope
        self.root_tx = root_tx
        from torch._dynamo.symbolic_convert import InstructionTranslatorBase

        # Given a source, what are the user stacks of all locations that
        # accessed it?
        #
        # For efficiency, we only populate this:
        #   - During export, and
        #   - If the source could potentially lead to a spurious export input
        #
        # Feel free to populate this more frequently if other use-cases arise,
        # but be aware that we have to generate full stacks for each
        # recording!
        self.source_to_user_stacks: Dict[Source, List[traceback.StackSummary]] = {}

        self._current_tx: List[InstructionTranslatorBase] = []
        self.cleanups: List[CleanupHook] = []
        self.should_exit = False
        self.unspec_variable_map: Dict[str, UnspecializedPythonVariable] = {}
        self.torch_function_enabled = torch._C._is_torch_function_enabled()
        # Tracks if the output graph has a user defined allowed function in the
        # graph. This is used later to determine if we should fallback to eager
        # for certain exceptions. THe idea is that if the user has applied
        # allow_in_graph, they would like to see the error instead of falling
        # back for backend errors.
        self.has_user_defined_allowed_in_graph = False

        # Tracks a list of called ops that were not tagged with "pt2_compliant_tag".
        # This information is useful for logging.
        self.non_compliant_ops: Set[torch._ops.OpOverload] = set({})

        # Tracks a list of called custom ops that were tagged with "pt2_compliant_tag".
        # This information is useful for logging.
        self.compliant_custom_ops: Set[torch._ops.OpOverload] = set({})

        # We save the global torch state here to be restored in case of graph
        # breaks. The relevant issue is seen here
        # https://github.com/pytorch/pytorch/pull/100570#issuecomment-1543427086
        # where inlining of a function changes the global state (because of the
        # presence of torch.no_grad) and there is a graph break.
        self.save_global_state()

        # Tracks the original FQNs of the constant tensors from the original graph,
        # i.e. buffers and parameters.
        self.dynamo_flat_name_to_original_fqn: Dict[str, str] = {}

        # All calls to random() are replaced with a single call to __gen_rand_values
        # functions that returns a tuple of random values for each original call.
        # random_calls tracks calls to random() and random_values_var stores the name of
        # the variable that stores __gen_rand_values results.
        self.random_calls: List[
            Tuple[Callable[..., object], Tuple[object, ...], Dict[str, object]]
        ] = []
        self.random_values_var = None

        # Bytecode to insert right before we call the graph
        self.pregraph_bytecode: List[Instruction] = []

        # Use to pass values to backward hooks when using compiled autograd
        self.backward_state: Dict[str, VariableTracker] = {}
        self.backward_state_proxy: Optional[torch.fx.Proxy] = None
        self.backward_state_var: Optional[str] = None

    def add_backward_state_hook(self, hook: VariableTracker, prefix="hook"):
        name = f"{prefix}{len(self.backward_state)}"
        assert name not in self.backward_state
        self.backward_state[name] = hook
        return name, self.get_backward_state_proxy()

    def get_backward_state_proxy(self):
        if self.backward_state_proxy is None:
            if self.export:
                unimplemented("backward_state does not support export")
            self.backward_state_proxy = self.root_tracer.create_graph_input(
                "dynamo_backward_state", BackwardState, source=BackwardStateSource()
            )
            self.backward_state_proxy.node.meta["grapharg"] = BackwardStateGraphArg()
            self.backward_state_proxy.node.meta["example_value"] = BackwardState()
            self.backward_state_var = self.new_var()
        return self.backward_state_proxy

    # This gets its own helper function so guards DEBUG logs are more informative
    def init_ambient_guards(self):
        # Register a SHAPE_ENV guard to make sure we setup shape guards
        # that show up in ShapeEnv
        self.guards.add(ShapeEnvSource().make_guard(GuardBuilder.SHAPE_ENV))

        self.guards.add(
            GlobalStateSource().make_guard(GuardBuilder.DETERMINISTIC_ALGORITHMS)
        )

        self.guards.add(GlobalStateSource().make_guard(GuardBuilder.GRAD_MODE))

        self.guards.add(GlobalStateSource().make_guard(GuardBuilder.DEFAULT_DEVICE))

        self.guards.add(
            GlobalStateSource().make_guard(GuardBuilder.TORCH_FUNCTION_STATE)
        )

    def synthetic_graph_input(self, fn, args):
        """
        call fn(*args) before the graph runs and turn the result into a fake input.
        """
        example_value = fn(*args)
        varname = self.new_var()
        cg = PyCodegen(self.root_tx)
        cg.load_import_from(
            fn.__module__,
            fn.__name__,
        )
        cg.foreach(map(variables.ConstantVariable.create, args))
        cg.call_function(len(args), True)
        cg.store(varname)
        self.pregraph_bytecode.extend(cg.get_instructions())
        source = SyntheticLocalSource(varname)
        result = VariableBuilder(self.root_tx, source)(example_value)
        TracingContext.get().guards_context.dynamo_guards.remove_guards_with_source(
            source
        )
        return result

    def add_cleanup_hook(self, fn: Callable[[], Any]):
        self.cleanup_hooks.append(fn)

    def call_cleanup_hooks(self):
        for hook in reversed(self.cleanup_hooks):
            hook()
        self.cleanup_hooks.clear()

    @property
    def root_tracer(self):
        return self.tracers[0]

    @property
    def current_tracer(self):
        return self.tracers[-1]

    def is_root_tracer(self):
        # Helper to tell if we are inside the higher order operator tracing.
        return len(self.tracers) == 1

    @property
    def graph(self):
        return self.current_tracer.graph

    # TODO(rzou): can delete after we refactor speculate_subgraph to use nested GraphTracer.
    @graph.setter
    def graph(self, value):
        self.current_tracer.graph = value

    @property
    def input_name_to_proxy(self):
        return self.current_tracer.input_name_to_proxy

    @property
    def real_value_cache(self):
        return self.current_tracer.real_value_cache

    # If you are here, and you're looking for create_graph_input,
    # to avoid ambiguity, please call one of the following:
    # - self.current_tracer.create_graph_input
    # - self.root_tracer.create_graph_input
    # See NOTE [HigherOrderOperator tracing design] for more context.

    def create_proxy(self, *args, **kwargs):
        return self.current_tracer.create_proxy(*args, **kwargs)

    def create_node(self, *args, **kwargs):
        return self.current_tracer.create_node(*args, **kwargs)

    def remove_node(self, *args, **kwargs):
        return self.current_tracer.remove_node(*args, **kwargs)

    @contextlib.contextmanager
    def subtracer(self, source_target, prior_tracer):
        new_scope_ctx = enter_new_scope()
        try:
            if prior_tracer:
                # Lineage MUST stay preserved
                assert prior_tracer.parent is self.current_tracer
            new_scope_ctx.__enter__()
            tracer = (
                prior_tracer
                if prior_tracer
                else SubgraphTracer(
                    self, parent=self.current_tracer, source_target=source_target
                )
            )
            self.tracers.append(tracer)
            yield tracer
        finally:
            new_scope_ctx.__exit__(None, None, None)
            self.tracers.pop()

    @property
    def output(self):
        return self

    @property
    def fake_mode(self):
        return self.tracing_context.fake_mode

    @property
    def shape_env(self):
        return self.tracing_context.fake_mode.shape_env

    @property
    def guards(self) -> torch._guards.GuardsSet:
        return self.tracing_context.guards_context.dynamo_guards

    @property
    def nn_modules(self) -> Dict[str, Any]:
        return self.tracing_context.module_context.nn_modules

    def save_global_state(self, out=None):
        """
        Saves to out if it is provided. Else saves to the tracing context's global_state.
        """
        global_state = (
            out if out is not None else self.tracing_context.global_context.global_state
        )

        # TODO - Consider having a torch level API for torch_function_state. As
        # of now, we create a ref cycle by passing the
        # output.set_torch_function_state to
        # output.tracing_context.global_context.global_state. In the interim,
        # the problem can be solved by manually set
        # output.tracing_context.global_context.global_state to None at cleanup.
        global_state["torch_function_enabled"] = (
            self.set_torch_function_state,
            self.torch_function_enabled,
        )
        global_state["grad_enabled"] = (torch.set_grad_enabled, torch.is_grad_enabled())
        global_state["autocast_enabled"] = (
            torch.set_autocast_enabled,
            torch.is_autocast_enabled(),
        )
        global_state["autocast_cpu_enabled"] = (
            torch.set_autocast_cpu_enabled,
            torch.is_autocast_cpu_enabled(),
        )
        global_state["autocast_gpu_dtype"] = (
            torch.set_autocast_gpu_dtype,
            torch.get_autocast_gpu_dtype(),
        )
        global_state["autocast_cpu_dtype"] = (
            torch.set_autocast_cpu_dtype,
            torch.get_autocast_cpu_dtype(),
        )
        global_state["autocast_cache_enabled"] = (
            torch.set_autocast_cache_enabled,
            torch.is_autocast_cache_enabled(),
        )

    def push_tx(self, tx):
        self._current_tx.append(tx)

    def pop_tx(self):
        return self._current_tx.pop()

    @property
    def current_tx(self):
        return self.root_tx if not self._current_tx else self._current_tx[-1]

<<<<<<< HEAD
    def copy_graphstate(self) -> OutputGraphState:
        """Create a checkpoint of the current state by copying everything"""
        assert self.param_name_to_source is not None
        guards_graph_state = self.tracing_context.guards_context.copy_graphstate()
        module_state = self.tracing_context.module_context.copy_graphstate()
        global_state = self.tracing_context.global_context.copy_graphstate()
        state = OutputGraphState(
            dict(self.input_source_to_var),
            list(self.tracked_fakes),
            guards_graph_state,
            module_state,
            list(self.register_finalizer_fns),
            global_state,
            dict(self.param_name_to_source),
            self.side_effects.clone(),
            self.variable_tracker_cache.clone(),
            self.timestamp,
            set(self.non_compliant_ops),
            set(self.compliant_custom_ops),
        )
        self.timestamp += 1
        return state

    def restore_graphstate(self, state: OutputGraphState):
        """Restore a checkpoint created by self.copy_graphstate()"""
        (
            self.input_source_to_var,
            self.tracked_fakes,
            guards_state,
            module_state,
            self.register_finalizer_fns,
            global_state,
            self.param_name_to_source,
            self.side_effects,
            self.variable_tracker_cache,
            self.timestamp,
            self.non_compliant_ops,
            self.compliant_custom_ops,
        ) = state
        self.tracing_context.guards_context.restore_graphstate(guards_state)
        self.tracing_context.module_context.restore_graphstate(module_state)
        self.tracing_context.global_context.restore_graphstate(global_state)

        # FX deepcopy doesn't work for a partially created graph, so just remove new nodes
        removed_nodes = 0
        for node in reversed(list(self.graph.nodes)):
            if (
                node.meta["creation_timestamp"] > self.timestamp
                # placeholders here may have been lazily added by existing objects
                and node.op != "placeholder"
            ):
                # Erasing node alone does not remove the meta information
                # So, remove the help tensor explicitly
                if "example_value" in node.meta:
                    del node.meta["example_value"]
                self.remove_node(node)
                self.real_value_cache.pop(node, None)
                removed_nodes += 1
        log.debug("restore_graphstate: removed %s nodes", removed_nodes)

=======
>>>>>>> eb5381da
    def add_symbol_bindings(self, arg: GraphArg):
        # Insert implicit size vars as necessary.  With dynamic shapes, we
        # maintain the invariant that every sizevar gets a direct SymInt input
        # into the graph.  This means downstream graph transforms can assume
        # every size variable is explicitly bound and accessible, instead of
        # having to pull it out implicitly from tensors.

        if self.export:
            return

        assert arg.fake_tensor is not None

        def bind_symint(s, prop):
            if not (is_symbolic(s) and isinstance(s.node.expr, sympy.Symbol)):
                return
            s0 = s.node.expr
            if s0 in self.bound_symbols:
                return
            self.bound_symbols.add(s0)
            log.debug("bind_symint %s %s", s, prop.name())
            # TODO: don't readd symint if we already have it in graph
            # (this is harmless because we do remove the unused ones later)
            proxy = self.root_tracer.create_graph_input(
                str(s0),
                torch.SymInt,
                before=True,
                source=prop,
            )
            proxy.node.meta["example_value"] = s
            proxy.node.meta["grapharg"] = GraphArg(
                prop,
                s,
                is_unspecialized=False,
                fake_tensor=None,
                is_tensor=False,
            )

        def handle_tensor(t, src):
            for i, s in enumerate(t.size()):
                bind_symint(s, TensorPropertySource(src, TensorProperty.SIZE, i))
            for i, s in enumerate(t.stride()):
                bind_symint(s, TensorPropertySource(src, TensorProperty.STRIDE, i))
            bind_symint(
                t.storage_offset(),
                TensorPropertySource(src, TensorProperty.STORAGE_OFFSET),
            )
            if is_traceable_wrapper_subclass(t):
                attrs, ctx = t.__tensor_flatten__()
                for attr in attrs:
                    inner_t = getattr(t, attr)
                    handle_tensor(inner_t, AttrSource(src, attr))

        handle_tensor(arg.fake_tensor, arg.source)

    def count_calls(self):
        return count_calls(self.graph)

    def is_empty_graph(self):
        return len(list(self.graph.nodes)) == 0

    def get_submodule(self, keys):
        assert keys
        obj: Union[torch.nn.Module, Dict[str, torch.nn.Module]] = self.nn_modules
        for k in keys.split("."):
            if isinstance(obj, dict):
                obj = obj[k]
            else:
                obj = getattr(obj, k)
        return obj

    def new_var(self, name="tmp"):
        existing = set(self.code_options["co_varnames"])
        # In common case, this will be O(1)
        while True:
            var = f"{name}_{next(self.unique_var_id)}"
            if var not in existing:
                self.code_options["co_varnames"] += (var,)
                return var

    def update_co_names(self, name):
        """Ensure self.code_options.co_names contains name"""
        if name not in self.code_options["co_names"]:
            self.code_options["co_names"] += (name,)

    @staticmethod
    def module_key_name(*names):
        # create a new unique name
        name = "_".join(map(str, names))
        # Strip the guard lookup L/G access
        name = re.sub(r"^[GL]\['?(.*?)'?\]$", r"\1", name)
        # e.g. replace abc.xyz[123].qkv with abc.xyz_123.qkv
        name = re.sub(r"\[(\d+)\]", r"_\g<1>", name)
        # e.g. replace abc.xyz_123.qkv with abc_xyz_123_qkv
        name = re.sub(r"[^a-zA-Z0-9]", "_", name)

        if not name or not name[0].isalpha():
            name = "sub" + name

        return name

    def register_attr_or_module(
        self,
        target: Union[torch.nn.Module, torch.Tensor, Any],
        *names,
        **options,
    ):
        if is_dynamic_nn_module(target):
            return variables.UnspecializedNNModuleVariable(target, **options)

        options = dict(options)
        assert "source" in options
        source = options["source"]
        assert not isinstance(source, ParamBufferSource)

        if isinstance(target, torch.Tensor):
            tracer = self.current_tracer
            if not self.is_root_tracer():
                # For higher order ops, we don't want to insert the get_attr in
                # innermost graph. Instead, we want to raise the params/buffers
                # as inputs to the higher-order graph, and register them as
                # get_attrs in the root tracer.

                # Note that Dynamo will still call lift_tracked_freevar_to_input
                # when these inputs are encountered for the inner graph. The
                # only difference is what happens at the root tracer for
                # nn.Parameters vs free inputs. The free inputs are registered
                # as placeholders in the root graph, whereas the nn.Parameters
                # are registered as get_attr nodes in the root graph.
                tracer = self.root_tracer

            if not is_constant_source(source):
                install_guard(source.make_guard(GuardBuilder.TENSOR_MATCH))

            if get_static_address_type(target) == "guarded":
                install_guard(source.make_guard(GuardBuilder.DATA_PTR_MATCH))

            def wrap_name(module_key):
                assert self.param_name_to_source is not None
                self.param_name_to_source[module_key] = source

                return wrap_fx_proxy(
                    self.root_tx,
                    tracer.create_proxy("get_attr", module_key, tuple(), {}),
                    example_value=target,
                    **options,
                )

        elif isinstance(target, torch.nn.Module):
            assert isinstance(target, torch.nn.Module)

            install_guard(source.make_guard(GuardBuilder.NN_MODULE))

            def wrap_name(module_key):
                return NNModuleVariable(type(target), module_key, target, **options)

        elif isinstance(target, (torch.SymInt, torch.SymFloat)):
            # HACKY CODE REGION BEGIN
            # WE ARE PIGGYBACKING ON EXISTING INFRA TO REGISTER ATTRS
            # This ultimately gets written to self.nn_modules, which is unfortunate
            # Attrs that are tenors and symints and such need to be migrated to have their
            # own storage
            # alas, this is like this for now

            def wrap_name(module_key):
                return SymNodeVariable.create(
                    self,
                    self.create_proxy("get_attr", module_key, tuple(), {}),
                    sym_num=target,
                    **options,
                )

            # HACKY CODE REGION END
        else:

            def wrap_name(module_key):
                self.output.update_co_names(module_key)
                self.global_scope[module_key] = target
                return VariableBuilder(self, ConstantSource(source_name=module_key))(
                    target
                )

        for k, v in self.nn_modules.items():
            if v is target:
                # it already exists
                return wrap_name(k)

        name = OutputGraph.module_key_name(*names)

        base = name
        for i in itertools.count():
            if name not in self.nn_modules:
                self.nn_modules[name] = target
                if isinstance(target, torch.nn.Module):

                    def register_leaf_name(leaf_name):
                        assert self.param_name_to_source is not None
                        new_source = ParamBufferSource(source, leaf_name)
                        new_name = f"{name}.{leaf_name}"
                        self.param_name_to_source[new_name] = new_source
                        if isinstance(source, LocalSource):
                            self.dynamo_flat_name_to_original_fqn[
                                OutputGraph.module_key_name(new_source.name())
                            ] = leaf_name

                    # annoying, but there are cases when we do not have parameters
                    # see test_nn_moduledict_contains
                    if hasattr(target, "_parameters"):
                        for leaf_name, _ in target.named_parameters():
                            register_leaf_name(leaf_name)
                    if hasattr(target, "_buffers"):
                        for leaf_name, _ in target.named_buffers():
                            register_leaf_name(leaf_name)

                return wrap_name(name)
            name = f"{base}_{i}"

        raise AssertionError("unreachable")

    def compile_subgraph(
        self, tx, partial_convert=False, reason: Optional[GraphCompileReason] = None
    ):
        """
        Generate a subgraph to continue execution on user code.
        Automatically restore live variables.
        """
        assert reason is not None

        from .decorators import disable

        self.partial_convert = partial_convert
        self.compile_subgraph_reason = reason
        self.should_exit = True

        log.debug("COMPILING GRAPH due to %s", reason)

        if not all(block.can_restore() for block in tx.block_stack):
            unimplemented("compile_subgraph with block_depth != 0")

        prefix_insts: List[Instruction] = []
        if sys.version_info >= (3, 11):
            # prefix instructions (Python 3.11+)
            for inst in tx.prefix_insts:
                if inst.opname == "MAKE_CELL":
                    prefix_insts.append(
                        create_instruction("MAKE_CELL", argval=inst.argval)
                    )
                elif inst.opname == "COPY_FREE_VARS":
                    prefix_insts.append(
                        create_instruction(
                            "COPY_FREE_VARS", arg=len(tx.code_options["co_freevars"])
                        )
                    )
                else:
                    prefix_insts.append(copy.copy(inst))
        assert not (
            self.pregraph_bytecode and self.export
        ), "export does not support pregraph_bytecode"
        prefix_insts.extend(self.pregraph_bytecode)

        def append_prefix_insts():
            self.add_output_instructions(prefix_insts)
            prefix_insts.clear()

        for block in reversed(tx.block_stack):
            block.exit(tx)

        self.cleanup_graph()
        tx.prune_dead_locals()
        stack_values = list(tx.stack)
        # Use nn.Module "proxies" in the constructed GraphModule so that
        # the resulting GM does not hold additional strong references to the original modules.
        # This prevents a strong ref cycle where Dynamo created code holds on to references
        # to modules that also have Dynamo code cache invalidation checks.
        # When cache invalidation runs, the generated GM will be invalidated, which also deletes
        # the proxies.
        nn_modules_proxies = {
            name: nn_module_proxy(mod) for name, mod in self.nn_modules.items()
        }
        root = FakeRootModule(nn_modules_proxies)
        # Add all the local vars to the "stack" so restore at the end
        restore_vars = []
        val_to_names: Dict[VariableTracker, List[str]] = {}
        if stack_values:
            val_to_names[stack_values[-1]] = list()
        # NB: Typically (i.e., for graph compile from RETURN_VALUE),
        # symbolic_locals will be empty at this point, as prune_dead_locals
        # will clear out all of symbolic_locals because RETURN_VALUE is the
        # last instruction and no more locals are used.  The fanciness here
        # is only needed for partial graphs.
        for k, v in tx.symbolic_locals.items():
            # Note! this explicitly uses .local_name for matching
            # Failure to do so will cause spurious registrations in val_to_names.
            # This will in turn result in spurious variables showing up in the graph.
            # This was very tricky to debug. For an example, dump the graph at call_user_compiler
            # while running test_subgraphs.py
            if isinstance(v.source, LocalSource) and v.source.local_name == k:
                continue  # no need to restore initial state
            if v not in val_to_names:
                val_to_names[v] = list()
            val_to_names[v].append(k)
        for v in val_to_names.keys():
            restore_vars.extend(val_to_names[v])
            stack_values.extend([v] * len(val_to_names[v]))

        # to handle random calls
        if len(self.random_calls) > 0:
            append_prefix_insts()
            random_calls_instructions = []
            self.random_values_var = self.new_var("random_values")
            rand_fn = disable(_get_gen_rand_values_fn(self.random_calls))
            rand_fn_name = self.install_global("__gen_rand_values", rand_fn)
            codegen = PyCodegen(tx, root)
            random_calls_instructions.extend(
                codegen.load_function_name(rand_fn_name, True)
            )
            random_calls_instructions.extend(create_call_function(0, False))
            random_calls_instructions.append(
                codegen.create_store(tx.output.random_values_var),
            )
            self.add_output_instructions(random_calls_instructions)

        if (
            stack_values
            and all(
                not isinstance(
                    v,
                    (
                        UnspecializedPythonVariable,
                        NumpyNdarrayVariable,
                        TensorWithTFOverrideVariable,
                    ),
                )
                for v in stack_values
            )
            and all(isinstance(x, TensorVariable) for x in stack_values)
            and len(set(stack_values)) == len(stack_values)
            and self.side_effects.is_empty()
            and not len(tx.debug_locals) != 0
            and not self.backward_state
        ):
            append_prefix_insts()
            # optimization to generate better code in a common case
            self.add_output_instructions(
                self.compile_and_call_fx_graph(tx, list(reversed(stack_values)), root)
                + [create_instruction("UNPACK_SEQUENCE", arg=len(stack_values))]
            )
            # restore all the live local vars
            self.add_output_instructions(
                [PyCodegen(tx).create_store(var) for var in reversed(restore_vars)]
            )
        else:
            graph_output_var = self.new_var("graph_out")
            pass1 = PyCodegen(tx, root, graph_output_var)
            self.codegen_suffix(tx, stack_values, pass1)

            # one more time now that we have established tempvars
            pass2 = PyCodegen(
                tx,
                root,
                graph_output_var,
                tempvars={val: None for val, count in pass1.uses.items() if count > 1},
            )
            self.codegen_suffix(tx, stack_values, pass2)

            stored_graph_output_var = False
            output = []
            if count_calls(self.graph) != 0 or len(pass2.graph_outputs) != 0:
                output.extend(
                    self.compile_and_call_fx_graph(tx, pass2.graph_output_vars(), root)
                )

                if len(pass2.graph_outputs) != 0:
                    output.append(pass2.create_store(graph_output_var))
                    stored_graph_output_var = True
                else:
                    output.append(create_instruction("POP_TOP"))
            append_prefix_insts()
            self.add_output_instructions(output + pass2.get_instructions())

            # restore all the live local vars
            self.add_output_instructions(
                [PyCodegen(tx).create_store(var) for var in reversed(restore_vars)]
            )

            if stored_graph_output_var:
                self.add_output_instructions(
                    [PyCodegen(tx).create_delete(graph_output_var)]
                )

    def codegen_suffix(self, tx, stack_values, cg):
        if self.backward_state:
            assert not self.export
            for name, val in self.backward_state.items():
                cg(val)
                cg.append_output(cg.create_load(self.backward_state_var))
                cg.store_attr(name)
        self.side_effects.codegen_hooks(cg)
        self.side_effects.codegen_save_tempvars(cg)

        # Return variables used for logging at the end
        for debug_var, args in tx.debug_locals:
            cg(debug_var)
            for arg in args:
                cg(arg)
            cg.extend_output(create_call_function(len(args), True))

        cg.restore_stack(stack_values, value_from_source=not tx.export)
        self.side_effects.codegen_update_mutated(cg)

    def codegen_suffix(self, tx, stack_values, cg):
        if self.backward_state:
            assert not self.export
            for name, val in self.backward_state.items():
                cg(val)
                cg.append_output(cg.create_load(self.backward_state_var))
                cg.store_attr(name)
        self.side_effects.codegen_hooks(cg)
        self.side_effects.codegen_save_tempvars(cg)

        # Return variables used for logging at the end
        for debug_var, args in tx.debug_locals:
            cg(debug_var)
            for arg in args:
                cg(arg)
            cg.extend_output(create_call_function(len(args), True))

        cg.restore_stack(stack_values, value_from_source=not tx.export)
        self.side_effects.codegen_update_mutated(cg)

    def cleanup_graph(self):
        """
        Remove "creation_timestamp" from node meta

        Remove this pattern from the graph:
            torch._C._set_grad_enabled(False)
            torch._C._set_grad_enabled(True)
        """
        assert self.should_exit
        nodes = list(self.graph.nodes)
        for node in nodes:
            node.meta.pop("creation_timestamp", None)

        grad_enabled = torch.is_grad_enabled()
        for node1, node2 in zip(nodes, nodes[1:]):
            if (
                node1.target is torch._C._set_grad_enabled
                and tuple(node1.args) == (not grad_enabled,)
                and not node1._erased
            ):
                grad_enabled = node1.args[0]
                if (
                    node2.target is torch._C._set_grad_enabled
                    and tuple(node2.args) == (not grad_enabled,)
                    and not node2._erased
                ):
                    grad_enabled = node2.args[0]
                    self.graph.erase_node(node1)
                    self.graph.erase_node(node2)

    def get_graph_sizes_structured(self):
        ret = {}
        for node in self.graph.nodes:
            example_value = node.meta.get("example_value", None)
            if isinstance(example_value, torch._subclasses.FakeTensor):
                size = example_value.size()
                ret[node.name] = [s if isinstance(s, int) else repr(s) for s in size]
        return ret

    def get_graph_sizes(self, name: str):
        graph_sizes_str = "TRACED GRAPH TENSOR SIZES\n"
        graph_sizes_str += f"===== {name} =====\n"
        for node in self.graph.nodes:
            example_value = node.meta.get("example_value", None)
            if isinstance(example_value, torch._subclasses.FakeTensor):
                size = example_value.size()
                graph_sizes_str += f"{node.name}: {tuple(size)}\n"
                concrete_size = []
                has_symint = False
                for sz in size:
                    if isinstance(sz, int):
                        concrete_size.append(sz)
                    elif isinstance(sz, torch.SymInt):
                        has_symint = True
                        concrete_size.append(sz.node.hint)
                    else:
                        break
                else:
                    if has_symint:
                        graph_sizes_str += (
                            f"{node.name} (concrete): {tuple(concrete_size)}\n"
                        )
        return graph_sizes_str

    @contextlib.contextmanager
    def restore_global_state(self):
        """
        Momentarily restores the global state to what it was prior to tracing the current output
        """
        prior_global_state = self.tracing_context.global_context.copy_graphstate()
        current_global_state: Dict[str, Tuple[Any, bool]] = {}
        self.save_global_state(out=current_global_state)
        try:
            # Set to state prior to tracing the graph
            self.tracing_context.global_context.restore_graphstate(prior_global_state)
            yield
        finally:
            # Reset to state at the current time (e.g. before calling the user compiler)
            self.tracing_context.global_context.restore_graphstate(
                GlobalContextCheckpointState(current_global_state)
            )

    @torch._guards.TracingContext.clear_frame()
    def compile_and_call_fx_graph(self, tx, rv, root):
        """
        Generate code from self.graph and return the Instruction()s to
        call that generated code.
        """
        from .decorators import disable

        assert self.should_exit

        name = unique_id("__compiled_fn")

        assert isinstance(rv, list)
        assert isinstance(root, FakeRootModule)
        self.create_node(
            "output",
            "output",
            (self.current_tracer.create_arg(tuple(x.as_proxy() for x in rv)),),
            {},
        )
        if not config.do_not_emit_runtime_asserts:
            self.insert_deferred_runtime_asserts(root, name)

        # NB: deferred runtime asserts can keep graphargs live, so make sure
        # those are inserted before pruning
        self.remove_unused_graphargs()
        ncalls = count_calls(self.graph)
        counters["stats"]["calls_captured"] += ncalls

        # free a bit of memory
        self.real_value_cache.clear()

        gm = _make_graph_module(root, self.graph)
        for register_finalizer in self.register_finalizer_fns:
            register_finalizer(gm)

        gm.compile_subgraph_reason = self.compile_subgraph_reason
        gm.meta[
            "dynamo_flat_name_to_original_fqn"
        ] = self.dynamo_flat_name_to_original_fqn.copy()

        graph_code_log.debug("%s", lazy_format_graph_code(name, gm))
        torch._logging.trace_structured(
            "dynamo_output_graph",
            lambda: {"sizes": self.get_graph_sizes_structured()},
            payload_fn=lambda: gm.print_readable(print_output=False),
        )
        graph_tabular_log.debug("%s", lazy_format_graph_tabular(name, gm))
        graph_sizes_log.debug("%s", LazyString(lambda: self.get_graph_sizes(name)))
        self.call_cleanup_hooks()
        old_fake_mode = self.tracing_context.fake_mode
        if not self.export:
            # TODO(voz): The way export uses gm, and fake tensors, is not supported with us resetting
            backend_fake_mode = torch._subclasses.FakeTensorMode(
                shape_env=old_fake_mode.shape_env,
                _allow_unsafe_data_ptr_access=False,
            )
            # TODO(voz): Ostensibily, this should be scoped and
            # restore back to old_fake_mode, but doing so currently violates
            # a lot of fake_tensor ownership assumptions and runs afoul of detect_fake_mode
            self.tracing_context.fake_mode = backend_fake_mode

        with self.restore_global_state():
            compiled_fn = self.call_user_compiler(gm)
        compiled_fn = disable(compiled_fn)

        counters["stats"]["unique_graphs"] += 1
        # This is safe because we pre-process name to be unique
        self.install_global_unsafe(name, compiled_fn)

        cg = PyCodegen(tx)
        cg.make_call_generated_code(name)
        return cg.get_instructions()

    @property
    def placeholders(self) -> List[fx.Node]:
        r = []
        for node in self.graph.nodes:
            if node.op == "placeholder":
                r.append(node)
                continue
            break
        return r

    @property
    def graphargs(self) -> List[GraphArg]:
        return [node.meta["grapharg"] for node in self.placeholders]

    @dynamo_timed(phase_name="backend_compile")
    def call_user_compiler(self, gm: fx.GraphModule) -> CompiledFn:
        assert self.compiler_fn is not None
        tot = 0
        placeholders = []
        for node in gm.graph.nodes:
            if node.op in ("call_function", "call_method", "call_module"):
                tot += 1
            if node.op == "placeholder":
                placeholders.append(node)
        increment_op_count(tot)
        for pl in placeholders:
            arg = pl.meta["grapharg"]
            # TODO: Why isn't this stored in meta :think:
            pl._dynamo_source = arg.source

        gm._param_name_to_source = self.param_name_to_source  # type: ignore[assignment]
        gm._source_to_user_stacks = self.source_to_user_stacks  # type: ignore[assignment]

        try:
            name = (
                self.compiler_fn.__name__
                if hasattr(self.compiler_fn, "__name__")
                else ""
            )
            _step_logger()(logging.INFO, f"calling compiler function {name}")
            compiler_fn = self.compiler_fn
            if config.verify_correctness:
                compiler_fn = WrapperBackend(compiler_fn)
            compiled_fn = compiler_fn(gm, self.example_inputs())
            _step_logger()(logging.INFO, f"done compiler function {name}")
            assert callable(compiled_fn), "compiler_fn did not return callable"
        except exceptions_allowed_to_be_fallback as e:
            if self.has_user_defined_allowed_in_graph:
                raise BackendCompilerFailed(self.compiler_fn, e).with_traceback(
                    e.__traceback__
                ) from None
            msg = (
                "Backend compiler failed with a fake tensor exception at \n"
                f"{self.root_tx.format_frame_summary()}"
                "Adding a graph break."
            )
            unimplemented_with_warning(e, self.root_tx.f_code, msg)
        except SkipFrame as e:
            # The backend compiler has requested that we skip the frame, instead of
            # aborting execution.
            raise e
        except Exception as e:
            raise BackendCompilerFailed(self.compiler_fn, e).with_traceback(
                e.__traceback__
            ) from None

        signpost_event(
            "dynamo",
            "OutputGraph.call_user_compiler",
            {
                **self.co_fields,
                "op_count": tot,
                "node_count": len(gm.graph.nodes),
                "input_count": len(placeholders),
            },
        )

        return compiled_fn

    def example_inputs(self) -> List[torch.Tensor]:
        result = []
        for arg in self.graphargs:
            result.append(arg.example)
        return result

    def remove_unused_graphargs(self) -> None:
        assert self.should_exit
        # Miniature DCE pass, but only for obviously trivial operations
        for node in reversed(list(self.graph.nodes)):
            if len(list(node.users)) == 0:
                if node.op == "get_attr":
                    self.remove_node(node)
                elif node.op == "call_function" and node.target is operator.getitem:
                    self.remove_node(node)

        def placeholder_binds_symbol(node):
            arg = node.meta["grapharg"]
            example = arg.example
            if isinstance(example, torch.SymInt) and isinstance(
                example.node.expr, sympy.Symbol
            ):
                return example.node.expr
            return None

        def remove_unused(node):
            log.debug("REMOVE UNUSED GRAPHARG %s", node.meta["grapharg"].source.name())
            # I'm not really sure why you need to delete these from the
            # node since the node is going to get removed
            del node.meta["grapharg"]
            self.remove_node(node)
            self.real_value_cache.pop(node, None)

        used_symbols = set()
        recheck_placeholders = []
        for node in self.placeholders:
            binds_symbol = placeholder_binds_symbol(node) is not None
            # Don't delete symbol bindings yet
            if binds_symbol:
                if not node.users:
                    recheck_placeholders.append(node)
            else:
                if not node.users and not isinstance(
                    node.meta["grapharg"], BackwardStateGraphArg
                ):
                    remove_unused(node)
                else:
                    # Register the free symbols as uses
                    arg = node.meta["grapharg"]
                    if isinstance(arg, BackwardStateGraphArg):
                        continue
                    fake = (
                        arg.fake_tensor if arg.fake_tensor is not None else arg.example
                    )
                    used_symbols |= free_symbols(fake)

        # After removing unused graphargs, prune unused binds_symbol
        for node in recheck_placeholders:
            symbol = placeholder_binds_symbol(node)
            if symbol is not None:
                if symbol not in used_symbols:
                    remove_unused(node)
                else:
                    # Make sure we delete later occurrences of the same symbol
                    used_symbols.remove(symbol)

    # TODO: this is a generic pass that should live outside of Dynamo
    def insert_deferred_runtime_asserts(self, root, name) -> None:
        """
        During tracing, we may have discovered that some data-dependent values
        had runtime assert on them; e.g., torch.empty(x.item()) induces a runtime
        that x.item() >= 0.  This asserts can happen unpredictably during fake
        tensor propagation, so we cannot conveniently insert them into the FX graph
        when they occur.  Instead, we accumulate them in the ShapeEnv, and in this
        pass insert them into the graph as proper tests.
        """
        # TODO: Request simplification on runtime asserts before emitting them
        ras_by_symbol = self.shape_env.deferred_runtime_asserts.copy()

        if not any(ras for ras in ras_by_symbol.values()):
            return

        gm = fx.GraphModule(root, self.graph)
        graph_code_log.debug(
            "%s",
            lazy_format_graph_code(f"pre insert_deferred_runtime_asserts {name}", gm),
        )

        # We are going to mutate the dict
        symbol_to_proxy: Dict[sympy.Symbol, fx.Proxy] = {}
        placeholders = set()
        last_placeholder = None
        for node in self.graph.nodes:
            if node.op != "placeholder":
                last_placeholder = node
                break
            placeholders.add(node)
        assert last_placeholder is not None

        # Identify what symbols we need to reify.  This isn't strictly needed
        # but helps reduce churn on the graph
        needed_symbols: Set[sympy.Symbol] = set()
        for ras in ras_by_symbol.values():
            for ra in ras:
                needed_symbols.update(free_symbols(ra.expr))

        log.debug("needed_symbols = %s", needed_symbols)

        def add_runtime_asserts(ras):
            for ra in ras:
                log.debug("inserting runtime assert %s", ra.expr)
                # Need to process ALL free symbols, not just unbacked ones
                fvs = free_symbols(ra.expr)
                missing = fvs - symbol_to_proxy.keys()
                if missing:
                    i1 = sorted(missing, key=lambda x: str(x))[0]
                    # TODO: Remove relaxing assert on unbacked_symint https://github.com/pytorch/pytorch/issues/119689
                    # assert self.shape_env.is_unbacked_symint(i1), i1
                    ras_by_symbol.setdefault(i1, []).append(ra)
                else:
                    # Convert the sympy expression into a sequence of FX
                    # nodes
                    res = sympy_interp(
                        PythonReferenceAnalysis, symbol_to_proxy, ra.expr
                    ).node
                    self.graph.call_function(
                        torch.ops.aten._assert_scalar.default,
                        # TODO: use ra.msg here, but it's pretty
                        # useless right now
                        (
                            res,
                            f"Deferred runtime assertion failed {ra.expr}",
                        ),
                    )

        for node in self.graph.nodes:
            # Placeholders can match symbols, but when we destructure them
            # with size we have to make sure we insert the nodes after all
            # the placeholders
            with self.graph.inserting_before(
                node.next if node not in placeholders else last_placeholder.next
            ):
                if "example_value" not in node.meta:
                    continue

                if node not in placeholders:
                    add_runtime_asserts(ras_by_symbol.pop(None, []))

                defs = []

                # For every new unbacked symbol, we need an fx.Node representing
                # precisely this value.  There are a few places where the unbacked
                # symbol could have come from, and we will check them to setup
                # these nodes.
                #
                # For a case like item(), this is trivial (no new node is added.)
                #
                # For nonzero(), we need to add something like i0 = out.size(0)
                #
                # We could end up with duplicate nodes this way but it is not a
                # big deal.
                #
                # We also do this to setup backed SymInts, but those are all going
                # to be matched from placeholders
                def match_symbol(symint, cb):
                    if (
                        isinstance(symint, torch.SymInt)
                        and isinstance(symint.node, SymNode)
                        and isinstance(s := symint.node.expr, sympy.Symbol)
                        and s not in symbol_to_proxy
                        and s in needed_symbols
                    ):
                        symbol_to_proxy[s] = fx.Proxy(cb())
                        log.debug("symbol_to_proxy[%s] = %s", s, symbol_to_proxy[s])
                        defs.append(s)

                match_symbol(node.meta["example_value"], lambda: node)
                if isinstance(t := node.meta["example_value"], torch.Tensor):
                    for i, s in enumerate(t.size()):
                        match_symbol(
                            s, lambda: self.graph.call_method("size", (node, i))
                        )
                    for i, s in enumerate(t.stride()):
                        match_symbol(
                            s, lambda: self.graph.call_method("stride", (node, i))
                        )
                    match_symbol(
                        t.storage_offset(),
                        lambda: self.graph.call_method("storage_offset", (node,)),
                    )

                for i0 in defs:
                    ras = ras_by_symbol.pop(i0, [])
                    # Before we perform any asserts, first apply range
                    # refinement.  This is important, because if we are going
                    # to retrace the graph (and we typically are if we send
                    # the graph to AOTAutograd), we need to make sure we apply
                    # range refinement (ala _check_is_size) first, BEFORE we
                    # run any of the asserts.  Otherwise, we may decide to
                    # perform substitutions based on the asserts which we then
                    # can't back out, because value ranges can only be applied
                    # to asserts.)
                    #
                    # A perhaps better long term plan is to avoid this order
                    # dependence by making it possible to refine ranges on
                    # arbitrary expressions, not just symbols.  But it is not
                    # so easy to make use of this information, see
                    # https://twitter.com/ezyang/status/1745801370299482492
                    # We actually made an attempt at this in
                    # https://github.com/pytorch/pytorch/pull/119043
                    # which didn't work.
                    #
                    # Another ideas for how to do this:
                    # - Have bound_sympy be the source of truth of the ranges of any expression
                    # - Cache intermediate results for every subexpression of bound_sympy
                    # - This cache should be possible to edit to refine ranges
                    #
                    # One issue with this proposal is that if
                    # we have a bound on 2x, we are not going to be able to
                    # apply it for 4x.  Similarly, we may have bounds for an
                    # equivalent expression that we are not applying because
                    # it's not a perfect match (e.g. x < y vs y > x)".
                    #
                    # The first issue we already have it and it's impossible
                    # to solve in general, so any implementation on a best
                    # effort basis should do.
                    #
                    # The second issue is a preexisting one. It can be mitigated
                    # with a normalisation algorithm. In general, it may also
                    # be on a best effort basis, but since our grammar is not
                    # terribly difficult, chances are we could even fully
                    # normalise SymPy expressions... who knows.

                    if i0 in self.shape_env.size_like:
                        self.graph.call_function(
                            torch._check_is_size, (symbol_to_proxy[i0].node,)
                        )

                    vr = self.shape_env.var_to_range[i0]
                    if not self.shape_env._default_unspecified_value_range().issubset(
                        vr
                    ):
                        # The runtime range is constrained, so add a runtime
                        # assert and also explicitly refine the range
                        # (refinement should not be necessary once runtime
                        # asserts cause refinement, but that's NYI)
                        def convert(s):
                            try:
                                return int(s)
                            except TypeError:
                                return None

                        self.graph.call_function(
                            torch._constrain_as_value,
                            (
                                symbol_to_proxy[i0].node,
                                convert(vr.lower),
                                convert(vr.upper),
                            ),
                        )

<<<<<<< HEAD
                    for ra in ras:
                        log.debug("inserting runtime assert %s", ra.expr)
                        # Need to process ALL free symbols, not just unbacked ones
                        fvs = free_symbols(ra.expr)
                        missing = fvs - symbol_to_proxy.keys()
                        if missing:
                            i1 = sorted(missing)[0]
                            # TODO: Remove relaxing assert on unbacked_symint https://github.com/pytorch/pytorch/issues/119689
                            # assert self.shape_env.is_unbacked_symint(i1), i1
                            ras_by_symbol.setdefault(i1, []).append(ra)
                        else:
                            # Convert the sympy expression into a sequence of FX
                            # nodes
                            res = sympy_interp(
                                PythonReferenceAnalysis, symbol_to_proxy, ra.expr
                            ).node
                            self.graph.call_function(
                                torch.ops.aten._assert_scalar.default,
                                # TODO: use ra.msg here, but it's pretty
                                # useless right now
                                (
                                    res,
                                    f"Deferred runtime assertion failed {ra.expr}",
                                ),
                            )
=======
                    add_runtime_asserts(ras)
>>>>>>> eb5381da

    def add_output_instructions(self, prefix: List[Instruction]) -> None:
        """
        We call this on the creation of a new compiled subgraph that is inserted
        before user code.
        """
        self.output_instructions.extend(prefix)
        self.should_exit = True

    def install_global_unsafe(self, name, value) -> None:
        """
        WARNING: prefer the safer `install_global_by_id/install_global`.
        torch.compile instances should be independent of each other;
        one footgun is to have one instance depend on the existence of
        a global installed by another instance. This can happen if we mangle
        a global the same way across both instances.
        """
        assert name not in self.installed_globals
        self.installed_globals.add(name)
        self.cleanups.append(CleanupHook.create(self.global_scope, name, value))

    def install_global_by_id(self, prefix, value) -> str:
        """
        Installs a global if it hasn't been installed already.
        This is determined by (prefix, id(value)) pair.

        Returns the name of the newly installed global.
        """
        # NB: need self.compile_id to distinguish this global
        # from another global created in a different torch.compile instance
        name = f"{prefix}_{id(value)}_c{self.compile_id}"
        if name in self.installed_globals:
            return name
        self.install_global_unsafe(name, value)
        return name

    def install_global(self, prefix, value) -> str:
        """
        Installs a global, generating a unique name for it.

        Returns the name of the newly installed global.
        """
        # NB: unique_id is unique, even across torch.compile instances
        name = unique_id(prefix)
        self.install_global_unsafe(name, value)
        return name

    def cleanup(self) -> None:
        # There is a reference cycle between tracer and OutputGraph, causing
        # some of the tensor objects to be held alive for longer than necessary.
        self.root_tx = None
        self.nn_modules.clear()
        self.param_name_to_source = None

        for node in self.graph.nodes:
            if "grapharg" in node.meta:
                del node.meta["grapharg"]
        self.real_value_cache.clear()
        self.input_name_to_proxy.clear()
        self.side_effects.clear()
        self.variable_tracker_cache.clear()
        self.register_finalizer_fns.clear()
        self.dynamo_flat_name_to_original_fqn.clear()
        self.tracing_context.clear()

    def set_torch_function_state(self, enabled: bool) -> None:
        self.torch_function_enabled = enabled

    def add_graph_finalizer(
        self, register_finalizer: Callable[[fx.GraphModule], None]
    ) -> None:
        self.register_finalizer_fns.append(register_finalizer)

    def example_value_from_input_node(self, node: torch.fx.Node):
        """Extract the non-fake example tensor"""
        if node.op == "placeholder":
            return node.meta["grapharg"].example
        assert node.op == "get_attr"
        return self.nn_modules[node.target]  # type: ignore[index]


err_epilogue = (
    "With the current config, we will graph break "
    "(and fall back to eager-mode PyTorch) on all ops "
    "that have do not have the 'pt2_compliant_tag'. "
    "Please see the following doc for how to mark this op as PT2 compliant "
    "https://docs.google.com/document/d/1W--T6wz8IY8fOI0Vm8BF44PdBgs283QvpelJZWieQWQ"
)


def check_pt2_compliant_op(output_graph, kind, target, args, kwargs):
    if kind != "call_function":
        return

    def encountered_compliant_op(target):
        if target.namespace in {"prim", "prims", "aten"}:
            return
        output_graph.compliant_custom_ops.add(target)

    def encountered_non_compliant_op(target, msg):
        output_graph.non_compliant_ops.add(target)
        if config.only_allow_pt2_compliant_ops:
            unimplemented(msg + " " + err_epilogue)

    if isinstance(target, torch._ops.OpOverload):
        if torch.Tag.pt2_compliant_tag in target.tags:
            encountered_compliant_op(target)
            return
        encountered_non_compliant_op(
            target,
            f"Encountered the torch.ops.OpOverload {target} "
            f"that is not PT2 compliant.",
        )
        return

    if isinstance(target, torch._ops.OpOverloadPacket):
        overloads = tuple(target.overloads())
        # Optimization: Overload resolution is expensive.
        # If there's only one overload, we know what it will resolve to.
        if len(overloads) == 1:
            op = getattr(target, overloads[0])
            if torch.Tag.pt2_compliant_tag in op.tags:
                encountered_compliant_op(op)
                return
            encountered_non_compliant_op(
                op,
                f"Encountered the non-overloaded "
                f"torch.ops.OpOverloadPacket {target} "
                f"that is not PT2 compliant. ",
            )
            return

        args, kwargs = torch._dynamo.utils.get_fake_values_from_nodes(
            output_graph.current_tx, (args, kwargs), False
        )
        try:
            overload = torch._C._jit_resolve_packet(
                target._qualified_op_name, *args, **kwargs
            )
        except RuntimeError as e:
            unimplemented(str(e))

        op = getattr(target, overload)
        if torch.Tag.pt2_compliant_tag in op.tags:
            encountered_compliant_op(op)
        else:
            encountered_non_compliant_op(
                op,
                f"Encountered the torch.ops.OpOverloadPacket {target} "
                f"which resolves to the overload ({overload}) that is "
                f"not PT2 compliant.",
            )


_compile_id_counter = itertools.count()


class SubgraphTracer(fx.Tracer):
    """
    Holds an FX graph that is being traced. OutputGraph owns a SubgraphTracer
    and the separation of responsibilities is that SubgraphTracer is
    responsible for building the graph while OutputGraph is responsible for
    compiling and executing the graph.
    """

    def __init__(
        self, output_graph, parent=None, export_root=False, source_target=None
    ):
        super().__init__()
        self.output_graph = weakref.proxy(output_graph)
        self.graph = torch.fx.Graph()

        # The export is only ever set for the ROOT tracer.  It controls
        # whether or not certain inputs are allowed to be added or not.
        # Look at call sites of create_graph_input to see how it is used.
        if export_root:
            assert parent is None
        self.export_root = export_root
        # Map from graph input name to its placeholder proxy object, where the
        # map's keys give all current placeholder node names and can be used to
        # create unique node names
        self.input_name_to_proxy: Dict[str, fx.Proxy] = {}
        # Node => computed real value (see utils.get_real_value)
        self.real_value_cache: Dict[fx.Node, torch.Tensor] = {}

        # SubgraphTracers can be nested. See NOTE [HigherOrderOperator tracing design]
        self.parent = parent
        # A dict mapping previously free variables (Proxy objects)
        # to new Proxy objects that wrap inputs to this subgraph.
        #
        # This dict serves two purposes:
        # - Proxies are associated with VariableTrackers. If we see
        # the same VariableTracker twice (and it is a free variable),
        # then we want to use the same Proxy in the current subgraph to
        # record the tracing.
        # - If we are tracing a HigherOrderOperator's body_fn, then we
        # need to keep track of what free variables were lifted so we can
        # rewrite the HigherOrderOperator call using the traced body_fn.
        # Dicts maintain the order of args for the HigherOrderOperator call.
        self.lifted_freevars = {}
        self.prev_inst = None

        self._cur_code = None
        self._orig_gm_meta = None
        self._orig_gm_lineno_map = None
        self._orig_gm_firstlineno = None
        # Each SubgraphTracer is associated with a source target, which indicates
        # which operator this subgraph is attached to. We compute a source_fn_stack
        # based on the source target. For the root tracer, it's set to [].
        # This is useful for debugging and transforming the exported graph.
        if self.parent is None:
            self.source_fn_stack = []
        else:
            self.source_fn_stack = self.parent.source_fn_stack + [
                (self.graph._target_to_str(source_target), source_target)
            ]

    def create_proxy(
        self,
        kind,
        target,
        args,
        kwargs,
        name=None,
        type_expr=None,
        proxy_factory_fn=None,
    ):
        # NOTE: [Nested SubgraphTracer and free_variable handling]
        # --------------------------------------------------------
        # Read NOTE [HigherOrderOperator tracing design] first.
        #
        # Let's say we're in the middle of introspecting the body of a possibly
        # nested HigherOrderOperator, and we see a free variable.
        #
        # There are two cases:
        # 1. We see a free variable that is already tracked by Dynamo.
        # 2. We see a free variable that has not been tracked by Dynamo
        #
        # In case 1, we call `maybe_lift_tracked_freevar_to_input` (below)
        # which will lift the freevar to be an input of this subgraph
        # and also recursively lift it to be an input on the parent(s).
        #
        # In case 2, before the call to `create_proxy`, the InstructionTranslator
        # will see the freevar when it gets loaded by Python bytecode.
        # E.g. for Python 3.11 the bytecodes that may do this are LOAD_DEREF or
        # LOAD_GLOBAL.
        # There, the InstructionTranslator asks Dynamo to begin tracking the
        # freevar by building a new Variable.
        # Building a new Variable automatically lifts the freevar to be an
        # input of the root SubgraphTracer.
        #
        # The implications for the code below are:
        # - We will always be in Case 1 when we get to this code.
        # - Any "free variable" we encounter here is guaranteed to already be
        #   bound, that is, it is either a graph input of the root graph, or
        #   some local variable of the root graph or a subgraph.
        # - The additional work we need to do here is *only* that we need to
        #   lift this free variable into inputs (recursively) of each nested
        #   higher-order-op subgraph until we hit the subgraph where the free
        #   variable is bound
        if self.parent is not None:
            flat_args, tree_spec = pytree.tree_flatten((args, kwargs))
            new_flat_args = []
            for arg in flat_args:
                maybe_new_arg = self.maybe_lift_tracked_freevar_to_input(arg)
                new_flat_args.append(maybe_new_arg)

            args, kwargs = pytree.tree_unflatten(new_flat_args, tree_spec)

        rv = super().create_proxy(
            kind, target, args, kwargs, name, type_expr, proxy_factory_fn
        )

        # append stack trace to fx node
        tx = self.output_graph.current_tx

        # log detailed location of line of code in 3.11
        if sys.version_info >= (3, 11) and kind in (
            "call_function",
            "call_method",
            "call_module",
        ):
            cur_inst = tx.current_instruction
            if (
                cur_inst is not self.prev_inst
                and cur_inst.positions is not None
                and cur_inst.positions.lineno is not None
            ):
                tx_code = tx.f_code
                header = tx.get_line_of_code_header(lineno=cur_inst.positions.lineno)

                def get_trace_call_log_str():
                    line = get_instruction_source_311(tx_code, cur_inst).rstrip()
                    return f"TRACE FX call {rv.node.name} from {header}\n{line}"

                trace_call_log.debug("%s", LazyString(get_trace_call_log_str))
                self.prev_inst = cur_inst

        # update reference to original meta if we're tracing a new code object
        is_retracing = False
        if tx.f_code is not self._cur_code:
            orig_graphmodule_maybe = code_context.get_context(tx.f_code).get(
                "orig_graphmodule", lambda: None
            )()
            if isinstance(orig_graphmodule_maybe, torch.fx.GraphModule):
                is_retracing = True
                self._orig_gm_meta = [
                    nd.meta for nd in orig_graphmodule_maybe.graph.nodes
                ]
                self._orig_gm_lineno_map = orig_graphmodule_maybe._lineno_map
                self._orig_gm_firstlineno = (
                    orig_graphmodule_maybe.forward.__code__.co_firstlineno
                )
            else:
                self._orig_gm_meta = None
                self._orig_gm_lineno_map = None
                self._orig_gm_firstlineno = None
        nn_module_stack = tx.nn_module_stack
        if nn_module_stack:
            rv.node.meta["nn_module_stack"] = nn_module_stack.copy()

        if kind in {"call_function", "call_method"}:
            rv.node.meta["source_fn_stack"] = self.source_fn_stack + [
                (rv.node.name, target)
            ]
        elif kind == "call_module":
            if self.parent is not None:
                unimplemented("Invoking an nn.Module inside HigherOrderOperator")
            # For modules we store the class
            rv.node.meta["source_fn_stack"] = self.source_fn_stack + [
                (
                    rv.node.name,
                    rv.node.meta["nn_module_stack"][target][1],
                )
            ]

        # preserve original meta if it is available
        if (
            self._orig_gm_meta
            and self._orig_gm_lineno_map
            and self._orig_gm_firstlineno
        ):
            lineno = tx.current_instruction.starts_line
            node_idx = None
            if lineno is not None:
                node_idx = self._orig_gm_lineno_map.get(
                    lineno - self._orig_gm_firstlineno, None
                )
            if node_idx is not None:
                meta = self._orig_gm_meta[node_idx]
                for field in fx.proxy._COPY_META_FIELDS:
                    if field in meta:
                        rv.node.meta[field] = meta[field]
                if "stack_trace" in meta:
                    rv.node.meta["stack_trace"] = meta["stack_trace"]

        if not is_retracing:
            if "nn_module_stack" not in rv.node.meta:
                nn_module_stack = tx.nn_module_stack
                if nn_module_stack:
                    rv.node.meta["nn_module_stack"] = nn_module_stack.copy()

            if "source_fn_stack" not in rv.node.meta:
                if kind in {"call_function", "call_method"}:
                    rv.node.meta["source_fn_stack"] = self.source_fn_stack + [
                        (rv.node.name, target)
                    ]
                elif kind == "call_module":
                    if self.parent is not None:
                        unimplemented(
                            "Invoking an nn.Module inside HigherOrderOperator"
                        )
                    # For modules we store the class
                    rv.node.meta["source_fn_stack"] = self.source_fn_stack + [
                        (
                            rv.node.name,
                            rv.node.meta["nn_module_stack"][target][1],
                        )
                    ]

        if "stack_trace" not in rv.node.meta:
            frame_summaries: List[traceback.FrameSummary] = []
            while tx:
                frame_summaries.append(tx.frame_summary())
                tx = getattr(tx, "parent", None)
            # Reverse the frame_summaries, such that the innermost frame is at the last
            frame_summaries.reverse()

            # official from_list stub doesn't have new-style type
            msgs = traceback.StackSummary.from_list(frame_summaries).format()
            rv.node.stack_trace = "".join(msgs)

        return rv

    def create_node(
        self, op, target, args=None, kwargs=None, name=None, type_expr=None
    ):
        check_pt2_compliant_op(self.output_graph, op, target, args, kwargs)
        if self.parent is not None:
            flat_args = pytree.arg_tree_leaves(*args, **kwargs)
            for arg in flat_args:
                if not isinstance(arg, torch.fx.Node):
                    continue
                assert (
                    arg.graph == self.graph
                ), "create_node using arg not from this SubgraphTracer"

        node = super().create_node(op, target, args, kwargs, name, type_expr)
        node.meta["creation_timestamp"] = self.output_graph.timestamp
        return node

    # Note: we did not override erase_node since
    # we call self.graph.erase_node elsewhere
    def remove_node(self, node):
        if len(node.users) > 0:
            user_graph_nodes: List[torch.fx.Node] = []
            for user in node.users.keys():
                # For the case where user.graph == self.graph, that is a real bug and will raise
                # properly.
                if user.graph != self.graph:
                    # This is a nested graph, which needs to be deleted.
                    # If we do not do this, we will raise on attempting to remove this.
                    # As we only get here during restoration cleanup, this is sound.
                    user_graph_nodes.extend(reversed(list(user.graph.nodes)))
            for other_graph_node in user_graph_nodes:
                other_graph_node.graph.erase_node(other_graph_node)
        self.graph.erase_node(node)
        self.input_name_to_proxy.pop(node.name, None)

    # when before=True, we will insert this input before the most recent
    # inserted proxy.  This is a hack to get around an ordering problem,
    # where we first insert a tensor argument, and then insert bindings
    # for SymInts that may occur in the tensor argument.
    # Remove this if https://github.com/pytorch/pytorch/issues/99007 gets
    # fixed.
    def create_graph_input(self, name, type_expr=None, before=False, source=None):
        log.debug(
            "create_graph_input %s %s",
            name,
            source.name() if source is not None else "(none)",
        )
        if source is None:
            assert (
                self.parent is not None
            ), "you are required to provide a source for inputs on the root tracer"

        # In eager, we are generally OK with adding graph inputs whenever we
        # want, because we take care of writing the bytecode that knows how
        # to source all the inputs.
        #
        # In export, this is bad, because you want a self-contained export
        # object which only depends on the inputs you explicitly passed to it.
        # So we are a bit more strict about what sources can become inputs
        # in export
        if self.export_root:
            if not is_from_local_source(source, allow_cell_or_freevar=False):
                self.output_graph.source_to_user_stacks.setdefault(source, []).append(
                    TracingContext.extract_stack()
                )

        # unique
        if name in self.input_name_to_proxy:
            for i in itertools.count():
                candidate_name = f"{name}_{i}"
                if candidate_name not in self.input_name_to_proxy:
                    name = candidate_name
                    break

        if self.input_name_to_proxy:
            prev_name = next(reversed(self.input_name_to_proxy))
            node = self.input_name_to_proxy[prev_name].node
            if before:
                ctx = self.graph.inserting_before(node)
            else:
                ctx = self.graph.inserting_after(node)
        else:
            ctx = self.graph.inserting_before(None)
        with ctx:
            proxy = self.create_proxy("placeholder", name, (), {}, type_expr=type_expr)
            if self.input_name_to_proxy and before:
                k, v = self.input_name_to_proxy.popitem()
                self.input_name_to_proxy[name] = proxy
                self.input_name_to_proxy[k] = v
            else:
                self.input_name_to_proxy[name] = proxy
            return proxy

    # See NOTE: [Nested SubgraphTracer and free_variable handling] for more details
    def lift_tracked_freevar_to_input(self, proxy):
        # You're doing something wrong if we are the root SubgraphTracer because
        # Dynamo adds tensors to graph inputs before creating a proxy for them.
        assert (
            self.parent is not None
        ), "lift_tracked_freevar_to_input should not be called on root SubgraphTracer"
        # Proxys are associated with VariableTracker.
        # It is possible that we've already lifted the Proxy to be an input.
        # If that is the case, just return the already lifted Proxy.
        if proxy in self.lifted_freevars:
            return self.lifted_freevars[proxy]
        new_proxy = self.create_graph_input(proxy.node.name)
        new_proxy.node.meta["example_value"] = proxy.node.meta["example_value"]
        self.lifted_freevars[proxy] = new_proxy
        if self.parent is not None and proxy.tracer != self.parent:
            self.parent.lift_tracked_freevar_to_input(proxy)
        return new_proxy

    def maybe_lift_tracked_freevar_to_input(self, arg):
        """
        If arg is a free variable, then lift it to be an input.
        Returns the new lifted arg (if arg was a freevar), else the
        original arg.
        """
        if not isinstance(arg, torch.fx.Proxy):
            return arg
        elif arg.tracer == self:
            return arg
        return self.lift_tracked_freevar_to_input(arg)


# NOTE: [HigherOrderOperator tracing design]
# Ignoring HigherOrderOperators for a moment,
# OutputGraph represents the graph being built by Dynamo that may be compiled
# and executed. It holds a root SubgraphTracer where the FX graph is built.
#
# HigherOrderOperators are operators that take functions as their arguments.
# When Dynamo encounters a HigherOrderOperator, then it attempts to introspect
# the function passed to it (call this the "body function"), capture it into a
# GraphModule, and rewrite the call to the HigherOrderOperator to use the
# GraphModule.
#
# The way we handle the capture of body functions is through having
# (possibly nested) SubgraphTracers, one per body function.
#
# Mechanically, we do the introspection by:
# - Creating a new SubgraphTracer via OutputGraph.subtracer
# - Executing the body function.
# This constructs the graph of the body function in the new SubgraphTracer
# while modifying the state of the OutputGraph. For example:
# - the OutputGraph can receive new GraphArgs (if we discover any new
#   untracked Tensors)
# - side effects from the body function get accumulated into
#   OutputGraph.side_effects
# - guards produced by the body function get accumulated into OutputGraph.guards
#
# The traced function has some special properties that make it easier for us
# to transform later down the line:
# - we lift all free variables to being inputs.
#
# If the introspection fails (due to the existence of graph breaks), then
# we roll back the current OutputGraph state and graph break on the
# HigherOrderOperator.<|MERGE_RESOLUTION|>--- conflicted
+++ resolved
@@ -115,61 +115,6 @@
     # globals and local source differently when it comes to guards and possibly
     # some other parts as well. So, cache also relies on the source.
     source: Source
-<<<<<<< HEAD
-
-
-class VariableTrackerCache:
-    def __init__(self):
-        self.cache = {}
-
-    def lookup(self, value, source):
-        key = VariableTrackerCacheKey(id(value), source)
-        if key not in self.cache:
-            return None
-        return self.cache[key]
-
-    def add(self, value, source, vt):
-        key = VariableTrackerCacheKey(id(value), source)
-        self.cache[key] = vt
-
-    def clone(self):
-        # Needed for copy and restore graph state
-        new_cache = VariableTrackerCache()
-        new_cache.cache.update(self.cache)
-        return new_cache
-
-    def clear(self):
-        self.cache.clear()
-
-
-class OutputGraphState(NamedTuple):
-    input_source_to_var: Dict[Source, VariableTracker]
-    tracked_fakes: List[TrackedFake]
-    guard_state: GuardsCheckpointState
-    nn_modules: Optional[Dict[str, torch.nn.Module]]
-    register_finalizer_fns: List[Callable[[fx.GraphModule], None]]
-    global_state: Optional[Dict[str, bool]]
-    param_name_to_source: Optional[Dict[str, Source]]
-    side_effects: SideEffects
-    variable_tracker_cache: VariableTrackerCache
-    timestamp: int
-    non_compliant_ops: Set[torch._ops.OpOverload]
-    compliant_custom_ops: Set[torch._ops.OpOverload]
-
-    def diff(self, other: "OutputGraphState", *, prefix: str = "") -> Optional[str]:
-        for k in self._fields:
-            if k == "guard_state":
-                r = self.guard_state.diff(other.guard_state)
-                if r is not None:
-                    return r
-                continue
-            elif k == "side_effects":
-                r = self.side_effects.diff(other.side_effects)
-                if r is not None:
-                    return r
-                continue
-=======
->>>>>>> eb5381da
 
 
 class VariableTrackerCache:
@@ -370,10 +315,7 @@
         # Cached variable trackers. This makes symbolic analysis of LOAD_GLOBAL
         # and LOAD_ATTR for same python objects free.
         self.variable_tracker_cache = VariableTrackerCache()
-<<<<<<< HEAD
-=======
         self.unique_var_id = itertools.count()
->>>>>>> eb5381da
         self.code_options = dict(code_options)
         self.output_instructions: List[Instruction] = []
         # used to track nodes that are added between calls of copy_graphstate
@@ -651,69 +593,6 @@
     def current_tx(self):
         return self.root_tx if not self._current_tx else self._current_tx[-1]
 
-<<<<<<< HEAD
-    def copy_graphstate(self) -> OutputGraphState:
-        """Create a checkpoint of the current state by copying everything"""
-        assert self.param_name_to_source is not None
-        guards_graph_state = self.tracing_context.guards_context.copy_graphstate()
-        module_state = self.tracing_context.module_context.copy_graphstate()
-        global_state = self.tracing_context.global_context.copy_graphstate()
-        state = OutputGraphState(
-            dict(self.input_source_to_var),
-            list(self.tracked_fakes),
-            guards_graph_state,
-            module_state,
-            list(self.register_finalizer_fns),
-            global_state,
-            dict(self.param_name_to_source),
-            self.side_effects.clone(),
-            self.variable_tracker_cache.clone(),
-            self.timestamp,
-            set(self.non_compliant_ops),
-            set(self.compliant_custom_ops),
-        )
-        self.timestamp += 1
-        return state
-
-    def restore_graphstate(self, state: OutputGraphState):
-        """Restore a checkpoint created by self.copy_graphstate()"""
-        (
-            self.input_source_to_var,
-            self.tracked_fakes,
-            guards_state,
-            module_state,
-            self.register_finalizer_fns,
-            global_state,
-            self.param_name_to_source,
-            self.side_effects,
-            self.variable_tracker_cache,
-            self.timestamp,
-            self.non_compliant_ops,
-            self.compliant_custom_ops,
-        ) = state
-        self.tracing_context.guards_context.restore_graphstate(guards_state)
-        self.tracing_context.module_context.restore_graphstate(module_state)
-        self.tracing_context.global_context.restore_graphstate(global_state)
-
-        # FX deepcopy doesn't work for a partially created graph, so just remove new nodes
-        removed_nodes = 0
-        for node in reversed(list(self.graph.nodes)):
-            if (
-                node.meta["creation_timestamp"] > self.timestamp
-                # placeholders here may have been lazily added by existing objects
-                and node.op != "placeholder"
-            ):
-                # Erasing node alone does not remove the meta information
-                # So, remove the help tensor explicitly
-                if "example_value" in node.meta:
-                    del node.meta["example_value"]
-                self.remove_node(node)
-                self.real_value_cache.pop(node, None)
-                removed_nodes += 1
-        log.debug("restore_graphstate: removed %s nodes", removed_nodes)
-
-=======
->>>>>>> eb5381da
     def add_symbol_bindings(self, arg: GraphArg):
         # Insert implicit size vars as necessary.  With dynamic shapes, we
         # maintain the invariant that every sizevar gets a direct SymInt input
@@ -1102,26 +981,6 @@
                 self.add_output_instructions(
                     [PyCodegen(tx).create_delete(graph_output_var)]
                 )
-
-    def codegen_suffix(self, tx, stack_values, cg):
-        if self.backward_state:
-            assert not self.export
-            for name, val in self.backward_state.items():
-                cg(val)
-                cg.append_output(cg.create_load(self.backward_state_var))
-                cg.store_attr(name)
-        self.side_effects.codegen_hooks(cg)
-        self.side_effects.codegen_save_tempvars(cg)
-
-        # Return variables used for logging at the end
-        for debug_var, args in tx.debug_locals:
-            cg(debug_var)
-            for arg in args:
-                cg(arg)
-            cg.extend_output(create_call_function(len(args), True))
-
-        cg.restore_stack(stack_values, value_from_source=not tx.export)
-        self.side_effects.codegen_update_mutated(cg)
 
     def codegen_suffix(self, tx, stack_values, cg):
         if self.backward_state:
@@ -1639,35 +1498,7 @@
                             ),
                         )
 
-<<<<<<< HEAD
-                    for ra in ras:
-                        log.debug("inserting runtime assert %s", ra.expr)
-                        # Need to process ALL free symbols, not just unbacked ones
-                        fvs = free_symbols(ra.expr)
-                        missing = fvs - symbol_to_proxy.keys()
-                        if missing:
-                            i1 = sorted(missing)[0]
-                            # TODO: Remove relaxing assert on unbacked_symint https://github.com/pytorch/pytorch/issues/119689
-                            # assert self.shape_env.is_unbacked_symint(i1), i1
-                            ras_by_symbol.setdefault(i1, []).append(ra)
-                        else:
-                            # Convert the sympy expression into a sequence of FX
-                            # nodes
-                            res = sympy_interp(
-                                PythonReferenceAnalysis, symbol_to_proxy, ra.expr
-                            ).node
-                            self.graph.call_function(
-                                torch.ops.aten._assert_scalar.default,
-                                # TODO: use ra.msg here, but it's pretty
-                                # useless right now
-                                (
-                                    res,
-                                    f"Deferred runtime assertion failed {ra.expr}",
-                                ),
-                            )
-=======
                     add_runtime_asserts(ras)
->>>>>>> eb5381da
 
     def add_output_instructions(self, prefix: List[Instruction]) -> None:
         """
