--- conflicted
+++ resolved
@@ -408,11 +408,8 @@
         "torch._C._cpu._is_cpu_support_avx2",
         "torch._C._cpu._is_cpu_support_avx512",
         "torch._C._cpu._is_cpu_support_avx512_vnni",
-<<<<<<< HEAD
-=======
         "torch._C._cpu._is_cpu_support_amx_tile",
         "torch._C._cpu._init_amx",
->>>>>>> d21f311a
         "torch._C._crash_if_aten_asan",
         "torch._C._crash_if_csrc_asan",
         "torch._C._crash_if_csrc_ubsan",
@@ -2427,11 +2424,8 @@
         "torch.cpu._is_cpu_support_avx2",
         "torch.cpu._is_cpu_support_avx512",
         "torch.cpu._is_cpu_support_avx512_vnni",
-<<<<<<< HEAD
-=======
         "torch.cpu._is_cpu_support_amx_tile",
         "torch.cpu._init_amx",
->>>>>>> d21f311a
         "torch.cpu.current_device",
         "torch.cpu.current_stream",
         "torch.cpu.device_count",
@@ -2775,10 +2769,7 @@
         "torch.nn.grad.conv2d_weight",
         "torch.nn.grad.conv3d_input",
         "torch.nn.grad.conv3d_weight",
-<<<<<<< HEAD
-=======
         "torch.nn.modules.activation._is_make_fx_tracing",
->>>>>>> d21f311a
         "torch.nn.modules.utils._list_with_default",
         "torch.nn.modules.utils._ntuple",
         "torch.nn.modules.utils._quadruple",
