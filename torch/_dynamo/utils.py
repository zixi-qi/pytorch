--- conflicted
+++ resolved
@@ -2869,7 +2869,10 @@
         torch._C._autograd._saved_tensors_hooks_set_tracing(prior)
 
 
-<<<<<<< HEAD
+def is_parameter_freezing():
+    return torch._inductor.config.freezing and not torch.is_grad_enabled()
+
+
 def verify_guard_fn_signature(value):
     fn = value.__metadata_guard__
     sig = inspect.signature(fn)
@@ -2884,8 +2887,4 @@
 
         raise InternalTorchDynamoError(
             "Tensor subclass method __metadata_guard__ must be a classmethod"
-        )
-=======
-def is_parameter_freezing():
-    return torch._inductor.config.freezing and not torch.is_grad_enabled()
->>>>>>> ea1d41a6
+        )