--- conflicted
+++ resolved
@@ -429,11 +429,7 @@
         codegen(self.dv_dict)
         codegen.extend_output(
             [
-<<<<<<< HEAD
-                create_instruction("LOAD_METHOD", argval=self.kv),
-=======
                 create_load_method(self.kv),
->>>>>>> 22ba180e
                 *create_call_method(0),
             ]
         )
