import collections
import dataclasses
import functools
import inspect
import sys
from typing import Dict, List, Optional

from .. import variables
from ..bytecode_transformation import create_call_function, create_instruction
from ..eval_frame import skip_code

from ..exc import unimplemented
<<<<<<< HEAD
from ..source import AttrSource
from ..utils import HashableTracker, is_hashable
=======
from ..guards import GuardBuilder
from ..source import AttrSource, GetItemSource, GlobalWeakRefSource
from ..utils import global_key_name, istensor
>>>>>>> f6f81a59
from .base import MutableLocal, VariableTracker
from .constant import ConstantVariable


class ConstDictVariable(VariableTracker):
    def __init__(self, items, user_cls, recursively_contains=None, **kwargs):
        super().__init__(recursively_contains=recursively_contains, **kwargs)

        assert all(
            isinstance(x, HashableTracker) and isinstance(v, VariableTracker)
            for x, v in items.items()
        )
        self.guards.update(VariableTracker.propagate(items.values())["guards"])
        self.items = items
        self.user_cls = user_cls

    def as_proxy(self):
        return {k.vt.as_proxy(): v.as_proxy() for k, v in self.items.items()}

    def as_python_constant(self):
        return {
            k.vt.as_python_constant(): v.as_python_constant()
            for k, v in self.items.items()
        }

    def python_type(self):
        return self.user_cls

    def reconstruct(self, codegen):
        # instructions to load collections.OrderedDict if necessary
        if self.user_cls is collections.OrderedDict:
            codegen.extend_output(
                [
                    codegen.create_load_python_module(collections, True),
                    codegen.create_load_attr("OrderedDict"),
                ]
            )
        # instructions to build the dict keys and values
        for key, value in self.items.items():
            codegen(key.vt)
            codegen(value)
        # BUILD_MAP and calling collections.OrderedDict if necessary
        if self.user_cls is collections.OrderedDict:
            return [
                create_instruction("BUILD_MAP", arg=len(self.items)),
                *create_call_function(1, False),
            ]
        # BUILD_MAP only if user_cls is dict
        else:
            return [create_instruction("BUILD_MAP", arg=len(self.items))]

    def getitem_const(self, arg: VariableTracker):
        key = HashableTracker(arg)
        return self.items[key].add_options(self, arg)

    def call_method(
        self,
        tx,
        name,
        args: "List[VariableTracker]",
        kwargs: "Dict[str, VariableTracker]",
    ) -> "VariableTracker":
        from . import ConstantVariable, TupleVariable

        options = VariableTracker.propagate(self, args, kwargs.values())
        val = self.items

        if name == "__getitem__":
            return self.getitem_const(args[0])

        elif name == "items":
            assert not (args or kwargs)
            items = [TupleVariable([k.vt, v], **options) for k, v in self.items.items()]
            return TupleVariable(items, **options)
        elif name == "keys":
            assert not (args or kwargs)
            return SetVariable(val.keys(), mutable_local=MutableLocal())
        elif name == "values":
            assert not (args or kwargs)
            return TupleVariable(list(val.values()), **options)
        elif name == "__len__":
            assert not (args or kwargs)
            return ConstantVariable.create(len(self.items), **options)
        elif (
            name == "__setitem__"
            and args
            and is_hashable(args[0])
            and self.mutable_local
        ):
            assert not kwargs and len(args) == 2
            k = HashableTracker(args[0])

            newval = collections.OrderedDict(val)
            newval[k] = args[1]

            new_rec_contains = self.recursively_contains.union(
                args[1].recursively_contains
            )
            if args[1].mutable_local is not None:
                new_rec_contains.add(args[1].mutable_local)

            return tx.replace_all(
                self,
                self.modifed(newval, new_rec_contains, **options),
            )
        elif (
            name in ("pop", "get")
            and args
            and is_hashable(args[0])
            and HashableTracker(args[0]) not in self.items
            and len(args) == 2
        ):
            # missing item, return the default value
            return args[1].add_options(options)
        elif name == "pop" and args and is_hashable(args[0]) and self.mutable_local:
            newval = collections.OrderedDict(val)
            result = newval.pop(HashableTracker(args[0]))
            tx.replace_all(self, self.modifed(newval, None, **options))
            return result.add_options(options)
        elif (
            name == "update"
            and args
            and isinstance(args[0], ConstDictVariable)
            and self.mutable_local
        ):
            newval = collections.OrderedDict(val)
            newval.update(args[0].items)
            new_rec_contains = self.recursively_contains.union(
                args[0].recursively_contains
            )
            result = self.modifed(
                newval, recursively_contains=new_rec_contains, **options
            )
            return tx.replace_all(self, result)
        elif (
            name in ("get", "__getattr__")
            and args
            and is_hashable(args[0])
            and HashableTracker(args[0]) in self.items
        ):
            result = self.items[HashableTracker(args[0])]
            return result.add_options(options)
        elif name == "__contains__" and args:
            return ConstantVariable.create(
                is_hashable(args[0]) and HashableTracker(args[0]) in self.items,
                **options,
            )
        else:
            return super().call_method(tx, name, args, kwargs)

    def modifed(self, items, recursively_contains, **options):
        """a copy of self with different items"""
        return self.clone(
            items=items, recursively_contains=recursively_contains, **options
        )

    def unpack_var_sequence(self, tx):
        return [x.vt for x in self.items.keys()]


class DefaultDictVariable(ConstDictVariable):
    def __init__(self, items, user_cls, default_factory=None, **kwargs):
        super().__init__(items, user_cls, **kwargs)
        assert user_cls is collections.defaultdict
        self.default_factory = default_factory

    def is_python_constant(self):
        # Return false for unsupported defaults. This ensures that a bad handler
        # path is not taken in BuiltinVariable for getitem.
        if self.default_factory not in [list, tuple, dict] and not self.items:
            return False
        return super().is_python_constant()

    @staticmethod
    def is_supported_arg(arg):
        if isinstance(arg, variables.BuiltinVariable):
            return arg.fn in [list, tuple, dict]
        else:
            return isinstance(arg, variables.functions.BaseUserFunctionVariable)

    def call_method(
        self,
        tx,
        name,
        args: "List[VariableTracker]",
        kwargs: "Dict[str, VariableTracker]",
    ) -> "VariableTracker":
        options = VariableTracker.propagate(self, args, kwargs.values())

        if name == "__getitem__":
            k = HashableTracker(args[0])

            if k in self.items:
                return self.getitem_const(args[0])
            else:
                if self.default_factory is None:
                    raise KeyError(f"{k}")
                else:
                    new_val = collections.OrderedDict(self.items)
                    default_var = self.default_factory.call_function(tx, [], {})
                    new_val[k] = default_var
                    new_rec_contains = self.recursively_contains.union(
                        default_var.recursively_contains
                    )
                    if default_var.mutable_local is not None:
                        new_rec_contains.add(default_var.mutable_local)
                    tx.replace_all(
                        self, self.modifed(new_val, new_rec_contains, **options)
                    )
                    return default_var
        else:
            return super().call_method(tx, name, args, kwargs)


class SetVariable(ConstDictVariable):
    """We model a sets as dictonary with None values"""

    def __init__(
        self,
        items,
        recursively_contains=None,
        regen_guards=True,
        **kwargs,
    ):
        if "user_cls" in kwargs:
            assert kwargs["user_cls"] is dict
        else:
            kwargs = dict(user_cls=dict, **kwargs)

        items = dict.fromkeys(items, SetVariable._default_value())
        super().__init__(items, recursively_contains=recursively_contains, **kwargs)

    @property
    def set_items(self):
        return set(self.items.keys())

    @staticmethod
    def _default_value():
        # Variable to fill in he keys of the dictinary
        return ConstantVariable.create(None)

    def as_proxy(self):
        return {k.vt.as_proxy() for k in self.items}

    def python_type(self):
        return set

    def as_python_constant(self):
        return {k.vt.as_python_constant() for k in self.items}

    def reconstruct(self, codegen):
        codegen.foreach([x.vt for x in self.items])
        return [create_instruction("BUILD_SET", arg=len(self.items))]

    def call_method(
        self,
        tx,
        name,
        args: List[VariableTracker],
        kwargs: Dict[str, VariableTracker],
    ) -> "VariableTracker":
        # We foward the calls to the dictionary model
        if name == "add":
            assert not kwargs
            assert len(args) == 1
            name = "__setitem__"
            args = (args[0], SetVariable._default_value())
        elif name == "pop":
            assert not kwargs
            assert not args
            # Choose an item at random and pop it via the Dict.pop method
            result = self.set_items.pop().vt
            super().call_method(tx, name, (result,), kwargs)
            return result
        return super().call_method(tx, name, args, kwargs)

    def getitem_const(self, arg: VariableTracker):
        raise RuntimeError("Illegal to getitem on a set")


class DataClassVariable(ConstDictVariable):
    """
    This is a bit of a hack to deal with
    transformers.file_utils.ModelOutput() from huggingface.

    ModelOutput causes trouble because it a a mix of a dataclass and a
    OrderedDict and it calls super() methods implemented in C.
    """

    # ModelOutput() excludes None, though generic datclasses don't
    include_none = False

    @staticmethod
    @functools.lru_cache(None)
    def _patch_once():
        from transformers.file_utils import ModelOutput

        for obj in ModelOutput.__dict__.values():
            if callable(obj):
                skip_code(obj.__code__)

    @staticmethod
    def is_matching_cls(cls):
        try:
            from transformers.file_utils import ModelOutput

            return issubclass(cls, ModelOutput)
        except ImportError:
            return False

    @classmethod
    def is_matching_object(cls, obj):
        return cls.is_matching_cls(type(obj))

    @classmethod
    def create(cls, user_cls, args, kwargs, options):
        DataClassVariable._patch_once()

        skip_code(user_cls.__init__.__code__)
        keys = [f.name for f in dataclasses.fields(user_cls)]
        bound = inspect.signature(user_cls).bind(*args, **kwargs)
        bound.apply_defaults()
        assert set(bound.arguments.keys()) == set(keys)
        items = collections.OrderedDict()
        for key in keys:
            val = bound.arguments[key]
            if isinstance(val, VariableTracker):
                items[key] = val
            else:
                if cls.include_none:
                    assert variables.ConstantVariable.is_literal(val)
                    items[key] = variables.ConstantVariable.create(val)
                else:
                    assert val is None, f"unexpected {val}"

        if len(items) == 1 and not isinstance(items[keys[0]], variables.TensorVariable):
            unimplemented("DataClassVariable iterator constructor")
            # TODO(jansel): implement unpacking logic in ModelOutput.__post_init__

        return cls(items, user_cls, **options)

    @classmethod
    def wrap(cls, builder, obj):
        user_cls = type(obj)
        keys = [f.name for f in dataclasses.fields(user_cls)]

        excluded = []
        items = collections.OrderedDict()
        for key in keys:
            # __init__ function of a dataclass might not have yet defined the key
            if hasattr(obj, key):
                val = getattr(obj, key)
                var = builder.__class__(
                    tx=builder.tx, source=AttrSource(builder.source, key)
                )(val)
                if val is not None or cls.include_none:
                    items[key] = var
                else:
                    excluded.append(var)
        return cls(
            items, user_cls, **VariableTracker.propagate(excluded, items.values())
        )

    def __init__(self, items, user_cls, **options):
        super().__init__(items, user_cls, **options)
        assert self.is_matching_cls(user_cls)

    def as_proxy(self):
        raise NotImplementedError()

    def reconstruct(self, codegen):
        codegen.extend_output([codegen._create_load_const(self.user_cls)])
        keys = tuple(self.items.keys())
        for key in keys:
            codegen(self.items[key])
        return codegen.create_call_function_kw(len(keys), keys, True)

    def call_method(
        self,
        tx,
        name,
        args: "List[VariableTracker]",
        kwargs: "Dict[str, VariableTracker]",
    ) -> "VariableTracker":
        options = VariableTracker.propagate(self, args, kwargs.values())
        if name == "__getitem__":
            assert not kwargs and len(args) == 1
            index = args[0].as_python_constant()
            if isinstance(index, str):
                return self.items[index].add_options(options)
            else:
                return (
                    self.call_method(tx, "to_tuple", [], {})
                    .call_method(tx, "__getitem__", args, kwargs)
                    .add_options(options)
                )
        elif name == "to_tuple":
            assert not (args or kwargs)
            return variables.TupleVariable(list(self.items.values()), **options)
        elif name == "__setattr__":
            name = "__setitem__"
        return super().call_method(tx, name, args, kwargs)

    def var_getattr(self, tx, name: str) -> "VariableTracker":
        if name in self.items:
            return self.call_method(
                tx, "__getitem__", [variables.ConstantVariable.create(name)], {}
            )
        elif not self.include_none:
            defaults = {f.name: f.default for f in dataclasses.fields(self.user_cls)}
            if name in defaults:
                assert variables.ConstantVariable.is_literal(defaults[name])
                return variables.ConstantVariable.create(defaults[name]).add_options(
                    self
                )
        super().var_getattr(tx, name)


class CustomizedDictVariable(ConstDictVariable):
    @staticmethod
    def is_matching_cls(cls):
        try:
            # True if using default OrderedDict.__init__ and did not implement __post_init__
            if (
                issubclass(cls, collections.OrderedDict)
                and cls.__init__ is collections.OrderedDict.__init__
                and not hasattr(cls, "__post_init__")
            ):
                return True
            # hack for HF usecase:
            #   assume dataclass annotation for ModelOutput subclass
            #   assume self.create is AA to ModelOutput.__post_init__
            # for non-HF usecase:
            #   check __module__ string to avoid costy HF import
            if cls.__module__ != "transformers.modeling_outputs":
                return False
            from transformers.file_utils import ModelOutput

            return issubclass(cls, ModelOutput)
        except ImportError:
            return False

    @classmethod
    def is_matching_object(cls, obj):
        return cls.is_matching_cls(type(obj))

    # called from user_defined.py
    # when is_matching_cls(cls) is true
    @classmethod
    def create(cls, user_cls, args, kwargs, options):
        # avoid tracing when returning ModelOutput from forward func
        for attr_name in ("__init__", "__post_init__", "__setattr__", "__setitem__"):
            if hasattr(user_cls, attr_name):
                fn = getattr(user_cls, attr_name)
                assert callable(fn), f"expect callable attr {attr_name}"
                if hasattr(fn, "__code__"):
                    skip_code(fn.__code__)

        if not args and not kwargs:
            # CustomDict() init with empty arguments
            raw_items = collections.OrderedDict()
        elif dataclasses.is_dataclass(user_cls):
            # @dataclass CustomDict(a=1, b=2)
            bound = inspect.signature(user_cls).bind(*args, **kwargs)
            bound.apply_defaults()
            raw_items = bound.arguments
        elif len(args) == 1 and isinstance(args[0], ConstDictVariable) and not kwargs:
            # CustomDict({'a': 1, 'b': 2})
            raw_items = args[0].items
        else:
            unimplemented("custome dict init with args/kwargs unimplemented")

        def make_key(k):
            return HashableTracker(variables.ConstantVariable.create(k))

        items = collections.OrderedDict()
        for key in raw_items.keys():
            val = raw_items[key]
            key = make_key(key)
            if isinstance(val, VariableTracker):
                items[key] = val
            elif variables.ConstantVariable.is_literal(val):
                items[key] = variables.ConstantVariable.create(val)
            else:
                unimplemented("expect VariableTracker or ConstantVariable.is_literal")

        return cls(items, user_cls, **options)

    # called from builder.py
    @classmethod
    def wrap(cls, builder, obj):
        raise NotImplementedError()

    def __init__(self, items, user_cls, **options):
        super().__init__(items, user_cls, **options)
        assert self.is_matching_cls(user_cls)

    def as_proxy(self):
        raise NotImplementedError()

    # 'RETURN_VALUE triggered compile'
    # called from torch/_dynamo/codegen.py
    def reconstruct(self, codegen):
        codegen.extend_output([codegen._create_load_const(self.user_cls)])
        keys = tuple(self.items.keys())
        for key in keys:
            codegen(self.items[key])
        return codegen.create_call_function_kw(len(keys), keys, True)

    def call_method(
        self,
        tx,
        name,
        args: "List[VariableTracker]",
        kwargs: "Dict[str, VariableTracker]",
    ) -> "VariableTracker":
        options = VariableTracker.propagate(self, args, kwargs.values())
        fn = getattr(self.user_cls, name)
        source = None if self.source is None else AttrSource(self.source, name)

        if hasattr(fn, "__objclass__") and fn.__objclass__ in (
            dict,
            collections.OrderedDict,
        ):
            # for python dict method without overridden
            return super().call_method(tx, name, args, kwargs)
        elif name in ("__getitem__", "to_tuple", "__setitem__", "__setattr__"):
            # for user overridden method
            return tx.inline_user_function_return(
                variables.UserFunctionVariable(fn, source=source, **options),
                [self] + list(args),
                kwargs,
            )

        unimplemented("custom dict: call_method unimplemented name=%s", name)

    def var_getattr(self, tx, name: str) -> "VariableTracker":
        if name in self.items:
            return self.call_method(
                tx, "__getitem__", [variables.ConstantVariable.create(name)], {}
            )
        super().var_getattr(tx, name)


class HFPretrainedConfigVariable(VariableTracker):
    """
    Hack for HuggingFace PretrainedConfig
    """

    @staticmethod
    def is_matching_cls(cls):
        try:
            from transformers.configuration_utils import PretrainedConfig

            return issubclass(cls, PretrainedConfig)
        except ImportError:
            return False

    @classmethod
    def is_matching_object(cls, obj):
        return cls.is_matching_cls(type(obj))

    def __init__(self, obj, **kwargs):
        super().__init__(**kwargs)
        self.obj = obj
        assert self.is_matching_cls(type(obj))

    def var_getattr(self, tx, name: str) -> "VariableTracker":
        from . import ConstantVariable

        return ConstantVariable.create(getattr(self.obj, name))

    def call_hasattr(self, tx, name: str) -> "VariableTracker":
        return variables.ConstantVariable.create(hasattr(self.obj, name)).add_options(
            self
        )


class PythonSysModulesVariable(VariableTracker):
    """Special case for sys.modules.

    Without this we will guard on the exact set of modules imported in the
    lifetime of the python program.
    """

    def python_type(self):
        return dict

    @staticmethod
    def reconstruct(self, codegen):
        codegen.extend_output(
            [
                codegen.create_load_python_module(sys, True),
                codegen.create_load_attr("modules"),
            ]
        )

    def call_method(
        self, tx, name, args: List[VariableTracker], kwargs: Dict[str, VariableTracker]
    ):
        from .builder import VariableBuilder

        if name == "__getitem__":
            return self.call_getitem(tx, *args, **kwargs)
        elif name == "get":
            return self.call_get(tx, *args, **kwargs)
        elif name == "__contains__":
            return self.call_contains(tx, *args, **kwargs)

        # Fallback to dict implementation
        options = VariableTracker.propagate(self, args, kwargs.values())
        real_dict = VariableBuilder(tx, self.source, **options)(sys.modules)
        return real_dict.call_method(tx, name, args, kwargs)

    def _contains_helper(self, tx, key: VariableTracker):
        k = ConstDictVariable.get_key(key)
        has_key = k in sys.modules
        guard = self.make_guard(
            functools.partial(GuardBuilder.DICT_CONTAINS, key=k, invert=not has_key)
        )
        guards = {*self.guards, guard}
        return k, has_key, guards

    def call_contains(self, tx, key: VariableTracker):
        k, has_key, guards = self._contains_helper(tx, key)
        return ConstantVariable.create(
            value=has_key,
            guards=guards,
        )

    def call_get(
        self, tx, key: VariableTracker, default: Optional[VariableTracker] = None
    ):
        from .builder import VariableBuilder

        k, has_key, guards = self._contains_helper(tx, key)

        if has_key:
            return VariableBuilder(
                tx,
                GetItemSource(self.source, k),
            )(
                sys.modules[k]
            ).add_guards(guards)

        if default is not None:
            return default.add_guards(guards)

        return ConstantVariable.create(value=None, guards=guards)

    def call_getitem(self, tx, key: VariableTracker):
        from .builder import VariableBuilder

        k, has_key, guards = self._contains_helper(tx, key)
        return VariableBuilder(
            tx,
            GetItemSource(self.source, k),
        )(
            sys.modules[k]
        ).add_guards(guards)<|MERGE_RESOLUTION|>--- conflicted
+++ resolved
@@ -3,6 +3,7 @@
 import functools
 import inspect
 import sys
+from types import MethodWrapperType
 from typing import Dict, List, Optional
 
 from .. import variables
@@ -10,29 +11,99 @@
 from ..eval_frame import skip_code
 
 from ..exc import unimplemented
-<<<<<<< HEAD
-from ..source import AttrSource
-from ..utils import HashableTracker, is_hashable
-=======
 from ..guards import GuardBuilder
-from ..source import AttrSource, GetItemSource, GlobalWeakRefSource
-from ..utils import global_key_name, istensor
->>>>>>> f6f81a59
+from ..source import AttrSource, GetItemSource
 from .base import MutableLocal, VariableTracker
 from .constant import ConstantVariable
 
 
+def is_hashable_python_var(x):
+    # IMPORTANT: Keep me in sync with is_hashable!
+    # Even better, we should have a map of functions connecting the two
+
+    from torch import Tensor
+    from ..allowed_functions import is_builtin_callable
+
+    return (
+        variables.ConstantVariable.is_literal(x)
+        or isinstance(x, (Tensor, MethodWrapperType))
+        or is_builtin_callable(x)
+    )
+
+
+def is_hashable(x):
+    # IMPORTANT: Keep me in sync with is_hashable_python_var!
+    # Even better, we should have a map of functions connecting the two
+
+    if isinstance(x, variables.TensorVariable):
+        # Tensors are hashable if they have an example_value (a fake tensor)
+        # Most VT's should have one.
+        # It'd be nice if at some point we could assert that they all have one
+        return x.as_proxy().node.meta.get("example_value") is not None
+    else:
+        return isinstance(
+            x,
+            (
+                variables.BuiltinVariable,
+                variables.ConstantVariable,
+                variables.EnumVariable,
+                variables.MethodWrapperVariable,
+            ),
+        )
+
+
 class ConstDictVariable(VariableTracker):
-    def __init__(self, items, user_cls, recursively_contains=None, **kwargs):
+    class _HashableTracker:
+        """
+        Auxiliary opaque internal class that wraps a VariableTracker and makes it hashable
+        This should not be seen or touched by anything outside of ConstDictVariable and its kids
+        """
+
+        def __init__(self, vt):
+            assert is_hashable(vt), type(vt)
+            self.vt = vt
+
+        @property
+        def underlying_value(self):
+            if isinstance(self.vt, variables.TensorVariable):
+                x = self.vt.as_proxy().node
+            else:
+                x = self.vt.as_python_constant()
+            return x
+
+        def __hash__(self):
+            return hash(self.underlying_value)
+
+        def __eq__(self, other: object) -> bool:
+            return (
+                isinstance(other, ConstDictVariable._HashableTracker)
+                and self.underlying_value == other.underlying_value
+            )
+
+    def __init__(self, items, user_cls=dict, recursively_contains=None, **kwargs):
         super().__init__(recursively_contains=recursively_contains, **kwargs)
 
         assert all(
-            isinstance(x, HashableTracker) and isinstance(v, VariableTracker)
+            isinstance(x, self._HashableTracker) and isinstance(v, VariableTracker)
             for x, v in items.items()
         )
         self.guards.update(VariableTracker.propagate(items.values())["guards"])
         self.items = items
         self.user_cls = user_cls
+
+    @classmethod
+    def create(
+        cls, items: Dict[VariableTracker, VariableTracker], user_cls=dict, **kwargs
+    ):
+        assert all(
+            isinstance(x, VariableTracker) and isinstance(v, VariableTracker)
+            for x, v in items.items()
+        )
+
+        items_wrapped = {
+            ConstDictVariable._HashableTracker(x): v for x, v in items.items()
+        }
+        return cls(items_wrapped, user_cls, **kwargs)
 
     def as_proxy(self):
         return {k.vt.as_proxy(): v.as_proxy() for k, v in self.items.items()}
@@ -70,7 +141,7 @@
             return [create_instruction("BUILD_MAP", arg=len(self.items))]
 
     def getitem_const(self, arg: VariableTracker):
-        key = HashableTracker(arg)
+        key = self._HashableTracker(arg)
         return self.items[key].add_options(self, arg)
 
     def call_method(
@@ -84,6 +155,8 @@
 
         options = VariableTracker.propagate(self, args, kwargs.values())
         val = self.items
+
+        arg_hashable = args and is_hashable(args[0])
 
         if name == "__getitem__":
             return self.getitem_const(args[0])
@@ -101,14 +174,9 @@
         elif name == "__len__":
             assert not (args or kwargs)
             return ConstantVariable.create(len(self.items), **options)
-        elif (
-            name == "__setitem__"
-            and args
-            and is_hashable(args[0])
-            and self.mutable_local
-        ):
+        elif name == "__setitem__" and arg_hashable and self.mutable_local:
             assert not kwargs and len(args) == 2
-            k = HashableTracker(args[0])
+            k = self._HashableTracker(args[0])
 
             newval = collections.OrderedDict(val)
             newval[k] = args[1]
@@ -125,16 +193,15 @@
             )
         elif (
             name in ("pop", "get")
-            and args
-            and is_hashable(args[0])
-            and HashableTracker(args[0]) not in self.items
+            and arg_hashable
+            and self._HashableTracker(args[0]) not in self.items
             and len(args) == 2
         ):
             # missing item, return the default value
             return args[1].add_options(options)
-        elif name == "pop" and args and is_hashable(args[0]) and self.mutable_local:
+        elif name == "pop" and arg_hashable and self.mutable_local:
             newval = collections.OrderedDict(val)
-            result = newval.pop(HashableTracker(args[0]))
+            result = newval.pop(self._HashableTracker(args[0]))
             tx.replace_all(self, self.modifed(newval, None, **options))
             return result.add_options(options)
         elif (
@@ -154,15 +221,14 @@
             return tx.replace_all(self, result)
         elif (
             name in ("get", "__getattr__")
-            and args
-            and is_hashable(args[0])
-            and HashableTracker(args[0]) in self.items
+            and arg_hashable
+            and self._HashableTracker(args[0]) in self.items
         ):
-            result = self.items[HashableTracker(args[0])]
+            result = self.items[self._HashableTracker(args[0])]
             return result.add_options(options)
         elif name == "__contains__" and args:
             return ConstantVariable.create(
-                is_hashable(args[0]) and HashableTracker(args[0]) in self.items,
+                arg_hashable and self._HashableTracker(args[0]) in self.items,
                 **options,
             )
         else:
@@ -176,6 +242,10 @@
 
     def unpack_var_sequence(self, tx):
         return [x.vt for x in self.items.keys()]
+
+    @staticmethod
+    def _make_const_key(k):
+        return ConstDictVariable._HashableTracker(variables.ConstantVariable.create(k))
 
 
 class DefaultDictVariable(ConstDictVariable):
@@ -208,7 +278,7 @@
         options = VariableTracker.propagate(self, args, kwargs.values())
 
         if name == "__getitem__":
-            k = HashableTracker(args[0])
+            k = self._HashableTracker(args[0])
 
             if k in self.items:
                 return self.getitem_const(args[0])
@@ -260,17 +330,17 @@
         return ConstantVariable.create(None)
 
     def as_proxy(self):
-        return {k.vt.as_proxy() for k in self.items}
+        return {k.vt.as_proxy() for k in self.set_items}
 
     def python_type(self):
         return set
 
     def as_python_constant(self):
-        return {k.vt.as_python_constant() for k in self.items}
+        return {k.vt.as_python_constant() for k in self.set_items}
 
     def reconstruct(self, codegen):
-        codegen.foreach([x.vt for x in self.items])
-        return [create_instruction("BUILD_SET", arg=len(self.items))]
+        codegen.foreach([x.vt for x in self.set_items])
+        return [create_instruction("BUILD_SET", arg=len(self.set_items))]
 
     def call_method(
         self,
@@ -344,6 +414,7 @@
         items = collections.OrderedDict()
         for key in keys:
             val = bound.arguments[key]
+            key = ConstDictVariable._make_const_key(key)
             if isinstance(val, VariableTracker):
                 items[key] = val
             else:
@@ -490,13 +561,10 @@
         else:
             unimplemented("custome dict init with args/kwargs unimplemented")
 
-        def make_key(k):
-            return HashableTracker(variables.ConstantVariable.create(k))
-
         items = collections.OrderedDict()
         for key in raw_items.keys():
             val = raw_items[key]
-            key = make_key(key)
+            key = ConstDictVariable._make_const_key(key)
             if isinstance(val, VariableTracker):
                 items[key] = val
             elif variables.ConstantVariable.is_literal(val):
@@ -633,7 +701,7 @@
         return real_dict.call_method(tx, name, args, kwargs)
 
     def _contains_helper(self, tx, key: VariableTracker):
-        k = ConstDictVariable.get_key(key)
+        k = key.value
         has_key = k in sys.modules
         guard = self.make_guard(
             functools.partial(GuardBuilder.DICT_CONTAINS, key=k, invert=not has_key)
