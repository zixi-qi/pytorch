# mypy: ignore-errors

import functools
import inspect
import itertools
import types
from contextlib import contextmanager, nullcontext
from typing import Any, Dict, List

import torch.nn

from .. import trace_rules, variables
from ..exc import (
    ObservedException,
    unimplemented,
    UnspecializeRestartAnalysis,
    Unsupported,
)
from ..guards import GuardBuilder, install_guard
from ..mutation_guard import GenerationTracker
from ..source import (
    AttrSource,
    FSDPNNModuleSource,
    GetItemSource,
    NNModuleSource,
    NotNNModuleSource,
)
from ..utils import (
    get_custom_getattr,
    get_fake_value,
    is_lazy_module,
    is_namedtuple,
    is_safe_constant,
    istensor,
    istype,
    nnmodule_has_hooks,
    object_has_getattribute,
    proxy_args_kwargs,
    set_example_value,
)
from .base import MutableLocal, typestr, VariableTracker
from .functions import invoke_and_store_as_constant
from .lists import SliceVariable
from .user_defined import UserDefinedObjectVariable


def initialize_lazy_module(tx, mod, args, kwargs):
    """
    Fairly coupled helper used by NNModuleVariable and UnspecializedNNModuleVariable.

    Used to cause lazy module to be initialized (and delete its init hook) before tracing. Especially
    useful now that 'allowed' modules graph-break on hooks, calling this first ensures there is no hook
    by the time we trace __call__ and thus no graph-break for lazy allowed modules.
    """
    if hasattr(mod, "_initialize_hook"):

        def convert_to_fake(x):
            if is_namedtuple(x):
                return type(x)(*(convert_to_fake(elem) for elem in x))
            elif isinstance(x, dict):
                return {k: convert_to_fake(v) for k, v in x.items()}
            elif isinstance(x, (list, tuple, set)):
                return type(x)(convert_to_fake(elem) for elem in x)
            elif isinstance(x, torch.fx.Proxy):
                return get_fake_value(x.node, tx)
            else:
                return x

        proxy_args, proxy_kwargs = proxy_args_kwargs(args, kwargs)
        fake_args = [convert_to_fake(arg) for arg in proxy_args]
        fake_kwargs = {k: convert_to_fake(v) for k, v in proxy_kwargs.items()}
        mod._infer_parameters(mod, fake_args, fake_kwargs)


@contextmanager
def record_nn_module_stack(module_key: str, source, tx, mod: torch.nn.Module):
    fully_qualified_name = source.name()
    try:
        tx.nn_module_stack[module_key] = (fully_qualified_name, mod.__class__)
        yield
    finally:
        del tx.nn_module_stack[module_key]


def guard_to_detect_forward_monkeypatching(source, mod):
    # Users sometimes patch the forward method of a nn module instance to
    # perform optimizations like quantization. Though this is not a good
    # software practice, but python allows this and Dynamo needs to detect
    # this patching.
    #
    # One way to do this is to add an ID_MATCH guard on every function
    # getting inlined (https://github.com/pytorch/pytorch/pull/124975). But
    # this increased guard overhead by around 20%.
    #
    # To keep the guard overhead down, we just guard on the `forward` being
    # not present in the mod __dict__. The common case of patching forward
    # method adds `forward` in the instance __dict__, whereas the unpatched
    # `forward` sits in the type(mod).__dict__
    if source:
        if "forward" in mod.__dict__ and callable(mod.__dict__["forward"]):
            # Monkeypatched forward method, add an ID_MATCH guard on forward function
            fwd = mod.__dict__["forward"]
            forward_source = AttrSource(source, "forward")
            if type(fwd) is types.MethodType:
                forward_source = AttrSource(forward_source, "__func__")
            install_guard(forward_source.make_guard(GuardBuilder.CLOSURE_MATCH))
        else:
            # Common case - check that the forward key is absent in mod __dict__
            install_guard(
                source.make_guard(
                    functools.partial(
                        GuardBuilder.NOT_PRESENT_IN_GENERIC_DICT, attr="forward"
                    )
                )
            )


class NNModuleVariable(VariableTracker):
    _nonvar_fields = {
        "module_type",
        "module_key",
        "module",
        "nn_module_stack_source",
        *VariableTracker._nonvar_fields,
    }

    def __init__(
        self, module_type: type, module_key: str, module: torch.nn.Module, **kwargs
    ):
        super().__init__(**kwargs)
        self.module_type = module_type
        self.module_key = module_key
        self.module = module
        assert self.source
        self.nn_module_stack_source = self.source

    def get_nn_module_stack_source(self):
        return self.nn_module_stack_source or self.source

    def set_nn_module_stack_source(self, source):
        self.nn_module_stack_source = source

    def python_type(self):
        return self.module_type

    def _wrap_submodule(self, tx, source, submod, *key_extra, **options):
        return

    def unpack_var_sequence(self, tx):
        # implement list/iter/tuple/etc calls
        base = tx.output.get_submodule(self.module_key)
        if isinstance(base, torch.nn.ModuleDict):
            result = []
            for name, submod in base.items():
                name_var = variables.ConstantVariable.create(name)
                tx.output.register_attr_or_module(
                    submod,
                    self.module_key,
                    name,
                    source=NNModuleSource(GetItemSource(self.source, name)),
                )
                result.append(name_var)
            return result

        assert isinstance(
            base, (torch.nn.ModuleList, torch.nn.ParameterList, torch.nn.Sequential)
        ), typestr(base)
        assert self.source
        result = []
        for idx, submod in enumerate(base):
            result.append(
                tx.output.register_attr_or_module(
                    submod,
                    self.module_key,
                    idx,
                    source=NNModuleSource(GetItemSource(self.source, idx)),
                )
            )
        return result

    def call_hasattr(self, tx, name: str) -> "VariableTracker":
        mod = tx.output.get_submodule(self.module_key)
        result = hasattr(mod, name)
        install_guard(
            NNModuleSource(AttrSource(self.source, name)).make_guard(
                GuardBuilder.HASATTR
            )
        )
        return variables.ConstantVariable.create(result)

    def is_training(self, tx):
        mod = tx.output.get_submodule(self.module_key)
        return getattr(mod, "training", False)

    def convert_to_unspecialized(self, tx):
        """Restart analysis treating this module as an UnspecializedNNModuleVariable"""
        mod = tx.output.get_submodule(self.module_key)
        GenerationTracker.tag(mod)

        # Mark the class dynamic unless its module initialization
        if tx.f_code.co_name != "__init__":
            GenerationTracker.mark_class_dynamic(type(mod))
        raise UnspecializeRestartAnalysis

    def has_key_in_generic_dict(self, tx, key):
        base = tx.output.get_submodule(self.module_key)

        if object_has_getattribute(base):
            unimplemented("NNModuleVariable with custom __getattribute__")

        if tx.output.side_effects.has_pending_mutation_of_attr(self, key):
            mutated_attr = tx.output.side_effects.load_attr(self, key, deleted_ok=True)
            return not isinstance(mutated_attr, variables.DeletedVariable)

        base_dict = object.__getattribute__(base, "__dict__")
        return key in base_dict

    def _custom_getattr_fallback(self, base, tx, name, options):
        """Check for a __getattr__ and handle it specially if it is implemented"""
        if object_has_getattribute(base):
            unimplemented("torch.nn.Module with a custom __getattribute__ defined")

        getattr_fn = get_custom_getattr(base, ignore_nn_module_getattr=True)
        if getattr_fn is None:
            return None

        if not isinstance(getattr_fn, types.FunctionType):
            unimplemented("torch.nn.Module with a non-function custom __getattr__")

        return variables.UserMethodVariable(getattr_fn, self, **options).call_function(
            tx, [variables.ConstantVariable.create(name)], {}
        )

    def var_getattr(self, tx, name):
        from .builder import VariableBuilder

        if self.source:
            source = AttrSource(self.source, name)
        else:
            source = None

        base = tx.output.get_submodule(self.module_key)
        base_dict = object.__getattribute__(base, "__dict__")
        object_member = True
        all_class_attribute_names = set()
        for x in inspect.getmro(base.__class__):
            all_class_attribute_names.update(x.__dict__.keys())

        if not self.source:
            unimplemented("GETATTR with no source")

        if name == "__dict__":
            return variables.GetAttrVariable(self, name, source=source)

        if name in base_dict:
            subobj = base_dict[name]
        elif (
            "_modules" in base_dict
            and name in base_dict["_modules"]
            and name not in all_class_attribute_names
        ):
            subobj = base_dict["_modules"][name]
        elif "_parameters" in base_dict and name in base_dict["_parameters"]:
            subobj = base_dict["_parameters"][name]
        elif "_buffers" in base_dict and name in base_dict["_buffers"]:
            subobj = base_dict["_buffers"][name]
        else:
            try:
                subobj = inspect.getattr_static(base, name)
                object_member = False
            except AttributeError:
                # see if we can fallback to __getattr__, which is not checked by getattr_static
                result = self._custom_getattr_fallback(
                    base=base, tx=tx, name=name, options={"source": source}
                )
                if result is not None:
                    return result
                # if we can't find a __getattr__, just raise the AttributeError
                raise

        if name == "forward":
            guard_to_detect_forward_monkeypatching(self.source, base)

        if name == "__class__" and not object_member:
            return variables.UserDefinedClassVariable(base.__class__, source=source)

        if object_member:
            out = VariableBuilder(tx, NNModuleSource(source))(subobj)

            if isinstance(out, (NNModuleVariable, UnspecializedNNModuleVariable)):
                # nn_module_stack source is BC surface area. Ensure that
                # mod._modules["linear"] is reflected as mod.linear for
                # nn_module_stack.
                out.set_nn_module_stack_source(
                    AttrSource(self.get_nn_module_stack_source(), name)
                )
            return out

        else:
            if istype(subobj, property):
                if self.source:
                    # Read the class attribute to reach the property
                    source = AttrSource(AttrSource(self.source, "__class__"), name)
                    # Get the getter function
                    source = AttrSource(source, "fget")
                return variables.UserFunctionVariable(
                    subobj.fget,
                    source=source,
                ).call_function(tx, [(self)], {})
            elif istype(subobj, classmethod):
                return variables.UserMethodVariable(
                    subobj.__func__,
                    variables.UserDefinedObjectVariable(type(base)),
                    source=source,
                )
            elif istype(subobj, staticmethod):
                return variables.UserFunctionVariable(
                    subobj.__get__(base), source=source
                )
            elif istype(subobj, types.FunctionType):
                return variables.UserMethodVariable(subobj, self, source=source)
            elif is_safe_constant(subobj) or istensor(subobj):
                # Support possibly common cases of class members
                return VariableBuilder(tx, NNModuleSource(source))(subobj)
            else:
                unimplemented(
                    f"class property {name} - {typestr(base)} {typestr(subobj)}"
                )

        return variables.GetAttrVariable(self, name, source=source)

    def call_function(
        self,
        tx,
        args: "List[VariableTracker]",
        kwargs: "Dict[str, VariableTracker]",
    ) -> "VariableTracker":
        mod = tx.output.get_submodule(self.module_key)

        with record_nn_module_stack(
            self.module_key, self.get_nn_module_stack_source(), tx, mod
        ):
            is_lazy = is_lazy_module(mod)
            if (
                isinstance(mod, torch.nn.Sequential)
                and mod.__class__.forward is torch.nn.Sequential.forward
            ):
                if nnmodule_has_hooks(mod):
                    # We do not want to unroll sequential if it has hooks, since evaporating it
                    # will cause hooks to not fire!
                    # This terminates and restart the tracing process
                    self.convert_to_unspecialized(tx)

                # Unroll sequential
                assert (
                    not is_lazy
                ), "Expected lazy sequential isn't a valid combination?"
                assert not kwargs
                (arg,) = args
                # TODO: Use named_children when it supports remove_duplicate=False.
                for child_name, submod in mod._modules.items():
                    tx.call_function(
                        tx.output.register_attr_or_module(
                            submod,
                            self.module_key,
                            child_name,
                            source=NNModuleSource(AttrSource(self.source, child_name)),
                        ),
                        [arg],
                        {},
                    )
                    arg = tx.pop()
                return arg

            if is_lazy:
                # The module type will change after it is called
                if mod.cls_to_become is not None:
                    self.module_type = mod.cls_to_become

                # The pre-hook runs to initialize the module shapes, then deletes itself.  After this,
                # the module is more or less not lazy and can be treated as a normal module regardless of
                # is_allowed or other variations.
                initialize_lazy_module(tx, mod, args, kwargs)

            # If we are tracing the higher order op, we want Dynamo to step
            # inside the module call so that Dynamo can see the underlying
            # parameters and buffers and raise them as inputs to the graph.
            #
            # NB: torch.nn.utils.parametrize changes the class type of a
            # parametrized module such that its __module__ points to
            # "torch.nn.utils.parametrize".
            if (
                tx.output.is_root_tracer()
                and mod.__module__.startswith(("torch.nn.", "torch.ao."))
                and mod.__module__ != "torch.nn.utils.parametrize"
            ):
                if nnmodule_has_hooks(
                    mod, check_forward_hooks=True, check_backward_hooks=True
                ):
                    # End of fn, this bubbles up and restarts tracing.
                    self.convert_to_unspecialized(tx)

                from .builder import wrap_fx_proxy

                return wrap_fx_proxy(
                    tx=tx,
                    proxy=tx.output.create_proxy(
                        "call_module",
                        self.module_key,
                        *proxy_args_kwargs(args, kwargs),
                    ),
                )
            else:
                assert self.source, (
                    "Must provide a valid source in order to inline, "
                    "since inlined function may have default args which must be guarded."
                )
                if isinstance(mod, torch.fx.GraphModule):
                    # TODO: do we want to support __call__ for GM's?
                    # If so at least some changes are needed, we don't allow inlining
                    # the call_wrapped currently, and maybe other issues too
                    fn = mod.forward
                    fn_source = AttrSource(self.source, "forward")
                else:
                    fn = mod._call_impl
                    fn_source = AttrSource(self.source, "_call_impl")
                if istype(fn, types.MethodType):
                    fn = fn.__func__
                    fn_source = AttrSource(fn_source, "__func__")
                    args = [self] + args
                else:
                    assert istype(fn, types.FunctionType)
                return tx.inline_user_function_return(
                    variables.UserFunctionVariable(fn, source=fn_source),
                    args,
                    kwargs,
                )

    def call_method(
        self,
        tx,
        name,
        args: "List[VariableTracker]",
        kwargs: "Dict[str, VariableTracker]",
        constant=False,
    ) -> "VariableTracker":
        from . import ConstantVariable, ListIteratorVariable, TupleVariable

        key = self.module_key
        module = tx.output.get_submodule(key)

        def generic_call_method_helper(name):
            # Helper function to put a `call_method` node in FX graph,
            # with nn.Module as the first arg.
            mod_proxy = tx.output.create_proxy(
                "get_attr",
                self.module_key,
                tuple(),
                {},
            )
            set_example_value(mod_proxy.node, module)

            proxy_args, proxy_kwargs = proxy_args_kwargs(args, kwargs)

            from .builder import wrap_fx_proxy

            return wrap_fx_proxy(
                tx=tx,
                proxy=tx.output.create_proxy(
                    "call_method",
                    name,
                    args=(mod_proxy, *proxy_args),
                    kwargs=proxy_kwargs,
                ),
            )

        if name in ["_call_impl", "_wrapped_call_impl"]:
            # Example: `self.layer.__call__(x)`
            # This is used for explicit calling `__call__` in a forward function.
            # Dynamo inlines `__call__`, includes hooks.
            return self.call_function(tx, args, kwargs)
        elif name == "forward":
            # Example: `self.layer.forward(x)`
            # This is used for explicit calling `forward` in a forward function.
            # Dynamo puts `call_method` node in FX, doesn't trigger hooks.
            with record_nn_module_stack(
                self.module_key, self.get_nn_module_stack_source(), tx, module
            ):
                return generic_call_method_helper(name)

        if name == "_check_input_dim" and trace_rules.is_torch_inline_allowed(
            inspect.getfile(module.__class__._check_input_dim)
        ):
            return ConstantVariable.create(True)

        if name == "_get_item_by_idx":
            assert args[1].is_python_constant()
            assert isinstance(args[0], TupleVariable)
            mod_var = args[0].items[args[1].value]
            if isinstance(mod_var, UnspecializedNNModuleVariable):
                return mod_var
            key = mod_var.module_key
            submod = tx.output.get_submodule(key)
            return tx.output.register_attr_or_module(
                submod,
                key,
                key,
                source=NNModuleSource(GetItemSource(self.source, key)),
            )

        if constant:
            fn = getattr(module, name)
            name = f"{module.__class__.__name__}_{name}_result"
            return invoke_and_store_as_constant(tx, fn, name, args, kwargs)

        def assert_all_args_kwargs_const():
            if not all(
                x.is_python_constant() for x in itertools.chain(args, kwargs.values())
            ):
                unimplemented(f"non-const NNModule method {name}")

        def get_kwargs(*names):
            assert_all_args_kwargs_const()
            fn = getattr(module, name)
            bound_args = inspect.signature(fn).bind(
                *([x.as_python_constant() for x in args]),
                **{k: v.as_python_constant() for k, v in kwargs.items()},
            )
            bound_args.apply_defaults()
            bound_args = bound_args.arguments
            return {k: bound_args[k] for k in names}

        def wrap_values(items):
            result = []
            for name, submod in items:
                result.append(
                    tx.output.register_attr_or_module(
                        submod,
                        key,
                        name,
                        source=NNModuleSource(gen_source(self.source, name)),
                    )
                )
            return ListIteratorVariable(result, mutable_local=MutableLocal())

        def named_embed(name, obj):
            return TupleVariable(
                [
                    ConstantVariable.create(name),
                    tx.output.register_attr_or_module(
                        obj,
                        key,
                        name,
                        source=NNModuleSource(gen_source(self.source, name)),
                    ),
                ]
            )

        def gen_source(source, name):
            name_split = name.split(".")
            if name_split[0] == "":
                return source
            while len(name_split) > 0:
                x = name_split.pop(0)
                source = AttrSource(source, x)
            return source

        if name == "named_children":
            tx.output.guard_on_key_order.add(AttrSource(self.source, "_modules").name())
            assert not (args or kwargs)
            result = []
            for name, submod in module.named_children():
                result.append(named_embed(name, submod))
            return ListIteratorVariable(result, mutable_local=MutableLocal())
        elif name == "named_parameters":
            tx.output.guard_on_key_order.add(
                AttrSource(self.source, "_parameters").name()
            )
            result = []
            for name, param in module.named_parameters(
                **get_kwargs("prefix", "recurse")
            ):
                result.append(named_embed(name, param))
            return ListIteratorVariable(result, mutable_local=MutableLocal())
        elif name == "named_buffers":
            tx.output.guard_on_key_order.add(AttrSource(self.source, "_buffers").name())
            result = []
            for name, buffer in module.named_buffers(
                **get_kwargs("prefix", "recurse", "remove_duplicate")
            ):
                result.append(named_embed(name, buffer))
            return ListIteratorVariable(result, mutable_local=MutableLocal())
        elif name == "named_modules":
            tx.output.guard_on_key_order.add(AttrSource(self.source, "_modules").name())
            result = []
            for name, submod in module.named_modules(
                **get_kwargs("memo", "prefix", "remove_duplicate")
            ):
                result.append(named_embed(name, submod))
            return ListIteratorVariable(result, mutable_local=MutableLocal())
        elif name == "children":
            tx.output.guard_on_key_order.add(AttrSource(self.source, "_modules").name())
            assert not (args or kwargs)
            return wrap_values(module.named_children())
        elif name == "modules":
            tx.output.guard_on_key_order.add(AttrSource(self.source, "_modules").name())
            return wrap_values(module.named_modules())
        elif name == "parameters":
            tx.output.guard_on_key_order.add(
                AttrSource(self.source, "_parameters").name()
            )
            return wrap_values(module.named_parameters(**get_kwargs("recurse")))
        elif name == "buffers":
            tx.output.guard_on_key_order.add(AttrSource(self.source, "_buffers").name())
            return wrap_values(module.named_buffers(**get_kwargs("recurse")))
        elif name == "keys":
            assert not (args or kwargs)
            result = []
            for name in module.keys():
                result.append(ConstantVariable.create(name))
            return ListIteratorVariable(result, mutable_local=MutableLocal())
        elif name == "values":
            assert not (args or kwargs)
            return wrap_values(module.items())
        elif name == "items":
            assert not (args or kwargs)
            result = []
            for name, submod in module.items():
                result.append(named_embed(name, submod))
            return ListIteratorVariable(result, mutable_local=MutableLocal())
        elif name == "__len__":
            assert not (args or kwargs)
            return ConstantVariable.create(len(module))
        elif (
            name == "__contains__"
            and isinstance(module, (torch.nn.ModuleDict, torch.nn.ParameterDict))
            and args
            and args[0].is_python_constant()
        ):
            return ConstantVariable.create(
                args[0].as_python_constant() in module._modules
            )
        elif name == "__getitem__":
            assert not kwargs and len(args) == 1
            builtin_supported = (
                torch.nn.ModuleDict.__getitem__,
                torch.nn.ModuleList.__getitem__,
                torch.nn.ParameterDict.__getitem__,
                torch.nn.ParameterList.__getitem__,
                torch.nn.Sequential.__getitem__,
            )

            if type(module).__getitem__ not in builtin_supported:
                assert isinstance(args[0], variables.ConstantVariable), typestr(args[0])
                key = args[0].as_python_constant()
                assert isinstance(key, (str, int))
                fn = getattr(module, name).__func__

                assert isinstance(fn, types.FunctionType)

                src = AttrSource(AttrSource(self.source, name), "__func__")
                return tx.inline_user_function_return(
                    variables.UserFunctionVariable(fn, source=src),
                    [self] + list(args),
                    kwargs,
                )

            assert self.source

            if isinstance(args[0], SliceVariable):
                # Build a TupleVariable of NNModules
                result = []

                # Turn the slice into the list of integers
                keys = list(range(len(module)))[args[0].as_python_constant()]
                for idx, submod in enumerate(module[args[0].as_python_constant()]):
                    key = keys[idx]
                    src = NNModuleSource(GetItemSource(self.source, key))
                    result.append(
                        tx.output.register_attr_or_module(
                            submod,
                            key,
                            source=src,
                        )
                    )

                new_module = module[args[0].as_python_constant()]
                new_module_variable = tx.output.register_attr_or_module(
                    new_module,
                    f"{self}.__getitem__(slice)",
                    source=NNModuleSource(
                        GetItemSource(self.source, args[0].as_python_constant())
                    ),
                )
                return new_module_variable

            from .tensor import SymNodeVariable

            if isinstance(args[0], SymNodeVariable):
                key = args[0].evaluate_expr(tx.output)
            elif args[0].is_python_constant():
                key = args[0].as_python_constant()
            else:
                unimplemented(f"getitem on NNModuleVariable with key {args[0]}")

            submod = module[key]
            return tx.output.register_attr_or_module(
                submod,
                self.module_key,
                key,
                source=NNModuleSource(GetItemSource(self.source, key)),
            )
        elif (
            name == "_get_abs_string_index"
            or (
                isinstance(module, torch.nn.modules.conv._ConvNd)
                and name == "_conv_forward"
            )
            or (
                isinstance(module, torch.nn.modules.conv._ConvTransposeNd)
                and name == "_output_padding"
            )
        ):
            # Inline the function
            fn = getattr(module, name).__func__
            fn_source = AttrSource(AttrSource(self.source, name), "__func__")
            return tx.inline_user_function_return(
                variables.UserFunctionVariable(fn, source=fn_source),
                [self] + args,
                kwargs,
            )
        # A loose heuristic, but seems to be generally good before we drop into the
        # manual handling of inputs
        elif (
            name in module.__class__.__dict__
            and callable(module.__class__.__dict__[name])
            and all(
                isinstance(x, variables.TensorVariable)
                for x in itertools.chain(args, kwargs.values())
            )
        ):
            return generic_call_method_helper(name)
        else:
            return super().call_method(tx, name, args, kwargs)


class UnspecializedNNModuleVariable(UserDefinedObjectVariable):
    _nonvar_fields = {
        "value_type",
        "is_state_mutated",
        "nn_module_stack_source",
        *UserDefinedObjectVariable._nonvar_fields,
    }

    """
    The above class will specialize on the id() of a module and place
    parameters on the torch.fx.GraphModule.  Giving one graph per
    module instance.  This version treats nn.Modules() like other user
    defined objects and will pass parameters into the FX graph as inputs.
    Giving one graph per module class.
    """

    def __init__(self, value, **kwargs):
        if type(value) is torch.jit._script.RecursiveScriptModule:
            raise Unsupported(
                "ScriptModules aren't supported in UnspecializedNNModuleVariable"
                " becuase their .forward function isn't a static member of their type"
            )
        if "value_type" in kwargs:
            lazy_value_to_become = getattr(kwargs["value_type"], "cls_to_become", None)
            if type(value) is lazy_value_to_become:
                # We may have cloned a variabletracker for a LazyModule earlier (e.g. tracking side-effects)
                # and then later we called and mutated the LazyModule into a MaterializedModule.
                # We do not do the mutation upon first seeing a LazyModule since we preserve eager semantics to only
                # mutate upon first call, but this requires we update multiple copies of the VariableTracker post-mutation.
                kwargs["value_type"] = type(value)

        super().__init__(value=value, **kwargs)
        self.is_state_mutated = False
        # nn_module_stack_source is used to ensure BC for nn_module_stack.
        # Downstream users prefer mod.linear instead of mod._modules['linear']
        # as the module stack. When Dynamo inlines the __getattr__ method, we
        # cannot use self.source for nn_module_stack because it will be similar
        # to mod._modules['linear']. In these cases, we set the
        # nn_module_stack_source appropriately to resemble mod.linear.
        self.nn_module_stack_source = self.source

    def get_nn_module_stack_source(self):
        return self.nn_module_stack_source or self.source

    def set_nn_module_stack_source(self, source):
        self.nn_module_stack_source = source

    @staticmethod
    @functools.lru_cache(None)
    def _nn_module_method_ids():
        # Allow __setattr__ to fall through to base class handler
        supported = {torch.nn.Module.__setattr__, torch.nn.Module.__init__}
        return {
            id(x.__code__)
            for x in torch.nn.Module.__dict__.values()
            if hasattr(x, "__code__") and x not in supported
        }

    def unpack_var_sequence(self, tx):
        try:
            fn = inspect.getattr_static(self.value_type, "__iter__")
        except AttributeError as e:
            raise NotImplementedError from e

        if fn in (
            torch.nn.ModuleList.__iter__,
            torch.nn.ParameterList.__iter__,
            torch.nn.Sequential.__iter__,
        ):
            # The program can mutate the nn module object but the saved `value`
            # will not reflect the mutations. So, trace through the `__iter__`
            # function to reflect any tracked mutations.
            return tx.inline_user_function_return(
                variables.UserFunctionVariable(fn),
                [
                    self,
                ],
                {},
            ).unpack_var_sequence(tx)

        return super().unpack_var_sequence(tx)

    def call_function(
        self, tx, args: "List[VariableTracker]", kwargs: "Dict[str, VariableTracker]"
    ) -> "VariableTracker":
        mod = self.value
        # see comment on lazy module handling in NNModuleVariable.call_function for context
        if is_lazy_module(mod):
            if mod.cls_to_become is not None:
                self.value_type = mod.cls_to_become
            initialize_lazy_module(tx, mod, args, kwargs)
        name = "_call_impl"
        fn = getattr(self.value_type, name)

        from torch.nn.utils.parametrize import is_parametrized

        if (
            not tx.output.side_effects.has_pending_mutation(self)
            and "forward" not in mod.__dict__
            and not is_parametrized(mod)
            and fn is torch.nn.Module._call_impl
        ):
            forward_method = inspect.getattr_static(mod, "forward")
            if isinstance(forward_method, types.FunctionType):
                # TODO(anijain2305) - Load this once - should give ~3 seconds on MobileBert
                import importlib

                module_name = "torch.nn.modules.module"
                module_source = tx.import_source(module_name)
                fglobals_value = importlib.import_module(module_name)  # type: ignore[assignment]
                from .builder import VariableBuilder

                globals_vt = VariableBuilder(tx, module_source)(fglobals_value)

                if not tx.output.side_effects.has_pending_mutation(globals_vt):
                    # Check if we can take the fast path of directly tracing forward.
                    if not (
                        self.var_getattr(tx, "_backward_hooks").realize().len()
                        or self.var_getattr(tx, "_backward_pre_hooks").realize().len()
                        or self.var_getattr(tx, "_forward_hooks").realize().len()
                        or self.var_getattr(tx, "_forward_pre_hooks").realize().len()
                        or globals_vt.var_getattr(
                            tx, "_global_backward_pre_hooks"
                        ).len()
                        or globals_vt.var_getattr(tx, "_global_backward_hooks").len()
                        or globals_vt.var_getattr(tx, "_global_forward_hooks").len()
                        or globals_vt.var_getattr(tx, "_global_forward_pre_hooks").len()
                    ):
                        name = "forward"
                        fn = self.value_type.forward

        if self.source:
            source = AttrSource(AttrSource(self.source, "__class__"), name)
        else:
            source = None

        guard_to_detect_forward_monkeypatching(self.source, mod)

        ctx = (
            record_nn_module_stack(
                str(id(mod)), self.get_nn_module_stack_source(), tx, mod
            )
            if self.source
            else nullcontext()
        )
        with ctx:
            return variables.UserFunctionVariable(fn, source=source).call_function(
                tx, [self] + list(args), kwargs
            )

    def call_method(
        self,
        tx,
        name,
        args: "List[VariableTracker]",
        kwargs: "Dict[str, VariableTracker]",
    ) -> "VariableTracker":
        from .builder import VariableBuilder

        if name in ["_call_impl", "_wrapped_call_impl"]:
            fn = getattr(self.value_type, name)
            if self.source:
                source = AttrSource(AttrSource(self.source, "__class__"), name)
            else:
                source = None

            return variables.UserFunctionVariable(fn, source=source).call_function(
                tx, [self] + list(args), kwargs
            )

        if name not in getattr(self.value, "__dict__", {}):
            try:
                method = inspect.getattr_static(type(self.value), name)
            except AttributeError:
                method = None

            if isinstance(method, staticmethod):
                source = AttrSource(
                    AttrSource(AttrSource(self.source, "__class__"), name), "__func__"
                )
                return tx.inline_user_function_return(
                    variables.UserFunctionVariable(method.__func__, source=source),
                    args,
                    kwargs,
                )

            if (
                hasattr(method, "__code__")
                and id(method.__code__) in self._nn_module_method_ids()
            ):
                unimplemented(f"UnspecializedNNModuleVariable missing {name}")

            # "_parameters" in self.value.__dict__ checks that module is initialized
            if name == "__setattr__" and "_parameters" in self.value.__dict__:
                # Record if mutations happens on parameters/buffers/modules. The
                # mutations on these are not tracked by base class
                # UserDefinedObject vt. This will be used later to graph break
                # on seeing a paramters() and family calls.
                # TODO(anijain2305) - This might not be needed if we let Dynamo
                # inline both getattr and setattr. In that case, it should see
                # the lowest level dicts - _parameters and family and
                # automatically track mutations on those. Investigate if that
                # can be done.
                attr_name = args[0].as_python_constant()
                value = args[1]

                # This is reverse engineered by looking at nn module __setattr__
                # logic.
                if (
                    isinstance(value, variables.TensorVariable)
                    and value.python_type() is torch.nn.Parameter
                ) or attr_name in self.value.__dict__["_parameters"]:
                    # Handle parameters
                    self.is_state_mutated = True
                elif attr_name in self.value.__dict__["_buffers"]:
                    # Handle buffers
                    self.is_state_mutated = True
                elif (
                    isinstance(
                        value,
                        (
                            variables.NNModuleVariable,
                            variables.UnspecializedNNModuleVariable,
                        ),
                    )
                    or attr_name in self.value.__dict__["_modules"]
                ):
                    # Handle submodules
                    self.is_state_mutated = True

            if method is torch.nn.Module.__setattr__ and isinstance(
                args[1], variables.DeletedVariable
            ):
                # Trace through __delattr__ to track mutations on the module
                # members like `_modules``.
                return tx.inline_user_function_return(
                    variables.UserFunctionVariable(torch.nn.Module.__delattr__),
                    [self, args[0]],
                    kwargs,
                )

        return super().call_method(tx, name, args, kwargs)

    def getattr_helper(self, tx, field, name_vt):
        dict_vt = self.var_getattr(tx, field)
<<<<<<< HEAD
        # print("dict_vt", self.source.name(), field, name_vt.value, id(dict_vt))
        dict_vt = dict_vt.realize()
        # print(name_vt.value, dict_vt)
        return dict_vt.maybe_getitem_const(name_vt)
=======
        if isinstance(dict_vt, variables.ConstDictVariable):
            return dict_vt.maybe_getitem_const(name_vt)
        return None
>>>>>>> 953a21a0

    def manually_trace_nn_module_getattr(self, tx, name):
        """
        Dynamo tracing of nn.Module __getattr__ can be expensive if the model
        has deep submodule hierarchy. Since the __getattr__ is stable, we can
        directly look into the underlying datastructures. This saves a lot of
        compilation time.
        """
        name_vt = variables.ConstantVariable(name)
        out = self.getattr_helper(tx, "_parameters", name_vt)
        if out is None:
            out = self.getattr_helper(tx, "_modules", name_vt)
        if out is None:
            out = self.getattr_helper(tx, "_buffers", name_vt)
        if out is None:
<<<<<<< HEAD
            raise ObservedException("raised exception")
=======
            raise ObservedException(f"object has no attribute {name}")
>>>>>>> 953a21a0
        return out


class FSDPManagedNNModuleVariable(UnspecializedNNModuleVariable):
    """
    Tracing behavior: trace into submodules and treat them as Unspecialized, do not
    register parameters to the top-level, treat them as function inputs.

    Guards behavior: if 'skip_fsdp_guards', many guards that would be installed
    by a vanilla UnspecializedNNModuleVariable are simply dropped, on the basis
    that a user wrapping their model in FSDP(model) is already opting into a
    requirement to not modify internal model state, which would already break FSDP without
    compilation.
    """

    def __init__(self, value, **kwargs):
        source = kwargs.get("source", None)
        assert (
            source is not None
        ), "FSDPManagedNNModule depends on having an accurate source to control guarding."

        super().__init__(value=value, **kwargs)
        self.source = source

    @staticmethod
    def _wrap_source(source):
        if not isinstance(source, (FSDPNNModuleSource, NotNNModuleSource)):
            if torch._dynamo.config.skip_fsdp_guards:
                return FSDPNNModuleSource(source)
            else:
                # this makes us behave like a usual UnspecializedNNModuleVariable for guarding purposes
                return NotNNModuleSource(source)
        else:
            return source

    def __setattr__(self, name: str, value: Any) -> None:
        if name == "source":
            value = FSDPManagedNNModuleVariable._wrap_source(value)

        return super().__setattr__(name, value)<|MERGE_RESOLUTION|>--- conflicted
+++ resolved
@@ -901,8 +901,6 @@
         args: "List[VariableTracker]",
         kwargs: "Dict[str, VariableTracker]",
     ) -> "VariableTracker":
-        from .builder import VariableBuilder
-
         if name in ["_call_impl", "_wrapped_call_impl"]:
             fn = getattr(self.value_type, name)
             if self.source:
@@ -989,16 +987,9 @@
 
     def getattr_helper(self, tx, field, name_vt):
         dict_vt = self.var_getattr(tx, field)
-<<<<<<< HEAD
-        # print("dict_vt", self.source.name(), field, name_vt.value, id(dict_vt))
-        dict_vt = dict_vt.realize()
-        # print(name_vt.value, dict_vt)
-        return dict_vt.maybe_getitem_const(name_vt)
-=======
         if isinstance(dict_vt, variables.ConstDictVariable):
             return dict_vt.maybe_getitem_const(name_vt)
         return None
->>>>>>> 953a21a0
 
     def manually_trace_nn_module_getattr(self, tx, name):
         """
@@ -1014,11 +1005,7 @@
         if out is None:
             out = self.getattr_helper(tx, "_buffers", name_vt)
         if out is None:
-<<<<<<< HEAD
-            raise ObservedException("raised exception")
-=======
             raise ObservedException(f"object has no attribute {name}")
->>>>>>> 953a21a0
         return out
 
 
