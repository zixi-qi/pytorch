--- conflicted
+++ resolved
@@ -7,6 +7,7 @@
 
 from . import utils, variables
 from .bytecode_transformation import (
+    bytecode_from_template,
     create_call_function,
     create_call_method,
     create_instruction,
@@ -57,6 +58,11 @@
     def __init__(self, source: Optional[Source], cls_source: Optional[Source]):
         super().__init__(MutableLocalSource.Local, source)
         self.cls_source = cls_source
+
+
+def _manual_update_dict(dict_from, dict_to):
+    for k, v in dict_from.items():
+        dict_to[k] = v
 
 
 class SideEffects:
@@ -312,21 +318,6 @@
         visited: Any = set({})
 
         def visit(var: VariableTracker):
-<<<<<<< HEAD
-            if isinstance(var.mutable_local, AttributeMutationNew):
-                if var in visited:
-                    return
-                visited.add(var)
-                # Object may have been mutated, store this mutation.
-                live_new_objects.add(var.mutable_local)
-                # It's possible that we have mutated the value of this variable
-                # to be another one. The new value is in store_attr_mutations.
-                # Also recurse through the new value to detect alive AttributeMutationNew.
-                if var.mutable_local in self.store_attr_mutations:
-                    VariableTracker.visit(
-                        visit, self.store_attr_mutations[var.mutable_local]
-                    )
-=======
             mutable_local = var.mutable_local
             if mutable_local is None:
                 return
@@ -343,7 +334,6 @@
                 VariableTracker.visit(
                     visit, self.store_attr_mutations[var.mutable_local]
                 )
->>>>>>> 44722c6b
 
         def is_live(var: Union[MutableLocalBase, VariableTracker]):
             if isinstance(var, AttributeMutationNew):
@@ -357,21 +347,12 @@
             for var in self.id_to_variable.values()
             if not isinstance(var.mutable_local, AttributeMutationNew)
         ]
-<<<<<<< HEAD
 
         # The only live side effects come from returns (tx.stack), any intermediates
         # during a graph break (tx.symbolic_locals), and mutation on pre-existing variables.
         # Recursively visit Variables and see if any of them have been mutated.
         VariableTracker.visit(visit, (tx.stack, tx.symbolic_locals, pre_existing_vars))
 
-=======
-
-        # The only live side effects come from returns (tx.stack), any intermediates
-        # during a graph break (tx.symbolic_locals), and mutation on pre-existing variables.
-        # Recursively visit Variables and see if any of them have been mutated.
-        VariableTracker.visit(visit, (tx.stack, tx.symbolic_locals, pre_existing_vars))
-
->>>>>>> 44722c6b
         # NB: cell variable handling.is tricky.
         # cell variables must stay alive if any NestedUserFunctionVariable
         # are live. "visit"-ing the NestedUserFunctionVariable visits
@@ -522,6 +503,39 @@
                     ]
                 )
                 suffixes.append([create_instruction("STORE_SUBSCR")])
+            elif isinstance(var, variables.CustomizedDictVariable):
+                # need to update the dict manually since update method may be invalid
+                varname_map = {}
+                for name in _manual_update_dict.__code__.co_varnames:
+                    varname_map[name] = cg.tx.output.new_var()
+
+                cg(var.mutable_local.source)  # type: ignore[attr-defined]
+                cg.extend_output(
+                    [create_instruction("STORE_FAST", argval=varname_map["dict_to"])]
+                )
+
+                cg(var, allow_cache=False)
+                cg.extend_output(
+                    [create_instruction("STORE_FAST", argval=varname_map["dict_from"])]
+                )
+
+                cg(var.mutable_local.source)  # type: ignore[attr-defined]
+                cg.extend_output([create_load_method("clear")])
+
+                # unfortunately can't just use DICT_MERGE due to possible custom behaviors
+                dict_update_insts = bytecode_from_template(
+                    _manual_update_dict, varname_map=varname_map
+                )
+
+                suffixes.append(
+                    [
+                        *create_call_method(0),  # clear
+                        create_instruction("POP_TOP"),
+                        *dict_update_insts,
+                        create_instruction("POP_TOP"),
+                    ]
+                )
+
             elif isinstance(var, variables.ConstDictVariable):
                 cg.tx.output.update_co_names("clear")
                 cg.tx.output.update_co_names("update")
