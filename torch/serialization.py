# mypy: allow-untyped-defs
import copyreg
import difflib
import functools
import io
import os
import pickle
import re
import shutil
import struct
import sys
import tarfile
import tempfile
import warnings
from contextlib import closing, contextmanager
from enum import Enum
from typing import (
    Any,
    BinaryIO,
    Callable,
    cast,
    Dict,
    IO,
    List,
    Optional,
    Tuple,
    Type,
    Union,
)
from typing_extensions import TypeAlias, TypeGuard  # Python 3.10+

import torch
import torch._weights_only_unpickler as _weights_only_unpickler
from torch._sources import get_source_lines_and_file
from torch._utils import _import_dotted_name
from torch.storage import _get_dtype_from_pickle_storage_type
from torch.types import Storage


__all__ = [
    "SourceChangeWarning",
    "mkdtemp",
    "register_package",
    "check_module_version_greater_or_equal",
    "validate_cuda_device",
    "validate_hpu_device",
    "location_tag",
    "default_restore_location",
    "normalize_storage_type",
    "storage_to_tensor_type",
    "save",
    "load",
    "StorageType",
    "LoadEndianness",
    "get_default_load_endianness",
    "set_default_load_endianness",
    "clear_safe_globals",
    "get_safe_globals",
    "add_safe_globals",
]


DEFAULT_PROTOCOL = 2

LONG_SIZE = struct.Struct("=l").size
INT_SIZE = struct.Struct("=i").size
SHORT_SIZE = struct.Struct("=h").size

MAGIC_NUMBER = 0x1950A86A20F9469CFC6C
PROTOCOL_VERSION = 1001
STORAGE_KEY_SEPARATOR = ","

FILE_LIKE: TypeAlias = Union[str, os.PathLike, BinaryIO, IO[bytes]]
MAP_LOCATION: TypeAlias = Optional[
    Union[Callable[[Storage, str], Storage], torch.device, str, Dict[str, str]]
]
STORAGE: TypeAlias = Union[Storage, torch.storage.TypedStorage, torch.UntypedStorage]

IS_WINDOWS = sys.platform == "win32"

if not IS_WINDOWS:
    from mmap import MAP_PRIVATE, MAP_SHARED
else:
    MAP_SHARED, MAP_PRIVATE = None, None  # type: ignore[assignment]

<<<<<<< HEAD
__all__ = [
    'SourceChangeWarning',
    'mkdtemp',
    'register_package',
    'check_module_version_greater_or_equal',
    'validate_cuda_device',
    'validate_hpu_device',
    'location_tag',
    'default_restore_location',
    'normalize_storage_type',
    'storage_to_tensor_type',
    'save',
    'load',
    'StorageType',
    'LoadEndianness',
    'get_default_load_endianness',
    'set_default_load_endianness',
    'clear_safe_globals',
    'get_safe_globals',
    'add_safe_globals',
    'SafeGlobals'
]

=======
>>>>>>> 9ecd61a3

class SourceChangeWarning(Warning):
    pass


@contextmanager
def mkdtemp():
    path = tempfile.mkdtemp()
    try:
        yield path
    finally:
        shutil.rmtree(path)


_package_registry: List[
    Tuple[
        int,
        Callable[[STORAGE], Optional[str]],
        Callable[[STORAGE, str], Optional[STORAGE]],
    ]
] = []


class LoadEndianness(Enum):
    NATIVE = 1
    LITTLE = 2
    BIG = 3


_default_load_endian: Optional[LoadEndianness] = None


def get_default_load_endianness() -> Optional[LoadEndianness]:
    """
    Get fallback byte order for loading files

    If byteorder mark is not present in saved checkpoint,
    this byte order is used as fallback.
    By default, it's "native" byte order.

    Returns:
        default_load_endian: Optional[LoadEndianness]
    """
    return _default_load_endian


def set_default_load_endianness(endianness):
    """
    Set fallback byte order for loading files

    If byteorder mark is not present in saved checkpoint,
    this byte order is used as fallback.
    By default, it's "native" byte order.

    Args:
        endianness: the new fallback byte order
    """
    global _default_load_endian
    if not isinstance(endianness, LoadEndianness) and endianness is not None:
        raise TypeError("Invalid argument type in function set_default_load_endianness")
    _default_load_endian = endianness


_default_mmap_options: int = MAP_PRIVATE


def get_default_mmap_options() -> int:
    """
    Get default mmap options for :func:`torch.load` with ``mmap=True``.

    Defaults to ``mmap.MAP_PRIVATE``.


    Returns:
        default_mmap_options: int
    """
    return _default_mmap_options


def set_default_mmap_options(flags: int):
    """
    Set default mmap options for :func:`torch.load` with ``mmap=True`` to flags.

    For now, only either ``mmap.MAP_PRIVATE`` or ``mmap.MAP_SHARED`` are supported.
    Please open an issue if you need any other option to be added here.

    .. note::
        This feature is currently not supported for Windows.

    Args:
        flags: ``mmap.MAP_PRIVATE`` or ``mmap.MAP_SHARED``
    """
    global _default_mmap_options
    if IS_WINDOWS:
        raise RuntimeError(
            "Changing the default mmap options is currently not supported for Windows"
        )
    if flags != MAP_PRIVATE and flags != MAP_SHARED:
        raise ValueError(
            "Invalid argument in function set_default_mmap_options, "
            f"expected mmap.MAP_PRIVATE or mmap.MAP_SHARED, but got {flags}"
        )
    _default_mmap_options = flags


def clear_safe_globals() -> None:
    """
    Clears the list of globals that are safe for ``weights_only`` load.
    """
    _weights_only_unpickler._clear_safe_globals()


def get_safe_globals() -> List[Any]:
    """
    Returns the list of user-added globals that are safe for ``weights_only`` load.
    """
    return _weights_only_unpickler._get_safe_globals()


def add_safe_globals(safe_globals: List[Any]) -> None:
    """
    Marks the given globals as safe for ``weights_only`` load. For example, functions
    added to this list can be called during unpickling, classes could be instantiated
    and have state set.

    Args:
        safe_globals (List[Any]): list of globals to mark as safe

    Example:
        >>> # xdoctest: +SKIP("Can't torch.save(t, ...) as doctest thinks MyTensor is defined on torch.serialization")
        >>> import tempfile
        >>> class MyTensor(torch.Tensor):
        ...     pass
        >>> t = MyTensor(torch.randn(2, 3))
        >>> with tempfile.NamedTemporaryFile() as f:
        ...     torch.save(t, f.name)
        # Running `torch.load(f.name, weights_only=True)` will fail with
        # Unsupported global: GLOBAL __main__.MyTensor was not an allowed global by default.
        # Check the code and make sure MyTensor is safe to be used when loaded from an arbitrary checkpoint.
        ...     torch.serialization.add_safe_globals([MyTensor])
        ...     torch.load(f.name, weights_only=True)
        # MyTensor([[-0.5024, -1.8152, -0.5455],
        #          [-0.8234,  2.0500, -0.3657]])
    """
    _weights_only_unpickler._add_safe_globals(safe_globals)

<<<<<<< HEAD
class SafeGlobals(_weights_only_unpickler._SafeGlobals):
    r'''Context-manager that adds certain globals as safe for ``weights_only`` load.

    Args:
        safe_globals: List of globals for weights_only load.
    '''
    pass
=======
>>>>>>> 9ecd61a3

def _is_zipfile(f) -> bool:
    # This is a stricter implementation than zipfile.is_zipfile().
    # zipfile.is_zipfile() is True if the magic number appears anywhere in the
    # binary. Since we expect the files here to be generated by torch.save or
    # torch.jit.save, it's safe to only check the start bytes and avoid
    # collisions and assume the zip has only 1 file.
    # See bugs.python.org/issue28494.

    start = f.tell()
    # Read the first few bytes and match against the ZIP file signature
    local_header_magic_number = b"PK\x03\x04"
    read_bytes = f.read(len(local_header_magic_number))
    f.seek(start)
    return read_bytes == local_header_magic_number


def register_package(
    priority: int,
    tagger: Callable[[STORAGE], Optional[str]],
    deserializer: Callable[[STORAGE, str], Optional[STORAGE]],
):
    """
    Registers callables for tagging and deserializing storage objects with an associated priority.
    Tagging associates a device with a storage object at save time while deserializing moves a
    storage object to an appropriate device at load time. :attr:`tagger` and :attr:`deserializer`
    are run in the order given by their :attr:`priority` until a tagger/deserializer returns a
    value that is not `None`.

    To override the deserialization behavior for a device in the global registry, one can register a
    tagger with a higher priority than the existing tagger.

    This function can also be used to register a tagger and deserializer for new devices.

    Args:
        priority: Indicates the priority associated with the tagger and deserializer, where a lower
            value indicates higher priority.
        tagger: Callable that takes in a storage object and returns its tagged device as a string
            or None.
        deserializer: Callable that takes in storage object and a device string and returns a storage
            object on the appropriate device or None.

    Returns:
        `None`

    Example:
        >>> def ipu_tag(obj):
        >>>     if obj.device.type == 'ipu':
        >>>         return 'ipu'
        >>> def ipu_deserialize(obj, location):
        >>>     if location.startswith('ipu'):
        >>>         ipu = getattr(torch, "ipu", None)
        >>>         assert ipu is not None, "IPU device module is not loaded"
        >>>         assert torch.ipu.is_available(), "ipu is not available"
        >>>         return obj.ipu(location)
        >>> torch.serialization.register_package(11, ipu_tag, ipu_deserialize)
    """
    queue_elem = (priority, tagger, deserializer)
    _package_registry.append(queue_elem)
    _package_registry.sort()


def check_module_version_greater_or_equal(
    module,
    req_version_tuple,
    error_if_malformed=True,
):
    """
    Check if a module's version satisfies requirements

    Usually, a module's version string will be like 'x.y.z', which would be represented
    as a tuple (x, y, z), but sometimes it could be an unexpected format. If the version
    string does not match the given tuple's format up to the length of the tuple, then
    error and exit or emit a warning.

    Args:
        module: the module to check the version of
        req_version_tuple: tuple (usually of ints) representing the required version
        error_if_malformed: whether we should exit if module version string is malformed

    Returns:
        requirement_is_met: bool
    """
    try:
        version_strs = module.__version__.split(".")
        # Cast module version fields to match the types of the required version
        module_version = tuple(
            type(req_field)(version_strs[idx])
            for idx, req_field in enumerate(req_version_tuple)
        )
        requirement_is_met = module_version >= req_version_tuple

    except Exception as e:
        message = (
            f"'{module.__name__}' module version string is malformed '{module.__version__}' and cannot be compared"
            f" with tuple {str(req_version_tuple)}"
        )
        if error_if_malformed:
            raise RuntimeError(message) from e
        else:
            warnings.warn(message + ", but continuing assuming that requirement is met")
            requirement_is_met = True

    return requirement_is_met


def _cpu_tag(obj):
    if obj.device.type == "cpu":
        return "cpu"


def _mps_tag(obj):
    if obj.device.type == "mps":
        return "mps"


def _meta_tag(obj):
    if obj.device.type == "meta":
        return "meta"


def _backend_tag(backend_name, obj):
    if backend_name == "privateuse1":
        backend_name = torch._C._get_privateuse1_backend_name()
    if obj.device.type == backend_name:
        if obj.device.index is None:
            return backend_name
        else:
            return backend_name + ":" + str(obj.device.index)


def _cpu_deserialize(obj, location):
    if location == "cpu":
        return obj


def _mps_deserialize(obj, location):
    if location.startswith("mps"):
        return obj.mps()


def _meta_deserialize(obj, location):
    if location == "meta":
        return torch.UntypedStorage(obj.nbytes(), device="meta")


def _validate_device(location, backend_name):
    """
    Check whether the device index of specified backend is valid

    In case of privateuse1 backend, your must first register a device_module for
    privateuse1 using torch._register_device_module. Implement the following
    methods in device_module like cuda: device_module._utils._get_device_index(location, True),
    device_module.device_count().

    Args:
        location: string of device
        backend_name: the backend name or the name of privateuse1, which can be renamed

    Returns:
        device_index: int
    """
    if not hasattr(torch, backend_name):
        raise RuntimeError(
            f"The {backend_name.upper()} device module is not registered. "
            "If you are running on a CPU-only machine, "
            "please use torch.load with map_location=torch.device('cpu') "
            "to map your storages to the CPU."
        )
    device_module = getattr(torch, backend_name)
    if hasattr(device_module, "_utils") and hasattr(
        device_module._utils, "_get_device_index"
    ):
        device_index = device_module._utils._get_device_index(location, True)
        device = torch.device(backend_name, device_index)
    else:
        device = torch.device(location)
        device_index = device.index if device.index else 0
    if hasattr(device_module, "is_available") and not device_module.is_available():
        raise RuntimeError(
            f"Attempting to deserialize object on a {backend_name.upper()} "
            f"device but torch.{backend_name}.is_available() is False. "
            "If you are running on a CPU-only machine, "
            "please use torch.load with map_location=torch.device('cpu') "
            "to map your storages to the CPU."
        )
    if hasattr(device_module, "device_count"):
        device_count = device_module.device_count()
        if device_index >= device_count:
            raise RuntimeError(
                f"Attempting to deserialize object on {backend_name.upper()} device "
                f"{device_index} but torch.{backend_name}.device_count() is {device_count}. "
                "Please use torch.load with map_location to map your storages "
                "to an existing device."
            )
    return device


def validate_cuda_device(location):
    return _validate_device(location, "cuda").index


def validate_hpu_device(location):
    return _validate_device(location, "hpu").index


def _deserialize(backend_name, obj, location):
    if backend_name == "privateuse1":
        backend_name = torch._C._get_privateuse1_backend_name()
    if location.startswith(backend_name):
        device = _validate_device(location, backend_name)
        return obj.to(device=device)


register_package(10, _cpu_tag, _cpu_deserialize)
register_package(
    20,
    functools.partial(_backend_tag, "cuda"),
    functools.partial(_deserialize, "cuda"),
)
register_package(21, _mps_tag, _mps_deserialize)
register_package(22, _meta_tag, _meta_deserialize)
register_package(
    23,
    functools.partial(_backend_tag, "privateuse1"),
    functools.partial(_deserialize, "privateuse1"),
)
register_package(
    24,
    functools.partial(_backend_tag, "hpu"),
    functools.partial(_deserialize, "hpu"),
)
register_package(
    25,
    functools.partial(_backend_tag, "xpu"),
    functools.partial(_deserialize, "xpu"),
)


def location_tag(
    storage: Union[Storage, torch.storage.TypedStorage, torch.UntypedStorage],
):
    for _, tagger, _ in _package_registry:
        location = tagger(storage)
        if location:
            return location
    raise RuntimeError(
        "don't know how to determine data location of " + torch.typename(storage)
    )


def default_restore_location(storage, location):
    """
    Restores `storage` using a deserializer function registered for the `location`.

    This function looks in the registry for deserializer functions that match the `location`.
    If found, it attempts to use them, in priority order, to restore `storage` until one
    returns a not `None` result. If no deserializer can be found in the registry, or all found fail
    to bear a result, it raises a `RuntimeError`.

    Args:
        storage (STORAGE): the storage object to restore
        location (str): the location tag associated with the storage object

    Returns:
        storage: Optional[STORAGE]

    Raises:
        RuntimeError: If no deserializer matching `location` is found in the registry or if
           all matching ones return `None`.
    """
    for _, _, fn in _package_registry:
        result = fn(storage, location)
        if result is not None:
            return result
    raise RuntimeError(
        "don't know how to restore data location of "
        + torch.typename(storage)
        + " (tagged with "
        + location
        + ")"
    )


def normalize_storage_type(storage_type):
    return getattr(torch, storage_type.__name__)


def storage_to_tensor_type(storage):
    storage_type = type(storage)
    module = _import_dotted_name(storage_type.__module__)
    return getattr(module, storage_type.__name__.replace("Storage", "Tensor"))


def _is_path(name_or_buffer) -> TypeGuard[Union[str, os.PathLike]]:
    return isinstance(name_or_buffer, (str, os.PathLike))


class _opener:
    def __init__(self, file_like):
        self.file_like = file_like

    def __enter__(self):
        return self.file_like

    def __exit__(self, *args):
        pass


class _open_file(_opener):
    def __init__(self, name, mode):
        super().__init__(open(name, mode))

    def __exit__(self, *args):
        self.file_like.close()


class _open_buffer_reader(_opener):
    def __init__(self, buffer):
        super().__init__(buffer)
        _check_seekable(buffer)


class _open_buffer_writer(_opener):
    def __exit__(self, *args):
        self.file_like.flush()


def _open_file_like(name_or_buffer, mode):
    if _is_path(name_or_buffer):
        return _open_file(name_or_buffer, mode)
    else:
        if "w" in mode:
            return _open_buffer_writer(name_or_buffer)
        elif "r" in mode:
            return _open_buffer_reader(name_or_buffer)
        else:
            raise RuntimeError(f"Expected 'r' or 'w' in mode but got {mode}")


class _open_zipfile_reader(_opener):
    def __init__(self, name_or_buffer) -> None:
        super().__init__(torch._C.PyTorchFileReader(name_or_buffer))


class _open_zipfile_writer_file(_opener):
    def __init__(self, name) -> None:
        self.file_stream = None
        self.name = str(name)
        try:
            self.name.encode("ascii")
        except UnicodeEncodeError:
            # PyTorchFileWriter only supports ascii filename.
            # For filenames with non-ascii characters, we rely on Python
            # for writing out the file.
            self.file_stream = io.FileIO(self.name, mode="w")
            super().__init__(torch._C.PyTorchFileWriter(self.file_stream))
        else:
            super().__init__(torch._C.PyTorchFileWriter(self.name))

    def __exit__(self, *args) -> None:
        self.file_like.write_end_of_file()
        if self.file_stream is not None:
            self.file_stream.close()


class _open_zipfile_writer_buffer(_opener):
    def __init__(self, buffer) -> None:
        if not callable(getattr(buffer, "write", None)):
            msg = f"Buffer of {str(type(buffer)).strip('<>')} has no callable attribute 'write'"
            if not hasattr(buffer, "write"):
                raise AttributeError(msg)
            raise TypeError(msg)
        self.buffer = buffer
        super().__init__(torch._C.PyTorchFileWriter(buffer))

    def __exit__(self, *args) -> None:
        self.file_like.write_end_of_file()
        self.buffer.flush()


def _open_zipfile_writer(name_or_buffer):
    container: Type[_opener]
    if _is_path(name_or_buffer):
        container = _open_zipfile_writer_file
    else:
        container = _open_zipfile_writer_buffer
    return container(name_or_buffer)


def _is_compressed_file(f) -> bool:
    compress_modules = ["gzip"]
    try:
        return f.__module__ in compress_modules
    except AttributeError:
        return False


def _should_read_directly(f):
    """
    Checks if f is a file that should be read directly. It should be read
    directly if it is backed by a real file (has a fileno) and is not a
    a compressed file (e.g. gzip)
    """
    if _is_compressed_file(f):
        return False
    try:
        return f.fileno() >= 0
    except io.UnsupportedOperation:
        return False
    except AttributeError:
        return False


def _check_seekable(f) -> bool:
    def raise_err_msg(patterns, e):
        for p in patterns:
            if p in str(e):
                msg = (
                    str(e)
                    + ". You can only torch.load from a file that is seekable."
                    + " Please pre-load the data into a buffer like io.BytesIO and"
                    + " try to load from it instead."
                )
                raise type(e)(msg)
        raise e

    try:
        f.seek(f.tell())
        return True
    except (io.UnsupportedOperation, AttributeError) as e:
        raise_err_msg(["seek", "tell"], e)
    return False


def _check_dill_version(pickle_module) -> None:
    """Checks if using dill as the pickle module, and if so, checks if it is the correct version.
    If dill version is lower than 0.3.1, a ValueError is raised.

    Args:
        pickle_module: module used for pickling metadata and objects

    """
    if pickle_module is not None and pickle_module.__name__ == "dill":
        required_dill_version = (0, 3, 1)
        if not check_module_version_greater_or_equal(
            pickle_module, required_dill_version, False
        ):
            raise ValueError(
                (
                    "'torch' supports dill >= {}, but you have dill {}."
                    " Please upgrade dill or switch to 'pickle'"
                ).format(
                    ".".join([str(num) for num in required_dill_version]),
                    pickle_module.__version__,
                )
            )


def _check_save_filelike(f):
    if not _is_path(f) and not hasattr(f, "write"):
        raise AttributeError(
            "expected 'f' to be string, path, or a file-like object with "
            "a 'write' attribute"
        )


def save(
    obj: object,
    f: FILE_LIKE,
    pickle_module: Any = pickle,
    pickle_protocol: int = DEFAULT_PROTOCOL,
    _use_new_zipfile_serialization: bool = True,
    _disable_byteorder_record: bool = False,
) -> None:
    # Reference: https://github.com/pytorch/pytorch/issues/54354
    # The first line of this docstring overrides the one Sphinx generates for the
    # documentation. We need it so that Sphinx doesn't leak `pickle`s path from
    # the build environment (e.g. `<module 'pickle' from '/leaked/path').

    """save(obj, f, pickle_module=pickle, pickle_protocol=DEFAULT_PROTOCOL, _use_new_zipfile_serialization=True)

    Saves an object to a disk file.

    See also: :ref:`saving-loading-tensors`

    Args:
        obj: saved object
        f: a file-like object (has to implement write and flush) or a string or
           os.PathLike object containing a file name
        pickle_module: module used for pickling metadata and objects
        pickle_protocol: can be specified to override the default protocol

    .. note::
        A common PyTorch convention is to save tensors using .pt file extension.

    .. note::
        PyTorch preserves storage sharing across serialization. See
        :ref:`preserve-storage-sharing` for more details.

    .. note::
        The 1.6 release of PyTorch switched ``torch.save`` to use a new
        zipfile-based file format. ``torch.load`` still retains the ability to
        load files in the old format. If for any reason you want ``torch.save``
        to use the old format, pass the kwarg ``_use_new_zipfile_serialization=False``.

    Example:
        >>> # xdoctest: +SKIP("makes cwd dirty")
        >>> # Save to file
        >>> x = torch.tensor([0, 1, 2, 3, 4])
        >>> torch.save(x, 'tensor.pt')
        >>> # Save to io.BytesIO buffer
        >>> buffer = io.BytesIO()
        >>> torch.save(x, buffer)
    """
    torch._C._log_api_usage_once("torch.save")
    _check_dill_version(pickle_module)
    _check_save_filelike(f)

    if _use_new_zipfile_serialization:
        with _open_zipfile_writer(f) as opened_zipfile:
            _save(
                obj,
                opened_zipfile,
                pickle_module,
                pickle_protocol,
                _disable_byteorder_record,
            )
            return
    else:
        with _open_file_like(f, "wb") as opened_file:
            _legacy_save(obj, opened_file, pickle_module, pickle_protocol)


def _legacy_save(obj, f, pickle_module, pickle_protocol) -> None:
    import torch.nn as nn

    serialized_container_types = {}
    serialized_storages = {}

    # Since loading storages that view the same data with different dtypes is
    # not supported, we need to keep track of the dtype associated with each
    # storage data_ptr and throw an error if the dtype is ever different.
    # TODO: This feature could be added in the future
    storage_dtypes: Dict[int, torch.dtype] = {}

    def persistent_id(obj: Any) -> Optional[Tuple]:
        # FIXME: the docs say that persistent_id should only return a string
        # but torch store returns tuples. This works only in the binary protocol
        # see
        # https://docs.python.org/2/library/pickle.html#pickling-and-unpickling-external-objects
        # https://github.com/python/cpython/blob/master/Lib/pickle.py#L527-L537
        if isinstance(obj, type) and issubclass(obj, nn.Module):
            if obj in serialized_container_types:
                return None
            serialized_container_types[obj] = True
            source_file = source = None
            try:
                source_lines, _, source_file = get_source_lines_and_file(obj)
                source = "".join(source_lines)
            except (
                Exception
            ):  # saving the source is optional, so we can ignore any errors
                warnings.warn(
                    "Couldn't retrieve source code for container of "
                    "type " + obj.__name__ + ". It won't be checked "
                    "for correctness upon loading."
                )
            return ("module", obj, source_file, source)

        if isinstance(obj, torch.storage.TypedStorage) or torch.is_storage(obj):
            storage: torch.UntypedStorage

            if isinstance(obj, torch.storage.TypedStorage):
                # TODO: Once we decide to break serialization FC, this case
                # can be deleted
                storage = obj._untyped_storage
                storage_dtype = obj.dtype
                storage_type_str = obj._pickle_storage_type()
                storage_type = getattr(torch, storage_type_str)
                dtype = obj.dtype
                storage_numel = obj._size()

            elif isinstance(obj, torch.UntypedStorage):
                storage = obj
                storage_dtype = torch.uint8
                storage_type = normalize_storage_type(type(obj))
                dtype = torch.uint8
                storage_numel = storage.nbytes()
            else:
                raise TypeError(f"type not recognized: {type(obj)}")

            # If storage is allocated, ensure that any other saved storages
            # pointing to the same data all have the same dtype. If storage is
            # not allocated, don't perform this check
            if storage.data_ptr() != 0:
                if storage.data_ptr() in storage_dtypes:
                    if storage_dtype != storage_dtypes[storage.data_ptr()]:
                        raise RuntimeError(
                            "Cannot save multiple tensors or storages that "
                            "view the same data as different types"
                        )
                else:
                    storage_dtypes[storage.data_ptr()] = storage_dtype

            view_metadata: Optional[Tuple[str, int, int]]

            # Offset is always 0, but we keep it for backwards compatibility
            # with the old serialization format (which supported storage views)
            offset = 0
            storage_key = str(storage._cdata)
            location = location_tag(storage)

            # TODO: There's an issue here with FC. It might be impossible to
            # solve, but it's worth noting. Imagine we save a list `[storage,
            # tensor]`, where `tensor.storage()` is the same as `storage`, and
            # `tensor.element_size() > 1`. Let's say that `tensor.dtype ==
            # torch.float`.  The storage will be serialized with element size
            # of 1, since we're choosing to serialize the first occurance of
            # a duplicate storage. Since this legacy serialization format saves
            # the numel of the storage, rather than nbytes directly, we'll be
            # effectively saving nbytes in this case.  We'll be able to load it
            # and the tensor back up with no problems in _this_ and future
            # versions of pytorch, but in older versions, here's the problem:
            # the storage will be loaded up as a UntypedStorage, and then the
            # FloatTensor will loaded and the UntypedStorage will be assigned to
            # it. Since the storage dtype does not match the tensor dtype, this
            # will cause an error.  If we reverse the list, like `[tensor,
            # storage]`, then we will save the `tensor.storage()` as a faked
            # `FloatStorage`, and the saved size will be the correct
            # dtype-specific numel count that old versions expect. `tensor`
            # will be able to load up properly in old versions, pointing to
            # a FloatStorage. However, `storage` is still being translated to
            # a UntypedStorage, and it will try to resolve to the same
            # FloatStorage that `tensor` contains. This will also cause an
            # error. It doesn't seem like there's any way around this.
            # Probably, we just cannot maintain FC for the legacy format if the
            # saved list contains both a tensor and a storage that point to the
            # same data.  We should still be able to maintain FC for lists of
            # just tensors, as long as all views share the same dtype as the
            # tensor they are viewing.

            if storage_key not in serialized_storages:
                serialized_storages[storage_key] = (storage, dtype)
            is_view = storage._cdata != storage._cdata
            if is_view:
                view_metadata = (str(storage._cdata), offset, storage.nbytes())
            else:
                view_metadata = None

            res = (
                "storage",
                storage_type,
                storage_key,
                location,
                storage_numel,
                view_metadata,
            )
            return res
        return None

    sys_info = dict(
        protocol_version=PROTOCOL_VERSION,
        little_endian=sys.byteorder == "little",
        type_sizes=dict(
            short=SHORT_SIZE,
            int=INT_SIZE,
            long=LONG_SIZE,
        ),
    )

    pickle_module.dump(MAGIC_NUMBER, f, protocol=pickle_protocol)
    pickle_module.dump(PROTOCOL_VERSION, f, protocol=pickle_protocol)
    pickle_module.dump(sys_info, f, protocol=pickle_protocol)
    pickler = pickle_module.Pickler(f, protocol=pickle_protocol)
    pickler.persistent_id = persistent_id
    pickler.dump(obj)

    serialized_storage_keys = sorted(serialized_storages.keys())
    pickle_module.dump(serialized_storage_keys, f, protocol=pickle_protocol)
    f.flush()
    for key in serialized_storage_keys:
        storage, dtype = serialized_storages[key]
        storage._write_file(
            f, _should_read_directly(f), True, torch._utils._element_size(dtype)
        )


def _save(obj, zip_file, pickle_module, pickle_protocol, _disable_byteorder_record):
    serialized_storages = {}
    id_map: Dict[int, str] = {}

    # Since loading storages that view the same data with different dtypes is
    # not supported, we need to keep track of the dtype associated with each
    # storage data_ptr and throw an error if the dtype is ever different.
    # TODO: This feature could be added in the future
    storage_dtypes: Dict[int, torch.dtype] = {}

    def persistent_id(obj):
        # FIXME: the docs say that persistent_id should only return a string
        # but torch store returns tuples. This works only in the binary protocol
        # see
        # https://docs.python.org/2/library/pickle.html#pickling-and-unpickling-external-objects
        # https://github.com/python/cpython/blob/master/Lib/pickle.py#L527-L537
        if isinstance(obj, torch.storage.TypedStorage) or torch.is_storage(obj):
            if isinstance(obj, torch.storage.TypedStorage):
                # TODO: Once we decide to break serialization FC, this case
                # can be deleted
                storage = obj._untyped_storage
                storage_dtype = obj.dtype
                storage_type_str = obj._pickle_storage_type()
                storage_type = getattr(torch, storage_type_str)
                storage_numel = obj._size()

            else:
                storage = obj
                storage_dtype = torch.uint8
                storage_type = normalize_storage_type(type(obj))
                storage_numel = storage.nbytes()

            # If storage is allocated, ensure that any other saved storages
            # pointing to the same data all have the same dtype. If storage is
            # not allocated, don't perform this check
            if storage.data_ptr() != 0:
                if storage.data_ptr() in storage_dtypes:
                    if storage_dtype != storage_dtypes[storage.data_ptr()]:
                        raise RuntimeError(
                            "Cannot save multiple tensors or storages that "
                            "view the same data as different types"
                        )
                else:
                    storage_dtypes[storage.data_ptr()] = storage_dtype

            storage_key = id_map.setdefault(storage._cdata, str(len(id_map)))
            location = location_tag(storage)
            serialized_storages[storage_key] = storage

            return ("storage", storage_type, storage_key, location, storage_numel)

        return None

    # Write the pickle data for `obj`
    data_buf = io.BytesIO()
    pickler = pickle_module.Pickler(data_buf, protocol=pickle_protocol)
    pickler.persistent_id = persistent_id
    pickler.dump(obj)
    data_value = data_buf.getvalue()
    zip_file.write_record("data.pkl", data_value, len(data_value))

    # Write byte order marker
    if not _disable_byteorder_record:
        if sys.byteorder not in ["little", "big"]:
            raise ValueError("Unknown endianness type: " + sys.byteorder)

        zip_file.write_record("byteorder", sys.byteorder, len(sys.byteorder))

    # Write each tensor to a file named tensor/the_tensor_key in the zip archive
    for key in sorted(serialized_storages.keys()):
        name = f"data/{key}"
        storage = serialized_storages[key]
        # given that we copy things around anyway, we might use storage.cpu()
        # this means to that to get tensors serialized, you need to implement
        # .cpu() on the underlying Storage
        if storage.device.type != "cpu":
            storage = storage.cpu()
        # Now that it is on the CPU we can directly copy it into the zip file
        num_bytes = storage.nbytes()
        zip_file.write_record(name, storage, num_bytes)


def load(
    f: FILE_LIKE,
    map_location: MAP_LOCATION = None,
    pickle_module: Any = None,
    *,
    weights_only: Optional[bool] = None,
    mmap: Optional[bool] = None,
    **pickle_load_args: Any,
) -> Any:
    # Reference: https://github.com/pytorch/pytorch/issues/54354
    # The first line of this docstring overrides the one Sphinx generates for the
    # documentation. We need it so that Sphinx doesn't leak `pickle`s path from
    # the build environment (e.g. `<module 'pickle' from '/leaked/path').

    """load(f, map_location=None, pickle_module=pickle, *, weights_only=False, mmap=None, **pickle_load_args)

    Loads an object saved with :func:`torch.save` from a file.

    :func:`torch.load` uses Python's unpickling facilities but treats storages,
    which underlie tensors, specially. They are first deserialized on the
    CPU and are then moved to the device they were saved from. If this fails
    (e.g. because the run time system doesn't have certain devices), an exception
    is raised. However, storages can be dynamically remapped to an alternative
    set of devices using the :attr:`map_location` argument.

    If :attr:`map_location` is a callable, it will be called once for each serialized
    storage with two arguments: storage and location. The storage argument
    will be the initial deserialization of the storage, residing on the CPU.
    Each serialized storage has a location tag associated with it which
    identifies the device it was saved from, and this tag is the second
    argument passed to :attr:`map_location`. The builtin location tags are ``'cpu'``
    for CPU tensors and ``'cuda:device_id'`` (e.g. ``'cuda:2'``) for CUDA tensors.
    :attr:`map_location` should return either ``None`` or a storage. If
    :attr:`map_location` returns a storage, it will be used as the final deserialized
    object, already moved to the right device. Otherwise, :func:`torch.load` will
    fall back to the default behavior, as if :attr:`map_location` wasn't specified.

    If :attr:`map_location` is a :class:`torch.device` object or a string containing
    a device tag, it indicates the location where all tensors should be loaded.

    Otherwise, if :attr:`map_location` is a dict, it will be used to remap location tags
    appearing in the file (keys), to ones that specify where to put the
    storages (values).

    User extensions can register their own location tags and tagging and
    deserialization methods using :func:`torch.serialization.register_package`.

    Args:
        f: a file-like object (has to implement :meth:`read`, :meth:`readline`, :meth:`tell`, and :meth:`seek`),
            or a string or os.PathLike object containing a file name
        map_location: a function, :class:`torch.device`, string or a dict specifying how to remap storage
            locations
        pickle_module: module used for unpickling metadata and objects (has to
            match the :attr:`pickle_module` used to serialize file)
        weights_only: Indicates whether unpickler should be restricted to
            loading only tensors, primitive types, dictionaries
            and any types added via :func:`torch.serialization.add_safe_globals`.
        mmap: Indicates whether the file should be mmaped rather than loading all the storages into memory.
            Typically, tensor storages in the file will first be moved from disk to CPU memory, after which they
            are moved to the location that they were tagged with when saving, or specified by ``map_location``. This
            second step is a no-op if the final location is CPU. When the ``mmap`` flag is set, instead of copying the
            tensor storages from disk to CPU memory in the first step, ``f`` is mmaped.
        pickle_load_args: (Python 3 only) optional keyword arguments passed over to
            :func:`pickle_module.load` and :func:`pickle_module.Unpickler`, e.g.,
            :attr:`errors=...`.

    .. warning::
        :func:`torch.load()` unless `weights_only` parameter is set to `True`,
        uses ``pickle`` module implicitly, which is known to be insecure.
        It is possible to construct malicious pickle data which will execute arbitrary code
        during unpickling. Never load data that could have come from an untrusted
        source in an unsafe mode, or that could have been tampered with. **Only load data you trust**.

    .. note::
        When you call :func:`torch.load()` on a file which contains GPU tensors, those tensors
        will be loaded to GPU by default. You can call ``torch.load(.., map_location='cpu')``
        and then :meth:`load_state_dict` to avoid GPU RAM surge when loading a model checkpoint.

    .. note::
        By default, we decode byte strings as ``utf-8``.  This is to avoid a common error
        case ``UnicodeDecodeError: 'ascii' codec can't decode byte 0x...``
        when loading files saved by Python 2 in Python 3.  If this default
        is incorrect, you may use an extra :attr:`encoding` keyword argument to specify how
        these objects should be loaded, e.g., :attr:`encoding='latin1'` decodes them
        to strings using ``latin1`` encoding, and :attr:`encoding='bytes'` keeps them
        as byte arrays which can be decoded later with ``byte_array.decode(...)``.

    Example:
        >>> # xdoctest: +SKIP("undefined filepaths")
        >>> torch.load('tensors.pt', weights_only=True)
        # Load all tensors onto the CPU
        >>> torch.load('tensors.pt', map_location=torch.device('cpu'), weights_only=True)
        # Load all tensors onto the CPU, using a function
        >>> torch.load('tensors.pt', map_location=lambda storage, loc: storage, weights_only=True)
        # Load all tensors onto GPU 1
        >>> torch.load('tensors.pt', map_location=lambda storage, loc: storage.cuda(1), weights_only=True)  # type: ignore[attr-defined]
        # Map tensors from GPU 1 to GPU 0
        >>> torch.load('tensors.pt', map_location={'cuda:1': 'cuda:0'}, weights_only=True)
        # Load tensor from io.BytesIO object
        # Loading from a buffer setting weights_only=False, warning this can be unsafe
        >>> with open('tensor.pt', 'rb') as f:
        ...     buffer = io.BytesIO(f.read())
        >>> torch.load(buffer, weights_only=False)
        # Load a module with 'ascii' encoding for unpickling
        # Loading from a module setting weights_only=False, warning this can be unsafe
        >>> torch.load('module.pt', encoding='ascii', weights_only=False)
    """
    torch._C._log_api_usage_once("torch.load")
    UNSAFE_MESSAGE = (
        "Re-running `torch.load` with `weights_only` set to `False` will likely succeed, "
        "but it can result in arbitrary code execution. Do it only if you got the file from a "
        "trusted source."
    )
    DOCS_MESSAGE = (
        "\n\nCheck the documentation of torch.load to learn more about types accepted by default with "
        "weights_only https://pytorch.org/docs/stable/generated/torch.load.html."
    )

    def _get_wo_message(message: str) -> str:
        pattern = r"GLOBAL (\S+) was not an allowed global by default."
        has_unsafe_global = re.search(pattern, message) is not None
        if has_unsafe_global:
            updated_message = (
                "Weights only load failed. This file can still be loaded, to do so you have two options "
                f"\n\t(1) {UNSAFE_MESSAGE}\n\t(2) Alternatively, to load with `weights_only=True` please check "
                "the recommended steps in the following error message.\n\tWeightsUnpickler error: "
                + message
            )
        else:
            updated_message = (
                f"Weights only load failed. {UNSAFE_MESSAGE}\n Please file an issue with the following "
                "so that we can make `weights_only=True` compatible with your use case: WeightsUnpickler "
                "error: " + message
            )
        return updated_message + DOCS_MESSAGE

    if weights_only is None:
        weights_only, warn_weights_only = False, True
    else:
        warn_weights_only = False

    # Add ability to force safe only weight loads via environment variable
    if os.getenv("TORCH_FORCE_WEIGHTS_ONLY_LOAD", "0").lower() in [
        "1",
        "y",
        "yes",
        "true",
    ]:
        weights_only = True

    if weights_only:
        if pickle_module is not None:
            raise RuntimeError(
                "Can not safely load weights when explicit pickle_module is specified"
            )
    else:
        if pickle_module is None:
            if warn_weights_only:
                warnings.warn(
                    "You are using `torch.load` with `weights_only=False` (the current default value), which uses "
                    "the default pickle module implicitly. It is possible to construct malicious pickle data "
                    "which will execute arbitrary code during unpickling (See "
                    "https://github.com/pytorch/pytorch/blob/main/SECURITY.md#untrusted-models for more details). "
                    "In a future release, the default value for `weights_only` will be flipped to `True`. This "
                    "limits the functions that could be executed during unpickling. Arbitrary objects will no "
                    "longer be allowed to be loaded via this mode unless they are explicitly allowlisted by the "
                    "user via `torch.serialization.add_safe_globals`. We recommend you start setting "
                    "`weights_only=True` for any use case where you don't have full control of the loaded file. "
                    "Please open an issue on GitHub for any issues related to this experimental feature.",
                    FutureWarning,
                    stacklevel=2,
                )
            pickle_module = pickle

    # make flipping default BC-compatible
    if mmap is None:
        mmap = False

    _check_dill_version(pickle_module)

    if "encoding" not in pickle_load_args.keys():
        pickle_load_args["encoding"] = "utf-8"

    with _open_file_like(f, "rb") as opened_file:
        if _is_zipfile(opened_file):
            # The zipfile reader is going to advance the current file position.
            # If we want to actually tail call to torch.jit.load, we need to
            # reset back to the original position.
            orig_position = opened_file.tell()
            overall_storage = None
            with _open_zipfile_reader(opened_file) as opened_zipfile:
                if _is_torchscript_zip(opened_zipfile):
                    warnings.warn(
                        "'torch.load' received a zip file that looks like a TorchScript archive"
                        " dispatching to 'torch.jit.load' (call 'torch.jit.load' directly to"
                        " silence this warning)",
                        UserWarning,
                    )
                    opened_file.seek(orig_position)
                    return torch.jit.load(opened_file, map_location=map_location)
                if mmap:
                    if not _is_path(f):
                        raise ValueError(
                            "f must be a file path in order to use the mmap argument"
                        )
                    size = os.path.getsize(f)
                    if not IS_WINDOWS:
                        shared = get_default_mmap_options() == MAP_SHARED
                    else:
                        shared = False
                    overall_storage = torch.UntypedStorage.from_file(
                        os.fspath(f), shared, size
                    )
                if weights_only:
                    try:
                        return _load(
                            opened_zipfile,
                            map_location,
                            _weights_only_unpickler,
                            overall_storage=overall_storage,
                            **pickle_load_args,
                        )
                    except RuntimeError as e:
                        raise pickle.UnpicklingError(_get_wo_message(str(e))) from None
                return _load(
                    opened_zipfile,
                    map_location,
                    pickle_module,
                    overall_storage=overall_storage,
                    **pickle_load_args,
                )
        if mmap:
            f_name = "" if not isinstance(f, str) else f"{f}, "
            raise RuntimeError(
                "mmap can only be used with files saved with "
                f"`torch.save({f_name}_use_new_zipfile_serialization=True), "
                "please torch.save your checkpoint with this option in order to use mmap."
            )
        if weights_only:
            try:
                return _legacy_load(
                    opened_file,
                    map_location,
                    _weights_only_unpickler,
                    **pickle_load_args,
                )
            except RuntimeError as e:
                raise pickle.UnpicklingError(_get_wo_message(str(e))) from None
        return _legacy_load(
            opened_file, map_location, pickle_module, **pickle_load_args
        )


# Register pickling support for layout instances such as
# torch.sparse_coo, etc
def _get_layout(name):
    """Get layout extension object from its string representation."""
    cache = _get_layout.cache  # type: ignore[attr-defined]
    if not cache:
        for v in torch.__dict__.values():
            if isinstance(v, torch.layout):
                cache[str(v)] = v
    return cache[name]


# There are yet not good way to type annotate function attributes https://github.com/python/mypy/issues/2087
_get_layout.cache = {}  # type: ignore[attr-defined]
copyreg.pickle(torch.layout, lambda obj: (_get_layout, (str(obj),)))


def _legacy_load(f, map_location, pickle_module, **pickle_load_args):
    deserialized_objects: Dict[int, Any] = {}

    restore_location = _get_restore_location(map_location)

    class UnpicklerWrapper(pickle_module.Unpickler):  # type: ignore[name-defined]
        def find_class(self, mod_name, name):
            if type(name) is str and "Storage" in name:
                try:
                    return StorageType(name)
                except KeyError:
                    pass
            return super().find_class(mod_name, name)

    def _check_container_source(container_type, source_file, original_source):
        try:
            current_source = "".join(get_source_lines_and_file(container_type)[0])
        except Exception:  # saving the source is optional, so we can ignore any errors
            warnings.warn(
                "Couldn't retrieve source code for container of "
                "type " + container_type.__name__ + ". It won't be checked "
                "for correctness upon loading."
            )
            return
        if original_source != current_source:
            if container_type.dump_patches:
                file_name = container_type.__name__ + ".patch"
                diff = difflib.unified_diff(
                    current_source.split("\n"),
                    original_source.split("\n"),
                    source_file,
                    source_file,
                    lineterm="",
                )
                lines = "\n".join(diff)
                try:
                    with open(file_name, "a+") as f:
                        file_size = f.seek(0, 2)
                        f.seek(0)
                        if file_size == 0:
                            f.write(lines)
                        elif file_size != len(lines) or f.read() != lines:
                            raise OSError
                    msg = (
                        "Saved a reverse patch to " + file_name + ". "
                        "Run `patch -p0 < " + file_name + "` to revert your "
                        "changes."
                    )
                except OSError:
                    msg = (
                        "Tried to save a patch, but couldn't create a "
                        "writable file " + file_name + ". Make sure it "
                        "doesn't exist and your working directory is "
                        "writable."
                    )
            else:
                msg = (
                    "you can retrieve the original source code by "
                    "accessing the object's source attribute or set "
                    "`torch.nn.Module.dump_patches = True` and use the "
                    "patch tool to revert the changes."
                )
            msg = f"source code of class '{torch.typename(container_type)}' has changed. {msg}"
            warnings.warn(msg, SourceChangeWarning)

    def legacy_load(f):
        deserialized_objects: Dict[int, Any] = {}

        def persistent_load(saved_id):
            if isinstance(saved_id, tuple):
                # Ignore containers that don't have any sources saved
                if all(saved_id[1:]):
                    _check_container_source(*saved_id)
                return saved_id[0]
            return deserialized_objects[int(saved_id)]

        with closing(
            tarfile.open(fileobj=f, mode="r:", format=tarfile.PAX_FORMAT)
        ) as tar, mkdtemp() as tmpdir:
            tar.extract("storages", path=tmpdir)
            with open(os.path.join(tmpdir, "storages"), "rb", 0) as f:
                num_storages = pickle_module.load(f, **pickle_load_args)
                for i in range(num_storages):
                    args = pickle_module.load(f, **pickle_load_args)
                    key, location, storage_type = args
                    dtype = storage_type._dtype
                    obj = cast(Storage, torch.UntypedStorage)._new_with_file(
                        f, torch._utils._element_size(dtype)
                    )
                    obj = restore_location(obj, location)
                    # TODO: Once we decide to break serialization FC, we can
                    # stop wrapping with TypedStorage
                    deserialized_objects[key] = torch.storage.TypedStorage(
                        wrap_storage=obj, dtype=dtype, _internal=True
                    )

                storage_views = pickle_module.load(f, **pickle_load_args)
                for target_cdata, root_cdata, offset, numel in storage_views:
                    root = deserialized_objects[root_cdata]
                    element_size = torch._utils._element_size(root.dtype)
                    offset_bytes = offset * element_size
                    # TODO: Once we decide to break serialization FC, we can
                    # stop wrapping with TypedStorage
                    deserialized_objects[target_cdata] = torch.storage.TypedStorage(
                        wrap_storage=root._untyped_storage[
                            offset_bytes : offset_bytes + numel * element_size
                        ],
                        dtype=root.dtype,
                        _internal=True,
                    )

            tar.extract("tensors", path=tmpdir)
            with open(os.path.join(tmpdir, "tensors"), "rb", 0) as f:
                num_tensors = pickle_module.load(f, **pickle_load_args)
                for _ in range(num_tensors):
                    args = pickle_module.load(f, **pickle_load_args)
                    key, storage_id, original_tensor_type = args
                    storage = deserialized_objects[storage_id]
                    (ndim,) = struct.unpack("<i", f.read(4))
                    # skip next 4 bytes; legacy encoding treated ndim as 8 bytes
                    f.read(4)
                    numel = struct.unpack(f"<{ndim}q", f.read(8 * ndim))
                    stride = struct.unpack(f"<{ndim}q", f.read(8 * ndim))
                    (storage_offset,) = struct.unpack("<q", f.read(8))
                    tensor = torch.empty((0,), dtype=storage.dtype).set_(
                        storage._untyped_storage, storage_offset, numel, stride
                    )
                    deserialized_objects[key] = tensor

            pickle_file = tar.extractfile("pickle")
            unpickler = UnpicklerWrapper(pickle_file, **pickle_load_args)
            unpickler.persistent_load = persistent_load
            result = unpickler.load()
            return result

    deserialized_objects = {}

    def persistent_load(saved_id):
        assert isinstance(saved_id, tuple)
        typename = _maybe_decode_ascii(saved_id[0])
        data = saved_id[1:]

        if typename == "module":
            # Ignore containers that don't have any sources saved
            if all(data[1:]):
                _check_container_source(*data)
            return data[0]
        elif typename == "storage":
            storage_type, root_key, location, numel, view_metadata = data
            location = _maybe_decode_ascii(location)
            dtype = storage_type.dtype

            nbytes = numel * torch._utils._element_size(dtype)

            if root_key not in deserialized_objects:
                if torch._guards.active_fake_mode() is not None:
                    obj = cast(Storage, torch.UntypedStorage(nbytes, device="meta"))
                else:
                    obj = cast(Storage, torch.UntypedStorage(nbytes))
                    obj._torch_load_uninitialized = True
                    obj = restore_location(obj, location)
                # TODO: Once we decide to break serialization FC, we can
                # stop wrapping with TypedStorage
                typed_storage = torch.storage.TypedStorage(
                    wrap_storage=obj, dtype=dtype, _internal=True
                )
                deserialized_objects[root_key] = typed_storage
            else:
                typed_storage = deserialized_objects[root_key]
                if typed_storage._data_ptr() == 0:
                    typed_storage = torch.storage.TypedStorage(
                        device=typed_storage._untyped_storage.device,
                        dtype=dtype,
                        _internal=True,
                    )

            if view_metadata is not None:
                view_key, offset, view_size = view_metadata
                offset_bytes = offset * torch._utils._element_size(dtype)
                view_size_bytes = view_size * torch._utils._element_size(dtype)
                if view_key not in deserialized_objects:
                    # TODO: Once we decide to break serialization FC, we can
                    # stop wrapping with TypedStorage
                    deserialized_objects[view_key] = torch.storage.TypedStorage(
                        wrap_storage=typed_storage._untyped_storage[
                            offset_bytes : offset_bytes + view_size_bytes
                        ],
                        dtype=dtype,
                        _internal=True,
                    )
                res = deserialized_objects[view_key]

            else:
                res = typed_storage
            return res
        else:
            raise RuntimeError(f"Unknown saved id type: {saved_id[0]}")

    _check_seekable(f)
    f_should_read_directly = _should_read_directly(f)

    if f_should_read_directly and f.tell() == 0:
        # legacy_load requires that f has fileno()
        # only if offset is zero we can attempt the legacy tar file loader
        try:
            return legacy_load(f)
        except tarfile.TarError:
            if _is_zipfile(f):
                # .zip is used for torch.jit.save and will throw an un-pickling error here
                raise RuntimeError(
                    f"{f.name} is a zip archive (did you mean to use torch.jit.load()?)"
                ) from None
            # if not a tarfile, reset file offset and proceed
            f.seek(0)

    if not hasattr(f, "readinto") and (3, 8, 0) <= sys.version_info < (3, 8, 2):
        raise RuntimeError(
            "torch.load does not work with file-like objects that do not implement readinto on Python 3.8.0 and 3.8.1. "
            f'Received object of type "{type(f)}". Please update to Python 3.8.2 or newer to restore this '
            "functionality."
        )

    magic_number = pickle_module.load(f, **pickle_load_args)
    if magic_number != MAGIC_NUMBER:
        raise RuntimeError("Invalid magic number; corrupt file?")
    protocol_version = pickle_module.load(f, **pickle_load_args)
    if protocol_version != PROTOCOL_VERSION:
        raise RuntimeError(f"Invalid protocol version: {protocol_version}")

    _sys_info = pickle_module.load(f, **pickle_load_args)
    unpickler = UnpicklerWrapper(f, **pickle_load_args)
    unpickler.persistent_load = persistent_load
    result = unpickler.load()

    deserialized_storage_keys = pickle_module.load(f, **pickle_load_args)

    if torch._guards.active_fake_mode() is None:
        offset = f.tell() if f_should_read_directly else None
        for key in deserialized_storage_keys:
            assert key in deserialized_objects
            typed_storage = deserialized_objects[key]
            typed_storage._untyped_storage._set_from_file(
                f,
                offset,
                f_should_read_directly,
                torch._utils._element_size(typed_storage.dtype),
            )
            if offset is not None:
                offset = f.tell()

    torch._utils._validate_loaded_sparse_tensors()

    return result


def _maybe_decode_ascii(bytes_str: Union[bytes, str]) -> str:
    # When using encoding='bytes' in Py3, some **internal** keys stored as
    # strings in Py2 are loaded as bytes. This function decodes them with
    # ascii encoding, one that Py3 uses by default.
    #
    # NOTE: This should only be used on internal keys (e.g., `typename` and
    #       `location` in `persistent_load` below!
    if isinstance(bytes_str, bytes):
        return bytes_str.decode("ascii")
    return bytes_str


def _get_restore_location(map_location):
    if map_location is None:
        restore_location = default_restore_location
    elif isinstance(map_location, dict):

        def restore_location(storage, location):
            location = map_location.get(location, location)
            return default_restore_location(storage, location)

    elif isinstance(map_location, (str, bytes)):

        def restore_location(storage, location):
            return default_restore_location(storage, map_location)

    elif isinstance(map_location, torch.device):

        def restore_location(storage, location):
            return default_restore_location(storage, str(map_location))

    else:

        def restore_location(storage, location):
            result = map_location(storage, location)
            if result is None:
                result = default_restore_location(storage, location)
            return result

    return restore_location


class StorageType:
    def __init__(self, name):
        self._dtype = _get_dtype_from_pickle_storage_type(name)

    @property
    def dtype(self):
        return self._dtype

    def __str__(self):
        return f"StorageType(dtype={self.dtype})"


def _load(
    zip_file,
    map_location,
    pickle_module,
    pickle_file="data.pkl",
    overall_storage=None,
    **pickle_load_args,
):
    restore_location = _get_restore_location(map_location)

    loaded_storages = {}

    # check if byteswapping is needed
    byteordername = "byteorder"
    byteorderdata = None
    if zip_file.has_record(byteordername):
        byteorderdata = zip_file.get_record(byteordername)
        if byteorderdata not in [b"little", b"big"]:
            raise ValueError("Unknown endianness type: " + byteorderdata.decode())
    elif (
        get_default_load_endianness() == LoadEndianness.LITTLE
        or get_default_load_endianness() is None
    ):
        byteorderdata = b"little"
    elif get_default_load_endianness() == LoadEndianness.BIG:
        byteorderdata = b"big"
    elif get_default_load_endianness() == LoadEndianness.NATIVE:
        pass
    else:
        raise ValueError("Invalid load endianness type")

    if (
        not zip_file.has_record(byteordername)
        and get_default_load_endianness() is None
        and sys.byteorder == "big"
    ):
        # Default behaviour was changed
        # See https://github.com/pytorch/pytorch/issues/101688
        warnings.warn(
            "The default load endianness for checkpoints without a byteorder mark "
            "on big endian machines was changed from 'native' to 'little' endian, "
            "to avoid this behavior please use "
            "torch.serialization.set_default_load_endianness to set "
            "the desired default load endianness",
            UserWarning,
        )

    def load_tensor(dtype, numel, key, location):
        name = f"data/{key}"
        if torch._guards.detect_fake_mode(None) is not None:
            nbytes = numel * torch._utils._element_size(dtype)
            storage = torch.UntypedStorage(nbytes, device="meta")
        elif overall_storage is not None:
            storage_offset = zip_file.get_record_offset(name)
            storage = overall_storage[storage_offset : storage_offset + numel]
        else:
            storage = (
                zip_file.get_storage_from_record(name, numel, torch.UntypedStorage)
                ._typed_storage()
                ._untyped_storage
            )
        # swap here if byteswapping is needed
        if byteorderdata is not None:
            if byteorderdata.decode() != sys.byteorder:
                storage.byteswap(dtype)

        # TODO: Once we decide to break serialization FC, we can
        # stop wrapping with TypedStorage
        typed_storage = torch.storage.TypedStorage(
            wrap_storage=restore_location(storage, location),
            dtype=dtype,
            _internal=True,
        )

        if typed_storage._data_ptr() != 0:
            loaded_storages[key] = typed_storage

        return typed_storage

    def persistent_load(saved_id):
        assert isinstance(saved_id, tuple)
        typename = _maybe_decode_ascii(saved_id[0])
        data = saved_id[1:]

        assert (
            typename == "storage"
        ), f"Unknown typename for persistent_load, expected 'storage' but got '{typename}'"
        storage_type, key, location, numel = data
        if storage_type is torch.UntypedStorage:
            dtype = torch.uint8
        else:
            dtype = storage_type.dtype

        if key in loaded_storages:
            typed_storage = loaded_storages[key]
        else:
            nbytes = numel * torch._utils._element_size(dtype)
            typed_storage = load_tensor(
                dtype, nbytes, key, _maybe_decode_ascii(location)
            )

        return typed_storage

    load_module_mapping: Dict[str, str] = {
        # See https://github.com/pytorch/pytorch/pull/51633
        "torch.tensor": "torch._tensor"
    }

    # Need to subclass Unpickler instead of directly monkey-patching the find_class method
    # because it's marked readonly in pickle.
    # The type: ignore is because mypy can't statically determine the type of this class.
    class UnpicklerWrapper(pickle_module.Unpickler):  # type: ignore[name-defined]
        # from https://stackoverflow.com/questions/13398462/unpickling-python-objects-with-a-changed-module-path/13405732
        # Lets us override the imports that pickle uses when unpickling an object.
        # This is useful for maintaining BC if we change a module path that tensor instantiation relies on.
        def find_class(self, mod_name, name):
            if type(name) is str and "Storage" in name:
                try:
                    return StorageType(name)
                except KeyError:
                    pass
            mod_name = load_module_mapping.get(mod_name, mod_name)
            return super().find_class(mod_name, name)

    # Load the data (which may in turn use `persistent_load` to load tensors)
    data_file = io.BytesIO(zip_file.get_record(pickle_file))

    unpickler = UnpicklerWrapper(data_file, **pickle_load_args)
    unpickler.persistent_load = persistent_load
    # Needed for tensors where storage device and rebuild tensor device are
    # not connected (wrapper subclasses and tensors rebuilt using numpy)
    torch._utils._thread_local_state.map_location = map_location
    result = unpickler.load()
    del torch._utils._thread_local_state.map_location

    torch._utils._validate_loaded_sparse_tensors()
    torch._C._log_api_usage_metadata(
        "torch.load.metadata", {"serialization_id": zip_file.serialization_id()}
    )
    return result


def _is_torchscript_zip(zip_file):
    return "constants.pkl" in zip_file.get_all_records()<|MERGE_RESOLUTION|>--- conflicted
+++ resolved
@@ -57,6 +57,7 @@
     "clear_safe_globals",
     "get_safe_globals",
     "add_safe_globals",
+    "safe_globals",
 ]
 
 
@@ -83,32 +84,6 @@
 else:
     MAP_SHARED, MAP_PRIVATE = None, None  # type: ignore[assignment]
 
-<<<<<<< HEAD
-__all__ = [
-    'SourceChangeWarning',
-    'mkdtemp',
-    'register_package',
-    'check_module_version_greater_or_equal',
-    'validate_cuda_device',
-    'validate_hpu_device',
-    'location_tag',
-    'default_restore_location',
-    'normalize_storage_type',
-    'storage_to_tensor_type',
-    'save',
-    'load',
-    'StorageType',
-    'LoadEndianness',
-    'get_default_load_endianness',
-    'set_default_load_endianness',
-    'clear_safe_globals',
-    'get_safe_globals',
-    'add_safe_globals',
-    'SafeGlobals'
-]
-
-=======
->>>>>>> 9ecd61a3
 
 class SourceChangeWarning(Warning):
     pass
@@ -255,16 +230,32 @@
     """
     _weights_only_unpickler._add_safe_globals(safe_globals)
 
-<<<<<<< HEAD
-class SafeGlobals(_weights_only_unpickler._SafeGlobals):
-    r'''Context-manager that adds certain globals as safe for ``weights_only`` load.
+
+class safe_globals(_weights_only_unpickler._safe_globals):
+    r"""Context-manager that adds certain globals as safe for ``weights_only`` load.
 
     Args:
         safe_globals: List of globals for weights_only load.
-    '''
+
+    Example:
+        >>> # xdoctest: +SKIP("Can't torch.save(t, ...) as doctest thinks MyTensor is defined on torch.serialization")
+        >>> import tempfile
+        >>> class MyTensor(torch.Tensor):
+        ...     pass
+        >>> t = MyTensor(torch.randn(2, 3))
+        >>> with tempfile.NamedTemporaryFile() as f:
+        ...     torch.save(t, f.name)
+        # Running `torch.load(f.name, weights_only=True)` will fail with
+        # Unsupported global: GLOBAL __main__.MyTensor was not an allowed global by default.
+        # Check the code and make sure MyTensor is safe to be used when loaded from an arbitrary checkpoint.
+        ...     with torch.serialization.safe_globals([MyTensor]):
+        ...         torch.load(f.name, weights_only=True)
+        # MyTensor([[-0.5024, -1.8152, -0.5455],
+        #          [-0.8234,  2.0500, -0.3657]])
+        >>> assert torch.serialization.get_safe_globals() == []
+    """
     pass
-=======
->>>>>>> 9ecd61a3
+
 
 def _is_zipfile(f) -> bool:
     # This is a stricter implementation than zipfile.is_zipfile().
