--- conflicted
+++ resolved
@@ -12,12 +12,9 @@
 #include <ATen/ATen.h>
 #include <ATen/cuda/CUDAEvent.h>
 #include <c10/util/Exception.h>
+#include <c10/util/Optional.h>
 #include <nccl.h>
-<<<<<<< HEAD
-#include <optional>
-=======
 #include <torch/csrc/distributed/c10d/TraceUtils.h>
->>>>>>> e53d9590
 
 #if defined(NCCL_MAJOR) && (NCCL_MAJOR == 2) && defined(NCCL_MINOR) && \
     (NCCL_MINOR >= 14)
@@ -221,7 +218,7 @@
 // thrown in the NCCL codebase.
 TORCH_API std::string getNcclErrorDetailStr(
     ncclResult_t error,
-    std::optional<std::string> processGroupFailureReason = std::nullopt);
+    std::optional<std::string> processGroupFailureReason = c10::nullopt);
 
 // Write NCCL debug info to local disk or any storage users define.
 // There are some constrains we set for the debug info writer:
@@ -259,7 +256,7 @@
       : ncclComm_(ncclComm),
         aborted_(false),
         ncclAsyncErr_(ncclSuccess),
-        commFailureReason_(std::nullopt),
+        commFailureReason_(c10::nullopt),
         initialized_(false) {}
 
   NCCLComm() : NCCLComm(nullptr) {}
@@ -287,7 +284,7 @@
     auto comm = std::make_shared<NCCLComm>();
     C10D_NCCL_CHECK(
         ncclCommInitRank(&(comm->ncclComm_), numRanks, commId, rank),
-        std::nullopt);
+        c10::nullopt);
     comm->ncclId_ = commId;
     comm->rank_ = rank;
     comm->initialized_ = true;
@@ -309,12 +306,12 @@
       C10D_NCCL_CHECK_NONBLOCKING(
           ncclCommInitRankConfig(
               &(comm->ncclComm_), numRanks, commId, rank, &config),
-          std::nullopt);
+          c10::nullopt);
     } else {
       C10D_NCCL_CHECK(
           ncclCommInitRankConfig(
               &(comm->ncclComm_), numRanks, commId, rank, &config),
-          std::nullopt);
+          c10::nullopt);
       // under blocking mode, comm is initialized after NCCL CHECK
       isInitialized = true;
     }
@@ -339,7 +336,7 @@
       LOG(INFO) << "Communicator was aborted before trying to dump its state.";
       return dump;
     }
-    C10D_NCCL_CHECK(::ncclCommDump(ncclComm_, dump), std::nullopt);
+    C10D_NCCL_CHECK(::ncclCommDump(ncclComm_, dump), c10::nullopt);
     return dump;
   }
 #endif
@@ -374,7 +371,7 @@
   }
 
   void ncclCommAbort(
-      std::optional<std::string> commFailureReason = std::nullopt) {
+      std::optional<std::string> commFailureReason = c10::nullopt) {
     std::unique_lock<std::mutex> lock(mutex_);
 #ifdef ENABLE_NCCL_ERROR_CHECKING
     if (aborted_) {
