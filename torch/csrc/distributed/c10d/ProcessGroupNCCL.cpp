--- conflicted
+++ resolved
@@ -28,6 +28,7 @@
 #include <torch/csrc/distributed/c10d/ProcessGroupNCCL.hpp>
 #include <torch/csrc/distributed/c10d/TraceUtils.h>
 #include <torch/csrc/distributed/c10d/Utils.hpp>
+#include <torch/csrc/distributed/c10d/control_plane/Handlers.hpp>
 #include <torch/csrc/distributed/c10d/logger.hpp>
 #include <torch/torch.h>
 
@@ -197,6 +198,20 @@
   return std::to_string(device.index());
 }
 
+inline at::DeviceIndex getIndexFromDeviceKey(const std::string& deviceKey) {
+  // initialize the device index to -1, which is an invalid value.
+  int index = -1;
+  try {
+    index = std::stoi(deviceKey);
+  } catch (const std::invalid_argument& e) {
+    LOG(WARNING) << c10::str(
+        "Invalid deviceKey: ", deviceKey, ",", e.what(), ".");
+  } catch (const std::out_of_range& e) {
+    LOG(ERROR) << "Out of range: " << e.what();
+  }
+  return static_cast<at::DeviceIndex>(index);
+}
+
 std::string getKeySendRecv(int myRank, int peer) {
   int lowRank = myRank < peer ? myRank : peer;
   int highRank = myRank < peer ? peer : myRank;
@@ -364,8 +379,6 @@
 }
 #endif
 
-<<<<<<< HEAD
-=======
 // TODO(c-p-i-o): add a JSON endpoint.
 control_plane::RegisterHandler dumpHandler{
     "dump_nccl_trace_pickle",
@@ -375,7 +388,6 @@
           dump_nccl_trace(true, true, false), "application/octet-stream");
     }};
 
->>>>>>> d3b82306
 std::optional<std::function<void(std::function<void(const std::string&)>)>>&
 get_cpp_trace_dumper() {
   static std::optional<
@@ -932,7 +944,12 @@
   LOG(INFO) << logPrefix() << "Performing nocolor split on backend device "
             << device << ", key " << key << ", i am " << this;
   auto comm = getNCCLComm(key, device, OpType::ALLREDUCE);
-  NCCLComm::split(comm.get(), NCCL_SPLIT_NOCOLOR, rank_, options_->config);
+  NCCLComm::split(
+      comm.get(),
+      NCCL_SPLIT_NOCOLOR,
+      rank_,
+      options_->config,
+      options_->global_ranks_in_group);
 #endif
 }
 
@@ -1071,7 +1088,11 @@
   for (auto& it : ncclCommsMap) {
     auto& devName = it.first;
     auto& ncclComm = it.second;
-
+    at::cuda::OptionalCUDAGuard gpuGuard;
+    at::DeviceIndex deviceIndex = getIndexFromDeviceKey(devName);
+    if (deviceIndex >= 0) {
+      gpuGuard.set_index(deviceIndex);
+    }
     LOG(INFO) << logPrefix() << "ProcessGroupNCCL destroying ncclComm_ "
               << ncclComm->ncclComm_ << " on CUDA device: " << devName;
     ncclComm->ncclCommAbort(abortReason);
@@ -2076,6 +2097,7 @@
     numRanks = 2;
     rank = p2pRank;
   }
+
   // Get the device index
   auto deviceIndex = device.index();
   gpuGuard.set_index(deviceIndex);
@@ -2092,13 +2114,17 @@
       auto& parentComm = dit->second;
       if (parentComm != nullptr && !parentComm->isAborted()) {
         ncclComm = NCCLComm::split(
-            parentComm.get(), options_->split_color, rank, options_->config);
+            parentComm.get(),
+            options_->split_color,
+            rank,
+            options_->config,
+            options_->global_ranks_in_group);
       }
     }
   }
 #endif
 
-  // To simplify conditioonal nesting, just create the ncclComms[i]
+  // To simplify conditional nesting, just create the ncclComms[i]
   // entry if it hasn't been yet rather than untangling the
   // conditions that might have resulted in a split above.
   if (!ncclComm) {
