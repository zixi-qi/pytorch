--- conflicted
+++ resolved
@@ -430,12 +430,8 @@
   calls.reserve(
       check_exec_info ? graph_task.exec_info_.size() : dependencies.size() + 1);
 
-<<<<<<< HEAD
-  bool already_logged_node_miss = false;
-=======
   int i = 0;
   std::optional<VerboseLogger> vlogger = VerboseLogger::maybe_create();
->>>>>>> 2f53747e
   while (!worklist.empty()) {
     std::shared_ptr<Node> fn = std::move(worklist.back());
     worklist.pop_back();
@@ -450,14 +446,6 @@
         node_args.collect(call.node->next_edges());
       }
       CacheKey key = node_args.key();
-<<<<<<< HEAD
-      if (is_verbose_logging_enabled && !already_logged_node_miss &&
-          cache->lookup(key, /*create=*/false) == nullptr) {
-        vcout() << "cache miss: mismatch starting " << fn->name()
-                << " (NodeCall " << calls.size() - 1 << "), with key of size "
-                << key.key_size << std::endl;
-        already_logged_node_miss = true;
-=======
       if (vlogger.has_value()) {
         std::unordered_set<CacheKey> cached_keys;
         for (const auto& [k, _] : cache->next) {
@@ -469,7 +457,6 @@
             std::move(cached_keys),
             key,
             i);
->>>>>>> 2f53747e
       }
       cache = cache->lookup(key);
     }
