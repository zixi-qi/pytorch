--- conflicted
+++ resolved
@@ -92,14 +92,11 @@
                 default_repr = str(param.default)
             elif isinstance(param.default, str):
                 default_repr = f'"{param.default}"'
-<<<<<<< HEAD
-=======
             elif isinstance(param.default, torch.dtype):
                 dtype_repr = str(param.default)
                 torch_dot = "torch."
                 assert dtype_repr.startswith(torch_dot)
                 default_repr = dtype_repr[len(torch_dot) :]
->>>>>>> 9ae78a57
             else:
                 error_fn(
                     f"Parameter {name} has an unsupported default value type {type(param.default)}. "
