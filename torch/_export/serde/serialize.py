import base64
import copy
import dataclasses
import heapq
import inspect
import io
import json
import logging
import math
import operator
import typing
import copyreg
import re

from contextlib import contextmanager
from dataclasses import dataclass, field
from enum import Enum
from typing import (
    Any,
    Callable,
    cast,
    Dict,
    Iterator,
    List,
    Optional,
    Set,
    Tuple,
    Union,
)

import sympy

import torch
import torch.export.exported_program as ep
from torch._export.serde.schema import SchemaVersion
from torch._export.verifier import load_verifier
from torch._subclasses.fake_tensor import FakeTensor, FakeTensorMode
from torch.fx.experimental import symbolic_shapes
from torch.utils import _pytree as pytree
from torch.utils._pytree import treespec_dumps, treespec_loads
from torch.utils._sympy.value_ranges import ValueRanges

from .schema import (  # type: ignore[attr-defined]
    Argument,
    BufferMutationSpec,
    CustomObjArgument,
    Device,
    ExportedProgram,
    GradientToParameterSpec,
    GradientToUserInputSpec,
    Graph,
    GraphArgument,
    GraphModule,
    GraphSignature,
    InputSpec,
    InputToBufferSpec,
    InputToCustomObjSpec,
    InputToParameterSpec,
    InputToTensorConstantSpec,
    InputTokenSpec,
    Layout,
    LossOutputSpec,
    MemoryFormat,
    ModuleCallEntry,
    ModuleCallSignature,
    NamedArgument,
    Node,
    OptionalTensorArgument,
    OutputSpec,
    OutputTokenSpec,
    RangeConstraint,
    ScalarType,
    SCHEMA_VERSION,
    SymBool,
    SymBoolArgument,
    SymExpr,
    SymExprHint,
    SymInt,
    SymIntArgument,
    TensorArgument,
    TensorMeta,
    TokenArgument,
    TREESPEC_VERSION,
    UserInputMutationSpec,
    UserInputSpec,
    UserOutputSpec,
)
from .union import _Union


__all__ = [
    "serialize",
    "GraphModuleSerializer",
    "ExportedProgramSerializer",
    "GraphModuleDeserializer",
    "ExportedProgramDeserializer",
]

from .upgrade import GraphModuleOpUpgrader

log = logging.getLogger(__name__)


class SerializeError(RuntimeError):
    pass


def _reverse_map(d: Dict[Any, Enum]):
    return {v.value: k for k, v in d.items()}


MetaType = Union[
    FakeTensor, int, torch.SymInt, bool, torch.SymBool, ep.CustomObjArgument
]


ST_DELIMITER = ";"

_TORCH_TO_SERIALIZE_DTYPE = {
    torch.uint8: ScalarType.BYTE,
    torch.int8: ScalarType.CHAR,
    torch.int16: ScalarType.SHORT,
    torch.int32: ScalarType.INT,
    torch.int64: ScalarType.LONG,
    torch.float16: ScalarType.HALF,
    torch.float32: ScalarType.FLOAT,
    torch.float64: ScalarType.DOUBLE,
    torch.complex32: ScalarType.COMPLEXHALF,
    torch.complex64: ScalarType.COMPLEXFLOAT,
    torch.complex128: ScalarType.COMPLEXDOUBLE,
    torch.bool: ScalarType.BOOL,
    torch.bfloat16: ScalarType.BFLOAT16,
}


_SERIALIZE_TO_TORCH_DTYPE = _reverse_map(_TORCH_TO_SERIALIZE_DTYPE)  # type: ignore[arg-type]


_TORCH_TO_SERIALIZE_LAYOUT = {
    torch.sparse_coo: Layout.SparseCoo,
    torch.sparse_csr: Layout.SparseCsr,
    torch.sparse_csc: Layout.SparseCsc,
    torch.sparse_bsr: Layout.SparseBsr,
    torch.sparse_bsc: Layout.SparseBsc,
    torch._mkldnn: Layout._mkldnn,  # type: ignore[attr-defined]
    torch.strided: Layout.Strided,
}


_SERIALIZE_TO_TORCH_LAYOUT = _reverse_map(_TORCH_TO_SERIALIZE_LAYOUT)  # type: ignore[arg-type]


_TORCH_TO_SERIALIZE_MEMORY_FORMAT = {
    torch.contiguous_format: MemoryFormat.ContiguousFormat,
    torch.channels_last: MemoryFormat.ChannelsLast,
    torch.channels_last_3d: MemoryFormat.ChannelsLast3d,
    torch.preserve_format: MemoryFormat.PreserveFormat,
}


_SERIALIZE_TO_TORCH_MEMORY_FORMAT = _reverse_map(_TORCH_TO_SERIALIZE_MEMORY_FORMAT)  # type: ignore[arg-type]


_SYM_INT_OPS = {
    operator.mul,
    operator.add,
    operator.sub,
    operator.floordiv,
    operator.mod,
    torch.sym_int,
    torch.sym_ite,
    torch.sym_max,
    torch.sym_min,
    torch.sym_sqrt,
}


_SYM_BOOL_OPS = {
    operator.eq,
    operator.ne,
    operator.le,
    operator.ge,
    operator.lt,
    operator.gt,
    torch.sym_not,
}


@dataclass
class SerializedArtifact:
    exported_program: bytes
    state_dict: bytes
    constants: bytes
    example_inputs: bytes


@dataclass
class _SerializedProgram:
    exported_program: ExportedProgram
    state_dict: bytes
    constants: bytes
    example_inputs: bytes


def deserialize_device(d: Device) -> torch.device:
    if d.index is None:
        return torch.device(type=d.type)  # type: ignore[call-overload]
    return torch.device(type=d.type, index=d.index)


def serialize_sym_int(s: Union[int, torch.SymInt]) -> SymInt:
    if isinstance(s, (torch.SymInt, int)):
        if symbolic_shapes.is_concrete_int(s):
            return SymInt.create(as_int=int(s))
        else:
            assert isinstance(s, torch.SymInt)
            if s.node.hint is None:
                return SymInt.create(as_expr=SymExpr(str(s)))
            else:
                return SymInt.create(
                    as_expr=SymExpr(str(s), hint=SymExprHint.create(as_int=s.node.hint))
                )
    else:
        raise SerializeError(
            f"SymInt should be either symbol or int, got `{s}` of type `{type(s)}`"
        )


def serialize_sym_bool(s: Union[bool, torch.SymBool]) -> SymBool:
    if isinstance(s, (torch.SymBool, bool)):
        if symbolic_shapes.is_concrete_bool(s):
            return SymBool.create(as_bool=bool(s))
        else:
            return SymBool.create(as_expr=SymExpr(expr_str=str(s)))
    else:
        raise SerializeError(
            f"SymBool should be either symbol or bool, got `{s}` of type `{type(s)}`"
        )


def serialize_tensor_meta(t: torch.Tensor) -> TensorMeta:
    """
    Extract a TensorMeta describing `t`.
    """
    return TensorMeta(
        dtype=_TORCH_TO_SERIALIZE_DTYPE[t.dtype],
        sizes=[serialize_sym_int(s) for s in t.shape],
        requires_grad=t.requires_grad,
        device=Device(type=t.device.type, index=t.device.index),
        strides=[serialize_sym_int(s) for s in t.stride()],
        storage_offset=serialize_sym_int(0),  # TODO needs to be fixed.
        layout=_TORCH_TO_SERIALIZE_LAYOUT[t.layout],
    )


_CURRENT_DESERIALIZER: Optional["GraphModuleDeserializer"] = None


def _reduce_fake_tensor(fake_tensor: FakeTensor):
    is_parameter = isinstance(fake_tensor, torch.nn.Parameter)
    tensor_meta = serialize_tensor_meta(fake_tensor)
    tensor_meta_bytes = json.dumps(
        _dataclass_to_dict(tensor_meta), cls=EnumEncoder
    ).encode("utf-8")
    return _reconstruct_fake_tensor, (tensor_meta_bytes, is_parameter)


def _reconstruct_fake_tensor(
    serialized_tensor_meta: bytes, is_parameter: bool
) -> FakeTensor:
    # Deserialize the bytes into a TensorMeta
    json_tensor_meta = json.loads(serialized_tensor_meta.decode("utf-8"))
    tensor_meta = _dict_to_dataclass(TensorMeta, json_tensor_meta)
    # Find the current fake mode
    assert (
        _CURRENT_DESERIALIZER is not None
    ), "Need access to current deserializer state"
    fake_tensor = _CURRENT_DESERIALIZER.deserialize_tensor_meta(tensor_meta)
    if is_parameter:
        fake_tensor = torch.nn.Parameter(fake_tensor)  # type: ignore[assignment]
    return fake_tensor


def serialize_torch_artifact(artifact: Dict[str, Any]) -> bytes:
    assert (
        FakeTensor not in copyreg.dispatch_table
    ), "Refusing to stomp on existing FakeTensor reducer"
    try:
        copyreg.pickle(FakeTensor, _reduce_fake_tensor)
        buffer = io.BytesIO()
        # This is a workaround for backend's tensor deserialization problem:
        # unpickleTensor() always create a tensor on the device where it was originally saved
        # This behavior is bad for multi-gpu training, as we wish to directly load the tensor
        # on the designated device.
        # For now, we simply move the tensor to cpu before saving.
        # TODO: this should be fixed by deserialization instead.
        torch.save(artifact, buffer)
        return buffer.getvalue()
    finally:
        del copyreg.dispatch_table[FakeTensor]


def deserialize_torch_artifact(serialized: Union[Dict[str, Any], Tuple[Any, ...], bytes]):
    if isinstance(serialized, (dict, tuple)):
        return serialized
    if len(serialized) == 0:
        return {}
    buffer = io.BytesIO(serialized)
    buffer.seek(0)
    artifact = torch.load(buffer)
    assert isinstance(artifact, (tuple, dict))
    return artifact


def _sympy_int_to_int(val: sympy.Expr):
    # Convert simple sympy Integers into concrete int
    if val == sympy.oo:
        return math.inf
    if val == -sympy.oo:
        return -math.inf
    if isinstance(val, sympy.Integer):
        return int(val)
    raise RuntimeError("Export constraints cannot be non-integer expressions")


def _int_to_sympy_int(val) -> sympy.Expr:
    # Convert concrete int into simple sympy Integers
    if val == math.inf:
        return sympy.oo
    if val == -math.inf:
        return -sympy.oo
    return sympy.Integer(val)


def serialize_range_constraints(
    range_constraints: Dict[sympy.Symbol, ValueRanges]
) -> Dict[str, RangeConstraint]:
    return {
        str(k): RangeConstraint(
            _sympy_int_to_int(v.lower),  # type: ignore[arg-type]
            _sympy_int_to_int(v.upper),  # type: ignore[arg-type]
        )
        for k, v in range_constraints.items()
    }


def _is_single_tensor_return(target: torch._ops.OpOverload) -> bool:
    returns = target._schema.returns
    return len(returns) == 1 and isinstance(returns[0].real_type, torch.TensorType)


def _is_single_tensor_list_return(target: torch._ops.OpOverload) -> bool:
    returns = target._schema.returns
    if len(returns) != 1:
        return False
    return_type = returns[0].real_type
    return isinstance(return_type, torch.ListType) and isinstance(
        return_type.getElementType(), torch.TensorType
    )

def _output_node_at_index(node, index):
    for user in node.users:
        assert user.target is operator.getitem, f"{user} is not a getitem node"
        if index == user.args[1]:
            return user
    return None



@dataclass
class GraphState:
    inputs: List[Argument] = field(default_factory=list)
    outputs: List[Argument] = field(default_factory=list)
    nodes: List[Node] = field(default_factory=list)
    tensor_values: Dict[str, TensorMeta] = field(default_factory=dict)
    sym_int_values: Dict[str, SymInt] = field(default_factory=dict)
    sym_bool_values: Dict[str, SymBool] = field(default_factory=dict)
    is_single_tensor_return: bool = False
    custom_obj_values: Dict[str, CustomObjArgument] = field(default_factory=dict)


class GraphModuleSerializer:
    def __init__(
        self,
        graph_signature: ep.ExportGraphSignature,
        module_call_graph: List[ep.ModuleCallEntry],
    ):
        self.graph_state = GraphState()
        self.graph_signature = graph_signature
        self.module_call_graph = module_call_graph
        self.custom_objs: Dict[str, torch._C.ScriptObject] = {}

    @contextmanager
    def save_graph_state(self):
        saved = self.graph_state
        self.graph_state = GraphState()
        try:
            yield
        finally:
            self.graph_state = saved

    def handle_placeholder(self, node: torch.fx.Node):
        assert node.op == "placeholder"
        if isinstance(node.meta["val"], torch.Tensor):
            graph_input = Argument.create(as_tensor=TensorArgument(name=node.name))
            self.graph_state.tensor_values[node.name] = serialize_tensor_meta(
                node.meta["val"]
            )
        elif isinstance(node.meta["val"], torch.SymInt):
            raise AssertionError("SymInt graph input is not implemented yet.")
        elif isinstance(node.meta["val"], (int, bool, str, float, type(None))):
            graph_input = self.serialize_input(node.meta["val"])
        elif isinstance(node.meta["val"], ep.CustomObjArgument):
            class_fqn = node.meta["val"].class_fqn
            graph_input = Argument.create(
                as_custom_obj=CustomObjArgument(name=node.name, class_fqn=class_fqn)
            )
            self.graph_state.custom_obj_values[node.name] = (
                self.serialize_script_obj_meta(node.meta["val"])
            )
        else:
            raise AssertionError(f"Unimplemented graph input type: {node.meta['val']}")
        self.graph_state.inputs.append(graph_input)

    def handle_output(self, node: torch.fx.Node):
        assert node.op == "output"
        assert len(node.args) == 1, "FX.Node's args should have one arg"
        node_args = node.args[0]
        if isinstance(node_args, torch.fx.Node):
            # For singleton tensor returns
            self.graph_state.is_single_tensor_return = True
            self.graph_state.outputs = [self.serialize_input(node_args)]
        else:
            assert isinstance(node_args, (tuple, list))
            self.graph_state.outputs = [self.serialize_input(arg) for arg in node_args]

    def serialize_operator(self, target) -> str:
        if isinstance(target, str):
            return target
        elif target.__module__.startswith("torch._ops"):
            # TODO(zhxchen17) Maybe provide a function name helper in FX.
            # From torch.fx.node._get_qualified_name
            module = target.__module__.replace("torch._ops", "torch.ops")
            return f"{module}.{target.__name__}"
        else:  # TODO(zhxchen17) Don't catch all here.
            return f"{target.__module__}.{target.__name__}"

    def handle_call_function(self, node: torch.fx.Node):
        assert node.op == "call_function"

        # getitem has been handled in the producer node, skip it here
        if node.target is operator.getitem:
            return

        if node.target in _SYM_INT_OPS:
            assert len(node.kwargs) == 0
            meta_val = node.meta["val"]
            ex_node = Node(
                target=self.serialize_operator(node.target),
                inputs=self.serialize_sym_op_inputs(node.target, node.args),
                outputs=[
                    Argument.create(
                        as_sym_int=self.serialize_sym_int_output(node.name, meta_val)
                    )
                ],
                metadata=self.serialize_metadata(node),
            )
        elif node.target in _SYM_BOOL_OPS:
            assert len(node.kwargs) == 0
            meta_val = node.meta["val"]
            ex_node = Node(
                target=self.serialize_operator(node.target),
                inputs=self.serialize_sym_op_inputs(node.target, node.args),
                outputs=[
                    Argument.create(
                        as_sym_bool=self.serialize_sym_bool_output(node.name, meta_val)
                    )
                ],
                metadata=self.serialize_metadata(node),
            )
        elif isinstance(node.target, torch._ops.OpOverload):
            ex_node = Node(
                target=self.serialize_operator(node.target),
                inputs=self.serialize_inputs(node.target, node.args, node.kwargs),
                outputs=self.serialize_outputs(node),
                # TODO: create a new tensor_values here, meta might have faketensor info
                metadata=self.serialize_metadata(node),
            )
        elif isinstance(node.target, torch._ops.HigherOrderOperator):
            ex_node = Node(
                target=self.serialize_operator(node.target),
                inputs=self.serialize_hoo_inputs(node.args, node.kwargs),
                outputs=self.serialize_hoo_outputs(node),
                metadata=self.serialize_metadata(node),
            )
        else:
            raise SerializeError(f"Serializing {node.target} is not supported")

        self.graph_state.nodes.append(ex_node)

    def handle_get_attr(self, node):
        pass

    def serialize_metadata(self, node: torch.fx.Node) -> Dict[str, str]:
        ret = {}
        if stack_trace := node.meta.get("stack_trace"):
            ret["stack_trace"] = stack_trace

        if nn_module_stack := node.meta.get("nn_module_stack"):

            def export_nn_module_stack(val):
                assert isinstance(val, tuple) and len(val) == 2
                path, ty = val

                assert isinstance(path, str)

                # node.meta["nn_module_stack"] could have two forms:
                # 1. (path: str, module_type: 'type'), e.g.
                #    ('', <class 'sigmoid.inference.MySimpleModel'>)
                # 2. (path: str, module_type: str), e.g.
                #    ('', 'sigmoid.inference.MySimpleModel')
                # ExportedProgram directly produced by torch.export() has form 1
                # ExportedProgram deserialized from disk has form 2
                # TODO: This is not ideal, we should fix this.
                if isinstance(ty, str):
                    normalized_ty = ty
                else:
                    normalized_ty = ty.__module__ + "." + ty.__qualname__

                return path + "," + normalized_ty

            # Serialize to "key,orig_path,type_str"
            nn_module_list = [
                f"{k},{export_nn_module_stack(v)}" for k, v in nn_module_stack.items()
            ]
            ret["nn_module_stack"] = ST_DELIMITER.join(nn_module_list)

        if source_fn_st := node.meta.get("source_fn_stack"):
            source_fn_list = [
                f"{source_fn[0]},{self.serialize_operator(source_fn[1])}"
                for source_fn in source_fn_st
            ]
            ret["source_fn_stack"] = ST_DELIMITER.join(source_fn_list)

        if torch_fn := node.meta.get("torch_fn"):
            ret["torch_fn"] = ST_DELIMITER.join(list(torch_fn))

        return ret

    def serialize_script_obj_meta(
        self, script_obj_meta: ep.CustomObjArgument
    ) -> CustomObjArgument:
        return CustomObjArgument(
            name=script_obj_meta.name,
            class_fqn=script_obj_meta.class_fqn,
        )

    def serialize_sym_op_inputs(self, op, args) -> List[NamedArgument]:
        serialized_args = []
        args_names = inspect.signature(op).parameters.keys()
        for args_name, arg in zip(args_names, args):
            serialized_args.append(
                NamedArgument(name=args_name, arg=self.serialize_input(arg))
            )
        return serialized_args

    def serialize_inputs(
        self, target: torch._ops.OpOverload, args, kwargs=None
    ) -> List[NamedArgument]:
        assert isinstance(target, torch._ops.OpOverload)
        kwargs = kwargs or {}
        serialized_args = []
        for i, schema_arg in enumerate(target._schema.arguments):
            if schema_arg.name in kwargs:
                serialized_args.append(
                    NamedArgument(
                        name=schema_arg.name,
                        arg=self.serialize_input(kwargs[schema_arg.name]),
                    )
                )
            elif not schema_arg.kwarg_only and i < len(args):
                serialized_args.append(
                    NamedArgument(
                        name=schema_arg.name,
                        arg=self.serialize_input(args[i]),
                    )
                )
            else:
                # We intentionally don't serialize the missing arguments
                # with default values
                pass

        return serialized_args

    def serialize_hoo_inputs(self, args, kwargs) -> List[NamedArgument]:
        """
        For serializing HOO inputs since HOOs do not have a schema.
        """
        inputs = [
            NamedArgument(
                name="",
                arg=self.serialize_input(a),
            )
            for a in args
        ]
        inputs.extend(
            [
                NamedArgument(name=name, arg=self.serialize_input(a))
                for name, a in kwargs.items()
            ]
        )
        return inputs

    def is_sym_int_arg(self, arg) -> bool:
        return isinstance(arg, int) or (
            isinstance(arg, torch.fx.Node)
            and arg.name in self.graph_state.sym_int_values
        )

    def is_sym_bool_arg(self, arg) -> bool:
        return isinstance(arg, bool) or (
            isinstance(arg, torch.fx.Node)
            and arg.name in self.graph_state.sym_bool_values
        )

    def serialize_input(self, arg) -> Argument:
        import torch._inductor.ir as inductor_ir

        inductor_tensor_buffers = (
            inductor_ir.Buffer,
            inductor_ir.ReinterpretView,
        )

        if isinstance(arg, torch.fx.Node):
            if arg.op == "get_attr":
                assert isinstance(arg.target, str)
                attr = getattr(arg.graph.owning_module, arg.target)

                if isinstance(attr, torch.Tensor):
                    raise SerializeError(
                        "getattr nodes containing tensors should not appear in the graph"
                    )
                elif isinstance(attr, torch.fx.GraphModule):
                    with self.save_graph_state():
                        graph = self.serialize_graph(attr)
                    return Argument.create(
                        as_graph=GraphArgument(name=arg.target, graph=graph)
                    )
                else:
                    raise SerializeError(
                        f"Unsupported getattr attribute {arg.target} with type: {type(attr)}"
                    )
            elif self.is_sym_int_arg(arg):
                return Argument.create(
                    as_sym_int=SymIntArgument.create(as_name=arg.name)
                )
            elif self.is_sym_bool_arg(arg):
                return Argument.create(
                    as_sym_bool=SymBoolArgument.create(as_name=arg.name)
                )
            else:
                if isinstance(arg.meta["val"], ep.CustomObjArgument):
                    return Argument.create(
                        as_custom_obj=CustomObjArgument(
                            name=arg.name, class_fqn=arg.meta["val"].class_fqn
                        )
                    )
                return Argument.create(as_tensor=TensorArgument(name=arg.name))
        elif isinstance(arg, inductor_tensor_buffers):
            # Other branches are for arguments in fx node.
            # This is a special branch for handling buffers (representing tensor arguments)
            # for inductor's ExternalFallbackNode
            # export_extern_kernel_node() is using this function to serialize arguments
            arg_name = arg.get_name()
            assert arg_name is not None, "Buffer must have valid name"
            return Argument.create(as_tensor=TensorArgument(name=arg_name))
        elif isinstance(arg, torch.SymInt):
            # This is a special branch for handling SymInt args in inductor's
            # ExternalFallbackNode.
            # For regular FX graph, SymInt arg should be a fx.Node with
            # self.is_sym_int_arg(arg) being true
            return Argument.create(as_sym_int=SymIntArgument.create(as_name=str(arg)))
        elif isinstance(arg, bool):
            return Argument.create(as_bool=arg)
        elif isinstance(arg, str):
            return Argument.create(as_string=arg)
        elif isinstance(arg, int):
            return Argument.create(as_int=arg)
        elif isinstance(arg, float):
            return Argument.create(as_float=arg)
        elif arg is None:
            return Argument.create(as_none=())
        elif isinstance(arg, (list, tuple)):
            # Must check bool first, as bool is also treated as int
            if all(isinstance(a, bool) for a in arg):
                return Argument.create(as_bools=list(arg))
            elif all(isinstance(a, int) for a in arg):
                return Argument.create(as_ints=list(arg))
            elif all(isinstance(a, float) for a in arg):
                return Argument.create(as_floats=list(arg))
            elif all(isinstance(a, str) for a in arg):
                return Argument.create(as_strings=list(arg))
            elif all(isinstance(a, torch.SymInt) for a in arg):
                # This is a special branch for handling SymInt args in inductor's
                # ExternalFallbackNode.
                # For regular FX graph, SymInt arg should be a fx.Node with
                # self.is_sym_int_arg(arg) being true
                return Argument.create(
                    as_sym_ints=[SymIntArgument.create(as_name=str(a)) for a in arg]
                )
            elif all(self.is_sym_int_arg(a) for a in arg):
                # list of sym_ints
                values = []
                for a in arg:
                    if isinstance(a, torch.fx.Node):
                        values.append(SymIntArgument.create(as_name=a.name))
                    elif isinstance(a, int):
                        values.append(SymIntArgument.create(as_int=a))
                return Argument.create(as_sym_ints=values)
            elif all(self.is_sym_bool_arg(a) for a in arg):
                # list of sym_bools
                values = []
                for a in arg:
                    if isinstance(a, torch.fx.Node):
                        values.append(SymBoolArgument.create(as_name=a.name))
                    elif isinstance(a, bool):
                        values.append(SymBoolArgument.create(as_bool=a))
                return Argument.create(as_sym_bools=values)
            elif all(isinstance(a, torch.fx.Node) for a in arg):
                # list of tensors
                arguments = []
                for a in arg:
                    if a.op == "get_attr":
                        raise SerializeError(
                            "getattr nodes containing tensors should not appear in the graph"
                        )
                    arguments.append(TensorArgument(name=a.name))
                return Argument.create(as_tensors=arguments)
            elif all(isinstance(a, (torch.fx.Node, type(None))) for a in arg):
                # list of optional tensors
                def serialize_optional_tensor_args(a):
                    if a is None:
                        return OptionalTensorArgument.create(as_none=())
                    elif isinstance(a, torch.fx.Node):
                        return OptionalTensorArgument.create(
                            as_tensor=TensorArgument(name=a.name)
                        )
                    else:
                        raise SerializeError(f"Unsupported list/tuple argument: {a}")

                return Argument.create(
                    as_optional_tensors=list(map(serialize_optional_tensor_args, arg))
                )
            elif all(isinstance(a, inductor_tensor_buffers) for a in arg):
                # list of inductor buffers
                return Argument.create(
                    as_tensors=[TensorArgument(name=a.get_name()) for a in arg],
                )
            elif all(
                isinstance(a, (*inductor_tensor_buffers, type(None))) for a in arg
            ):
                # list of inductor buffers as optional tensors
                def serialize_optional_tensor_args(a):
                    if a is None:
                        return OptionalTensorArgument.create(as_none=())
                    elif isinstance(a, inductor_tensor_buffers):
                        return OptionalTensorArgument.create(
                            as_tensor=TensorArgument(name=a.get_name())
                        )
                    else:
                        raise SerializeError(f"Unsupported list/tuple argument: {a}")

                return Argument.create(
                    as_optional_tensors=list(map(serialize_optional_tensor_args, arg))
                )
            else:
                raise SerializeError(
                    f"Unsupported list/tuple argument type: {[type(a) for a in arg]}"
                )
        elif isinstance(arg, torch.dtype):
            return Argument.create(as_scalar_type=_TORCH_TO_SERIALIZE_DTYPE[arg])
        elif isinstance(arg, torch.device):
            return Argument.create(as_device=Device(type=arg.type, index=arg.index))
        elif isinstance(arg, torch.memory_format):
            return Argument.create(
                as_memory_format=_TORCH_TO_SERIALIZE_MEMORY_FORMAT[arg]
            )
        elif isinstance(arg, torch.layout):
            return Argument.create(as_layout=_TORCH_TO_SERIALIZE_LAYOUT[arg])
        elif isinstance(arg, torch._C.ScriptObject):
            if not (
                arg._has_method("__getstate__")  # type: ignore[attr-defined]
                and arg._has_method("__setstate__")  # type: ignore[attr-defined]
            ):
                raise SerializeError(
                    f"Unable to serialize custom class {arg}. Please define "
                    "serialization methods via def_pickle()."
                )
            # Custom objects through torchind are serializable with pickle,
            # through implementing the .def_pickle function.  This should result
            # in the object containing a __getstate__ and __setstate__
            # serialize/deserialize function.
            custom_obj_name = f"_custom_obj_{len(self.custom_objs)}"
            self.custom_objs[custom_obj_name] = arg
            class_fqn = arg._type().qualified_name()  # type: ignore[attr-defined]
            return Argument.create(
                as_custom_obj=CustomObjArgument(custom_obj_name, class_fqn)
            )
        elif isinstance(arg, torch._ops.OpOverload):
            return Argument.create(as_operator=self.serialize_operator(arg))
        else:
            raise SerializeError(f"Unsupported argument type: {type(arg)}")

    def serialize_tensor_output(self, name, meta_val) -> TensorArgument:
        assert name not in self.graph_state.tensor_values
        self.graph_state.tensor_values[name] = serialize_tensor_meta(meta_val)
        return TensorArgument(name=name)

    def serialize_sym_int_output(self, name, meta_val) -> SymIntArgument:
        assert name not in self.graph_state.sym_int_values
        self.graph_state.sym_int_values[name] = serialize_sym_int(meta_val)
        return SymIntArgument.create(as_name=name)

    def serialize_sym_bool_output(self, name, meta_val) -> SymIntArgument:
        assert name not in self.graph_state.sym_bool_values
        self.graph_state.sym_bool_values[name] = serialize_sym_bool(meta_val)
        return SymBoolArgument.create(as_name=name)

    def serialize_input_spec(self, spec: ep.InputSpec) -> InputSpec:
        if spec.kind == ep.InputKind.USER_INPUT:
            return InputSpec.create(
                user_input=UserInputSpec(arg=self.serialize_argument_spec(spec.arg))
            )
        elif spec.kind == ep.InputKind.PARAMETER:
            assert spec.target is not None
            assert isinstance(spec.arg, ep.TensorArgument)
            return InputSpec.create(
                parameter=InputToParameterSpec(
                    arg=TensorArgument(name=spec.arg.name),
                    parameter_name=spec.target,
                )
            )
        elif spec.kind == ep.InputKind.BUFFER:
            assert spec.target is not None
            assert isinstance(spec.arg, ep.TensorArgument)
            assert spec.persistent is not None
            return InputSpec.create(
                buffer=InputToBufferSpec(
                    arg=TensorArgument(name=spec.arg.name),
                    buffer_name=spec.target,
                    persistent=spec.persistent,
                )
            )
        elif spec.kind == ep.InputKind.CONSTANT_TENSOR:
            assert spec.target is not None
            assert isinstance(spec.arg, ep.TensorArgument)
            return InputSpec.create(
                tensor_constant=InputToTensorConstantSpec(
                    arg=TensorArgument(name=spec.arg.name),
                    tensor_constant_name=spec.target,
                )
            )
        elif spec.kind == ep.InputKind.CUSTOM_OBJ:
            assert spec.target is not None
            assert isinstance(spec.arg, ep.CustomObjArgument)
            return InputSpec.create(
                custom_obj=InputToCustomObjSpec(
                    arg=CustomObjArgument(
                        name=spec.arg.name, class_fqn=spec.arg.class_fqn
                    ),
                    custom_obj_name=spec.target,
                )
            )
        elif spec.kind == ep.InputKind.TOKEN:
            assert isinstance(spec.arg, ep.TokenArgument)
            return InputSpec.create(
                token=InputTokenSpec(
                    arg=TokenArgument(name=spec.arg.name),
                )
            )
        else:
            raise AssertionError(f"Unknown argument kind: {spec}")

    def serialize_output_spec(self, spec: ep.OutputSpec) -> OutputSpec:
        if spec.kind == ep.OutputKind.USER_OUTPUT:
            return OutputSpec.create(
                user_output=UserOutputSpec(arg=self.serialize_argument_spec(spec.arg))
            )
        elif spec.kind == ep.OutputKind.LOSS_OUTPUT:
            assert isinstance(spec.arg, ep.TensorArgument)
            return OutputSpec.create(
                loss_output=LossOutputSpec(arg=TensorArgument(name=spec.arg.name))
            )
        elif spec.kind == ep.OutputKind.BUFFER_MUTATION:
            assert spec.target is not None
            assert isinstance(spec.arg, ep.TensorArgument)
            return OutputSpec.create(
                buffer_mutation=BufferMutationSpec(
                    arg=TensorArgument(name=spec.arg.name),
                    buffer_name=spec.target,
                )
            )
        elif spec.kind == ep.OutputKind.GRADIENT_TO_PARAMETER:
            assert spec.target is not None
            assert isinstance(spec.arg, ep.TensorArgument)
            return OutputSpec.create(
                gradient_to_parameter=GradientToParameterSpec(
                    arg=TensorArgument(name=spec.arg.name),
                    parameter_name=spec.target,
                )
            )
        elif spec.kind == ep.OutputKind.GRADIENT_TO_USER_INPUT:
            assert spec.target is not None
            assert isinstance(spec.arg, ep.TensorArgument)
            return OutputSpec.create(
                gradient_to_user_input=GradientToUserInputSpec(
                    arg=TensorArgument(name=spec.arg.name),
                    user_input_name=spec.target,
                )
            )
        elif spec.kind == ep.OutputKind.USER_INPUT_MUTATION:
            assert spec.target is not None
            assert isinstance(spec.arg, ep.TensorArgument)
            return OutputSpec.create(
                user_input_mutation=UserInputMutationSpec(
                    arg=TensorArgument(name=spec.arg.name),
                    user_input_name=spec.target,
                )
            )
        elif spec.kind == ep.OutputKind.TOKEN:
            assert isinstance(spec.arg, ep.TokenArgument)
            return OutputSpec.create(
                token=OutputTokenSpec(
                    arg=TokenArgument(name=spec.arg.name),
                )
            )
        else:
            raise AssertionError(f"Unknown argument kind: {spec}")

    def serialize_signature(self, sig: ep.ExportGraphSignature) -> GraphSignature:
        return GraphSignature(
            input_specs=[self.serialize_input_spec(s) for s in sig.input_specs],
            output_specs=[self.serialize_output_spec(s) for s in sig.output_specs],
        )

    def serialize_argument_spec(self, x: ep.ArgumentSpec) -> Argument:
        if isinstance(x, ep.TensorArgument):
            return Argument.create(as_tensor=TensorArgument(name=x.name))
        elif isinstance(x, ep.SymIntArgument):
            return Argument.create(as_sym_int=SymIntArgument.create(as_name=x.name))
        elif isinstance(x, ep.ConstantArgument):
            return self.serialize_input(x.value)
        elif isinstance(x, ep.CustomObjArgument):
            return Argument.create(
                as_custom_obj=CustomObjArgument(name=x.name, class_fqn=x.class_fqn)
            )
        else:
            raise AssertionError("TODO")

    def serialize_module_call_signature(
        self, module_call_signature: ep.ModuleCallSignature
    ) -> ModuleCallSignature:
        return ModuleCallSignature(
            inputs=[
                self.serialize_argument_spec(x) for x in module_call_signature.inputs
            ],
            outputs=[
                self.serialize_argument_spec(x) for x in module_call_signature.outputs
            ],
            in_spec=treespec_dumps(module_call_signature.in_spec, TREESPEC_VERSION),
            out_spec=treespec_dumps(module_call_signature.out_spec, TREESPEC_VERSION),
        )

    def serialize_module_call_graph(
        self, module_call_graph: List[ep.ModuleCallEntry]
    ) -> List[ModuleCallEntry]:
        return [
            ModuleCallEntry(
                fqn=entry.fqn,
                signature=(
                    self.serialize_module_call_signature(entry.signature)
                    if entry.signature
                    else None
                ),
            )
            for entry in module_call_graph
        ]

    def serialize_outputs(self, node: torch.fx.Node) -> List[Argument]:
        """For a given node, return the dataclass representing its output values.

        [NOTE: Multiple outputs] We handle aggregates differently than FX. For
        FX, it looks like:

            x = call_function("multiple_return", ...)
            element0 = call_function(getitem, x, 0)
            foo = call_function("use_output", element0)

        We do not want the intermediate `getitem` call, so our serialized thing looks like:

            element0, element1, element2 = call_function("multiple_return", ...)
            foo = call_function("use_output", element0)

        We want names to be consistent across these two schemes, so that we can
        mostly reuse the names coming from FX. This function computes a mapping from
        the FX representation to our representation, preserving the names.
        """
        assert node.op == "call_function" and isinstance(
            node.target, torch._ops.OpOverload
        )

        assert isinstance(node.target, torch._ops.OpOverload)
        returns = node.target._schema.returns

        if len(returns) == 0:
            return []

        meta_val = node.meta["val"]

        # Check single value return
        if _is_single_tensor_list_return(node.target):
            # e.g "-> Tensor[]"
            tensor_args = []
            for idx, meta in enumerate(meta_val):
                user_node = _output_node_at_index(node, idx)
                name = (
                    user_node.name
                    if user_node is not None
                    else f"{node.name}_unused_{idx}"
                )
                tensor_args.append(self.serialize_tensor_output(name, meta))
            return [Argument.create(as_tensors=tensor_args)]
        elif len(returns) == 1:
            return [self.serialize_output(node.name, meta_val)]

        # There are a two possibilities at this point:
        # - This operator returns a tuple of Tensors, e.g. "-> (Tensor, Tensor)"
        # - This operator returns a tuple of mixed of Tensor and Tensors, e.g. "-> (Tensor, Tensor[])"
        #
        # Either way, start by gathering a list of TensorArguments with the correct names.
        # For consistent naming with FX, consult the downstream `getitem` node and
        # make sure our outputs have the same name.

        output_arguments = []
        for idx, (meta, return_schema) in enumerate(zip(meta_val, returns)):
            if meta is None:
                assert isinstance(
                    return_schema.real_type, (torch.OptionalType, torch.TensorType)
                )
                # When the return type is annoated as Tensor type, the op can also return an
                # undefined Tensor which will be implicitly converted to None in Python.
                output_arguments.append(Argument.create(as_none=()))
            elif isinstance(meta, FakeTensor):
                assert isinstance(return_schema.real_type, torch.TensorType)
                user_node = _output_node_at_index(node, idx)
                name = (
                    user_node.name
                    if user_node is not None
                    else f"{node.name}_unused_{idx}"
                )
                output_arguments.append(self.serialize_output(name, meta))
            elif isinstance(meta, list):
                # for List[Tensor] return type
                assert isinstance(
                    return_schema.real_type, torch.ListType
                ) and isinstance(
                    return_schema.real_type.getElementType(), torch.TensorType
                )
                user_node = _output_node_at_index(node, idx)
                assert user_node is not None

                args = []
                for i, m in enumerate(meta):
                    if m is None:
                        continue
                    sub_user_node = _output_node_at_index(user_node, i)
                    assert sub_user_node is not None, f"No user found at index {i}"

                    args.append(self.serialize_tensor_output(sub_user_node.name, m))
                output_arguments.append(Argument.create(as_tensors=args))
            elif isinstance(meta, (int, SymInt)):
                user_node = _output_node_at_index(node, idx)
                name = (
                    user_node.name
                    if user_node is not None
                    else f"{node.name}_unused_{idx}"
                )
                output_arguments.append(self.serialize_output(name, meta))
            else:
                raise ValueError(
                    f"Unhandled output type {type(meta)} from node {node.format_node()}"
                )

        return output_arguments

    def serialize_hoo_outputs(self, node: torch.fx.Node) -> List[Argument]:
        """
        For serializing HOO outputs since HOOs do not have a schema.
        """
        meta_val = node.meta["val"]

        if isinstance(meta_val, tuple):
            # Note: Since we don't have a schema, we just serialize all tuple
            # outputs to be a list of values. Even if the output is supposed to
            # be a tensor list (Tensor[]), we will serialize it to be a list of
            # tensors (Tensor, Tensor, Tensor). An exception is that if there's
            # a singleton tensor, we will serialize this to be a singleton
            # tensor list so that the deserializer knows to insert getitem nodes.

            if len(meta_val) == 1:
                assert isinstance(meta_val[0], torch.Tensor)
                user_node = _output_node_at_index(node, 0)
                name = (
                    user_node.name
                    if user_node is not None
                    else f"{node.name}_unused_0"
                )
                return [Argument.create(as_tensors=[self.serialize_tensor_output(name, meta_val[0])])]

            outputs = []
            for i, element_meta_val in enumerate(meta_val):
                user_node = _output_node_at_index(node, i)
                if isinstance(element_meta_val, list):
                    # e.g "-> Tensor[]"
                    assert user_node is not None

                    tensors = []
                    for j, m in enumerate(element_meta_val):
                        if not isinstance(m, torch.Tensor):
                            raise SerializeError(f"Serialize list output with type {type(m)} nyi")

                        sub_user_node = _output_node_at_index(user_node, j)
                        name = (
                            sub_user_node.name
                            if sub_user_node is not None
                            else f"{user_node.name}_unused_{j}"
                        )
                        tensors.append(self.serialize_tensor_output(name, m))
                    outputs.append(Argument.create(as_tensors=tensors))

                else:
                    name = (
                        user_node.name
                        if user_node is not None
                        else f"{node.name}_unused_{i}"
                    )

                    outputs.append(self.serialize_output(name, element_meta_val))

            return outputs
        else:
            return [self.serialize_output(node.name, meta_val)]

    def serialize_output(self, name: str, meta_val: Any) -> Argument:
        # Check single value return
        if meta_val is None:
            return Argument.create(as_none=())
        if isinstance(meta_val, torch.Tensor):
            # e.g "-> Tensor"
            return Argument.create(
                as_tensor=self.serialize_tensor_output(name, meta_val)
            )
        elif isinstance(meta_val, (int, torch.SymInt)):
            # e.g "-> SymInt"
            return Argument.create(
                as_sym_int=self.serialize_sym_int_output(name, meta_val)
            )
        elif isinstance(meta_val, torch.SymBool):
            # e.g "-> SymBool"
            return Argument.create(
                as_sym_bool=self.serialize_sym_bool_output(name, meta_val)
            )

        # list outputs should've been handled earlier
        raise SerializeError(f"Unable to serialize output {meta_val}")

    def _handle_getitem_users(self, node: torch.fx.Node) -> List[TensorArgument]:
        meta_val = node.meta["val"]

        idx_to_name = {}
        for user in node.users:
            assert (
                user.target is operator.getitem
            ), f"User node {user} of {node} is incorrect"
            idx_to_name[user.args[1]] = user.name

        for idx, _ in enumerate(meta_val):
            # FX does not emit a getitem node for any outputs that are unused.
            # However, we need a name for them so that the number of outputs will
            # correctly match the schema. Just assign a dummy name.
            if idx not in idx_to_name:
                idx_to_name[idx] = f"{node.name}_unused_{idx}"

        arg_list = []
        for i, element_meta_val in enumerate(meta_val):
            arg_list.append(
                self.serialize_tensor_output(idx_to_name[i], element_meta_val)
            )

        return arg_list

    def serialize_graph(self, graph_module: torch.fx.GraphModule) -> Graph:
        assert isinstance(graph_module, torch.fx.GraphModule)
        for node in graph_module.graph.nodes:
            try:
                getattr(self, f"handle_{node.op}")(node)
            except Exception as e:
                raise SerializeError(
                    f"Failed serializing node {node} in graph: {node.format_node()}"
                ) from e

        return Graph(
            inputs=self.graph_state.inputs,
            nodes=self.graph_state.nodes,
            tensor_values=self.graph_state.tensor_values,
            sym_int_values=self.graph_state.sym_int_values,
            sym_bool_values=self.graph_state.sym_bool_values,
            custom_obj_values=self.graph_state.custom_obj_values,
            outputs=self.graph_state.outputs,
            is_single_tensor_return=self.graph_state.is_single_tensor_return,
        )

    def serialize(self, graph_module: torch.fx.GraphModule) -> GraphModule:
        graph = self.serialize_graph(graph_module)

        return GraphModule(
            graph=graph,
            signature=self.serialize_signature(self.graph_signature),
            module_call_graph=self.serialize_module_call_graph(self.module_call_graph),
        )


class ExportedProgramSerializer:
    def __init__(self, opset_version: Optional[Dict[str, int]] = None):
        self.opset_version: Dict[str, int] = {}
        if opset_version:
            self.opset_version.update(opset_version)
        if "aten" not in self.opset_version:
            self.opset_version["aten"] = torch._C._get_max_operator_version()

    def serialize(self, exported_program: ep.ExportedProgram) -> _SerializedProgram:
        """
        Args:
            exported_program: Exported Program to serialize
        """
        exported_program._validate()

        gm_serializer = GraphModuleSerializer(
            exported_program.graph_signature, exported_program.module_call_graph
        )
        serialized_graph_module = gm_serializer.serialize(exported_program.graph_module)
        serialized_range_constraints = serialize_range_constraints(
            exported_program.range_constraints
        )

        # TODO: Directly serialize exported_program.constants once
        # CustomClassHolders get stored in the ExportedProgram rather than in
        # the graph
        constants = {}
        for n, c in gm_serializer.custom_objs.items():
            constants[n] = c
        for n, t in exported_program.constants.items():
            assert n not in constants
            constants[n] = t

        serialized_ep = ExportedProgram(
            graph_module=serialized_graph_module,
            opset_version=self.opset_version,
            range_constraints=serialized_range_constraints,
            schema_version=SchemaVersion(
                major=SCHEMA_VERSION[0],
                minor=SCHEMA_VERSION[1],
            ),
            dialect=exported_program.dialect
        )

        # Test canonical form is well defined.
        canonicalize(serialized_ep)

        return _SerializedProgram(
            serialized_ep,
            serialize_torch_artifact(exported_program.state_dict),
            serialize_torch_artifact(constants),
            serialize_torch_artifact(exported_program.example_inputs),
        )


class GraphModuleDeserializer:
    @dataclasses.dataclass
    class Result:
        graph_module: torch.fx.GraphModule
        signature: ep.ExportGraphSignature
        module_call_graph: List[ep.ModuleCallEntry]
        names_to_symbols: Dict[str, sympy.Symbol]
        state_dict: Dict[str, Union[torch.Tensor, torch.nn.Parameter]]
        constants: Dict[str, Union[torch.Tensor, torch.ScriptObject]]
        example_inputs: Optional[Tuple[Tuple[torch.Tensor, ...], Dict[str, Any]]]

    def __init__(self):
        self.serialized_name_to_node: Dict[str, torch.fx.Node] = {}
        self.serialized_name_to_meta: Dict[str, MetaType] = {}
        self.graph = torch.fx.Graph()
        self.module = torch.nn.Module()

    @contextmanager
    def save_graph_module(self) -> Iterator[None]:
        saved = (
            self.graph,
            self.module,
            self.serialized_name_to_node,
            self.serialized_name_to_meta,
        )
        self.graph = torch.fx.Graph()
        self.module = torch.nn.Module()
        self.serialized_name_to_node = {}
        self.serialized_name_to_meta = {}
        try:
            yield
        finally:
            (
                self.graph,
                self.module,
                self.serialized_name_to_node,
                self.serialized_name_to_meta,
            ) = saved

    def deserialize_operator(self, serialized_target: str):
        if serialized_target.startswith(
            "_operator"
        ):  # TODO(zhxchen17) Follow up on this.
            module = operator
            serialized_target_names = serialized_target.split(".")[1:]
        elif serialized_target.startswith("torch"):
            module = torch  # type: ignore[misc]
            serialized_target_names = serialized_target.split(".")[1:]
        else:  # TODO(zhxchen17) Don't catch all here.
            return serialized_target

        target = module
        for name in serialized_target_names:
            if not hasattr(target, name):
                return serialized_target
            else:
                target = getattr(target, name)
        return target

    def deserialize_sym_int(self, s: SymInt) -> Union[int, torch.SymInt]:
        val = s.value
        if s.type == "as_expr":
            if val.hint is None:
                hint = None
            else:
                assert val.hint.type == "as_int"
                hint = val.hint.value

            if val.expr_str in self.symbol_name_to_symbol:
                sym = self.symbol_name_to_symbol[val.expr_str]
            else:
                sym = sympy.sympify(val.expr_str, locals=self.symbol_name_to_symbol)
                # NOTE(avik): Assumptions on symbols are not explicitly serialized.
                # This seems dangerous: it might cause unknown differences in shape env behavior
                # on deserialization? Probably deserves a follow-up.

                # Here we force symbols corresponding to SymInts to be at least integers.
                # Otherwise some expressions that the shape env would otherwise evaluate to False,
                # e.g., 2*s = 9, can have rational solutions, e.g., 9/2.
<<<<<<< HEAD
                sym = sym.subs({s: sympy.Symbol(s.name, integer=True) for s in sym.free_symbols})
=======
                sym = sym.subs(
                    {s: sympy.Symbol(s.name, integer=True) for s in sym.free_symbols}
                )
>>>>>>> 22ba180e
                if isinstance(sym, sympy.Symbol):
                    self.symbol_name_to_symbol[val.expr_str] = sym
                    if hint is not None:
                        self.shape_env.add_var_to_val(sym, hint)

                    if vr := self.symbol_name_to_range.get(val.expr_str):
                        symbolic_shapes._constrain_symbol_range(
                            self.shape_env,
                            sym,
                            compiler_min=vr.lower,  # type: ignore[arg-type]
                            compiler_max=vr.upper,  # type: ignore[arg-type]
                        )
                else:
                    # Placeholders, in particular, can have shapes as symbolic expressions.
                    # We need to populate the shape env with the range constraints of their
                    # free symbols, otherwise evaluating such expressions will error.
                    self.symbol_name_to_symbol[val.expr_str] = sym
                    free_symbols = sym.free_symbols
                    for s in free_symbols:
                        if s.name not in self.symbol_name_to_symbol:
                            self.symbol_name_to_symbol[s.name] = s
                        if vr := self.symbol_name_to_range.get(s.name):
                            symbolic_shapes._constrain_symbol_range(
                                self.shape_env,
                                s,
                                compiler_min=vr.lower,  # type: ignore[arg-type]
                                compiler_max=vr.upper,  # type: ignore[arg-type]
                            )
<<<<<<< HEAD


            if val.hint is None:
                hint = None
            else:
                assert val.hint.type == "as_int"
                hint = val.hint.value
=======
>>>>>>> 22ba180e

            return self.shape_env.create_symintnode(sym, hint=hint)
        elif s.type == "as_int":
            assert isinstance(val, int)
            return val
        else:
            raise SerializeError(
                f"SymInt has invalid field type {s.type} with value {s.value}"
            )

    def deserialize_sym_bool(self, s: SymBool) -> Union[bool, torch.SymBool]:
        val = s.value
        if s.type == "as_expr":
            expr = sympy.sympify(val.expr_str, locals=self.symbol_name_to_symbol)
            return self.shape_env.create_symboolnode(expr)
        elif s.type == "as_bool":
            assert isinstance(val, bool)
            return val
        else:
            raise SerializeError(
                f"SymBool has invalid field type {s.type} with value {s.value}"
            )

    def deserialize_tensor_meta(
        self,
        tensor_meta: TensorMeta,
    ) -> FakeTensor:
        with self.fake_tensor_mode:
            return cast(
                FakeTensor,
                torch.empty_strided(
                    tuple(self.deserialize_sym_int(val) for val in tensor_meta.sizes),  # type: ignore[misc]
                    tuple(self.deserialize_sym_int(val) for val in tensor_meta.strides),  # type: ignore[misc]
                    device=deserialize_device(tensor_meta.device),
                    dtype=_SERIALIZE_TO_TORCH_DTYPE[tensor_meta.dtype],
                ),
            )

    def deserialize_script_obj_meta(
        self, script_obj_meta: CustomObjArgument
    ) -> ep.CustomObjArgument:
        return ep.CustomObjArgument(
            name=script_obj_meta.name,
            class_fqn=script_obj_meta.class_fqn,
        )

    def deserialize_graph_output(self, output) -> Optional[Union[torch.fx.Node, int]]:
        if output.type == "as_tensor":
            return self.serialized_name_to_node[output.as_tensor.name]
        elif output.type == "as_sym_int":
            return self.serialized_name_to_node[output.as_sym_int.as_name]
        elif output.type == "as_sym_bool":
            return self.serialized_name_to_node[output.as_sym_bool.as_name]
        elif output.type == "as_int":
            return output.as_int
        elif output.type == "as_none":
            return None
        else:
            raise SerializeError(f"Unable to deserialize output node {output}")

    def deserialize_graph(self, serialized_graph: Graph) -> torch.fx.Graph:
        # Handle the tensor metas.
        for name, tensor_value in serialized_graph.tensor_values.items():
            meta_val = self.deserialize_tensor_meta(tensor_value)
            self.serialized_name_to_meta[name] = meta_val

        for name, sym_int_value in serialized_graph.sym_int_values.items():
            self.serialized_name_to_meta[name] = self.deserialize_sym_int(sym_int_value)

        for name, sym_bool_value in serialized_graph.sym_bool_values.items():
            self.serialized_name_to_meta[name] = self.deserialize_sym_bool(
                sym_bool_value
            )

        for name, script_obj_meta in serialized_graph.custom_obj_values.items():
            self.serialized_name_to_meta[name] = self.deserialize_script_obj_meta(
                script_obj_meta
            )

        # Inputs: convert to placeholder nodes in FX.
        for i, input_ in enumerate(serialized_graph.inputs):
            if input_.type in ("as_tensor", "as_sym_int", "as_custom_obj"):
                node_name = input_.value.name
                placeholder_node = self.graph.placeholder(node_name)
                # FX might declare a name illegal (e.g. some nn.Modules use "input" as forward() arguments)
                # we will overwrite it
                placeholder_node.name = node_name
                self.sync_fx_node(node_name, placeholder_node)
            elif input_.type in (
                "as_int",
                "as_float",
                "as_bool",
                "as_none",
                "as_string",
            ):
                node_name = f"arg{i}"
                placeholder_node = self.graph.placeholder(node_name)
                placeholder_node.meta["val"] = self.deserialize_input(input_)
            else:
                raise SerializeError(f"Invalid input type {input_}")

        # Nodes: convert to call_function nodes.
        for serialized_node in serialized_graph.nodes:
            try:
                target = self.deserialize_operator(serialized_node.target)
                self.deserialize_node(serialized_node, target)

            except Exception as e:
                raise SerializeError(
                    f"Failed deserializing node {serialized_node}"
                ) from e

        # Outputs: convert to a single `output` node.
        outputs = []
        for output in serialized_graph.outputs:
            outputs.append(self.deserialize_graph_output(output))

        if serialized_graph.is_single_tensor_return:
            assert len(outputs) == 1
            outputs = outputs[0]  # type: ignore[assignment]
        else:
            outputs = tuple(outputs)  # type: ignore[assignment]

        output_node = self.graph.output(outputs)

        if serialized_graph.is_single_tensor_return:
            output_node.meta["val"] = output_node.args[0].meta["val"]
        else:
            output_node.meta["val"] = tuple(
                arg.meta["val"] if isinstance(arg, torch.fx.Node) else arg
                for arg in output_node.args[0]
            )

        return self.graph

    def deserialize_node(self, serialized_node: Node, target: Callable) -> None:
        if target in _SYM_BOOL_OPS or target in _SYM_INT_OPS:
            name = serialized_node.outputs[0].value.as_name
            args = self.deserialize_sym_op_inputs(serialized_node.inputs)

            fx_node = self.graph.create_node("call_function", target, args, {}, name)
            self.deserialize_sym_op_outputs(serialized_node, fx_node)

        elif isinstance(target, torch._ops.HigherOrderOperator):
            args, kwargs = self.deserialize_hoo_inputs(serialized_node.inputs)
            # If HOP returns a single tensor, name the
            # newly-created node after it. This ensures that these tensor values
            # have names that are consistent with serialized.
            #
            # HOPs don't have schema yet, just check the output lengths and as_tensor attribute
            name = (
                serialized_node.outputs[0].as_tensor.name
<<<<<<< HEAD
                if len(serialized_node.outputs) == 1 and hasattr(serialized_node.outputs[0], "as_tensor")
=======
                if len(serialized_node.outputs) == 1
                and hasattr(serialized_node.outputs[0], "as_tensor")
>>>>>>> 22ba180e
                else None
            )
            fx_node = self.graph.create_node(
                "call_function", target, args, kwargs, name
            )
            self.deserialize_outputs(serialized_node, fx_node)
            fx_node.meta.update(self.deserialize_metadata(serialized_node.metadata))

            # assign nn_module_stack metadata to submodule/subgraph nodes for higher order ops
            if serialized_node.target.startswith(('torch.ops.higher_order', 'torch._higher_order_ops')):
                for node in fx_node._args:
                    if not isinstance(node, torch.fx.Node):
                        continue
                    if node.op not in ["placeholder", "output"] and node.meta.get("nn_module_stack") is None:
                        node.meta["nn_module_stack"] = copy.copy(fx_node.meta["nn_module_stack"])

        elif isinstance(target, torch._ops.OpOverload):
            # For convenience: if this node returns a single tensor, name the
            # newly-created node after it. This ensures that these tensor values
            # have names that are consistent with serialized.
            name = (
                serialized_node.outputs[0].as_tensor.name
                if _is_single_tensor_return(target)
                else None  # FX will generate a name for us.
            )
            args, kwargs = self.deserialize_inputs(target, serialized_node)
            fx_node = self.graph.create_node(
                "call_function", target, args, kwargs, name
            )
            self.deserialize_outputs(serialized_node, fx_node)
        else:
            raise SerializeError(
                f"Unsupported target type for node {serialized_node}: {target}"
            )

        fx_node.meta.update(self.deserialize_metadata(serialized_node.metadata))
        if fx_node.op not in ["placeholder", "output"] and "nn_module_stack" not in fx_node.meta:
            fx_node.meta["nn_module_stack"] = {}  # serialization throws away empty dicts

    def deserialize_input_spec(self, i: InputSpec) -> ep.InputSpec:
        if i.type == "user_input":
            return ep.InputSpec(
                kind=ep.InputKind.USER_INPUT,
                arg=self.deserialize_argument_spec(i.user_input.arg),
                target=None,
            )
        elif i.type == "parameter":
            return ep.InputSpec(
                kind=ep.InputKind.PARAMETER,
                arg=ep.TensorArgument(name=i.parameter.arg.name),
                target=i.parameter.parameter_name,
            )
        elif i.type == "buffer":
            return ep.InputSpec(
                kind=ep.InputKind.BUFFER,
                arg=ep.TensorArgument(name=i.buffer.arg.name),
                target=i.buffer.buffer_name,
                persistent=i.buffer.persistent,
            )
        elif i.type == "tensor_constant":
            return ep.InputSpec(
                kind=ep.InputKind.CONSTANT_TENSOR,
                arg=ep.TensorArgument(name=i.tensor_constant.arg.name),
                target=i.tensor_constant.tensor_constant_name,
            )
        elif i.type == "custom_obj":
            return ep.InputSpec(
                kind=ep.InputKind.CUSTOM_OBJ,
                arg=ep.CustomObjArgument(
                    name=i.custom_obj.arg.name, class_fqn=i.custom_obj.arg.class_fqn
                ),
                target=i.custom_obj.custom_obj_name,
            )
        if i.type == "token":
            return ep.InputSpec(
                kind=ep.InputKind.TOKEN,
                arg=ep.TokenArgument(name=i.token.arg.name),
                target=None
            )
        else:
            raise AssertionError(f"Unknown input spec {i}")

    def deserialize_output_spec(self, o: OutputSpec) -> ep.OutputSpec:
        if o.type == "user_output":
            return ep.OutputSpec(
                kind=ep.OutputKind.USER_OUTPUT,
                arg=self.deserialize_argument_spec(o.user_output.arg),
                target=None,
            )
        elif o.type == "loss_output":
            return ep.OutputSpec(
                kind=ep.OutputKind.LOSS_OUTPUT,
                arg=ep.TensorArgument(name=o.loss_output.arg.name),
                target=None,
            )
        elif o.type == "buffer_mutation":
            return ep.OutputSpec(
                kind=ep.OutputKind.BUFFER_MUTATION,
                arg=ep.TensorArgument(name=o.buffer_mutation.arg.name),
                target=o.buffer_mutation.buffer_name,
            )
        elif o.type == "gradient_to_parameter":
            return ep.OutputSpec(
                kind=ep.OutputKind.GRADIENT_TO_PARAMETER,
                arg=ep.TensorArgument(name=o.gradient_to_parameter.arg.name),
                target=o.gradient_to_parameter.parameter_name,
            )
        elif o.type == "gradient_to_user_input":
            return ep.OutputSpec(
                kind=ep.OutputKind.GRADIENT_TO_USER_INPUT,
                arg=ep.TensorArgument(name=o.gradient_to_user_input.arg.name),
                target=o.gradient_to_user_input.user_input_name,
            )
        elif o.type == "user_input_mutation":
            return ep.OutputSpec(
                kind=ep.OutputKind.USER_INPUT_MUTATION,
                arg=ep.TensorArgument(name=o.user_input_mutation.arg.name),
                target=o.user_input_mutation.user_input_name,
            )
        elif o.type == "token":
            return ep.OutputSpec(
                kind=ep.OutputKind.TOKEN,
                arg=ep.TokenArgument(name=o.token.arg.name),
                target=None
            )
        else:
            raise AssertionError(f"Unknown output spec {o}")

    def deserialize_signature(self, sig: GraphSignature) -> ep.ExportGraphSignature:
        return ep.ExportGraphSignature(
            input_specs=[self.deserialize_input_spec(i) for i in sig.input_specs],
            output_specs=[self.deserialize_output_spec(o) for o in sig.output_specs],
        )

    def deserialize(
        self,
        serialized_graph_module: GraphModule,
        serialized_state_dict: Union[Dict[str, torch.Tensor], bytes],
        constants: Union[Dict[str, Any], bytes],
        example_inputs: Optional[Union[Tuple[Tuple[torch.Tensor, ...], Dict[str, Any]], bytes]] = None,
        symbol_name_to_range: Optional[Dict[str, symbolic_shapes.ValueRanges]] = None,
    ) -> Result:
        global _CURRENT_DESERIALIZER
        assert _CURRENT_DESERIALIZER is None
        _CURRENT_DESERIALIZER = self
        try:
            self.shape_env = symbolic_shapes.ShapeEnv(assume_static_by_default=True)
            self.fake_tensor_mode = FakeTensorMode(
                allow_fallback_kernels=False,
                allow_non_fake_inputs=True,
                shape_env=self.shape_env,
            )
            self.symbol_name_to_symbol: Dict[str, sympy.Symbol] = {}
            self.constants = deserialize_torch_artifact(constants)
            self.signature = self.deserialize_signature(serialized_graph_module.signature)

            # deserialization does analysis with checks on 0/1, so we create fake range constraints and
            # restore the original range constraints afterwards
            self.symbol_name_to_range = {}
            if symbol_name_to_range:
                for k, vr in symbol_name_to_range.items():
                    lower = int(vr.lower)
                    if vr.upper >= 2:  # no specialization on 0/1
                        lower = max(2, lower)
                    self.symbol_name_to_range[k] = symbolic_shapes.ValueRanges(_int_to_sympy_int(lower), vr.upper)

            if example_inputs is not None and len(example_inputs) > 0:
                self.example_inputs = deserialize_torch_artifact(example_inputs)
            else:
                self.example_inputs = None
            self.deserialize_graph(serialized_graph_module.graph)

            module_call_graph = self.deserialize_module_call_graph(
                serialized_graph_module.module_call_graph
            )
            return GraphModuleDeserializer.Result(
                graph_module=ep._create_graph_module_for_export(
                    self.module, self.graph
                ),
                signature=self.signature,
                module_call_graph=module_call_graph,
                names_to_symbols=self.symbol_name_to_symbol,
                state_dict=deserialize_torch_artifact(serialized_state_dict),
                constants=self.constants,
                example_inputs=self.example_inputs,
            )
        finally:
            _CURRENT_DESERIALIZER = None

    def sync_fx_node(self, name: str, fx_node: torch.fx.Node):
        if name in self.serialized_name_to_node:
            raise SerializeError(f"Node {name} has already been deserialized before.")
        self.serialized_name_to_node[name] = fx_node
        assert "val" not in fx_node.meta
        fx_node.meta["val"] = self.serialized_name_to_meta[name]

    def deserialize_sym_op_inputs(self, inputs):
        return tuple(self.deserialize_input(input.arg) for input in inputs)

    def deserialize_inputs(self, target: torch._ops.OpOverload, serialized_node: Node):
        schema_args = target._schema.arguments
        actual_args = {
            input.name: self.deserialize_input(input.arg)
            for input in serialized_node.inputs
        }
        args = []
        kwargs = {}
        for schema_arg in schema_args:
            is_positional = (
                not schema_arg.has_default_value() and not schema_arg.kwarg_only
            )
            if is_positional:
                args.append(actual_args[schema_arg.name])
            else:
                if schema_arg.name in actual_args:
                    kwargs[schema_arg.name] = actual_args[schema_arg.name]
        return tuple(args), kwargs

    def deserialize_hoo_inputs(self, inputs: List[NamedArgument]):
        """
        For deserializing HOO inputs since HOOs do not have a schema.
        """
        args = []
        kwargs = {}
        for input_ in inputs:
            if input_.name != "":
                kwargs[input_.name] = self.deserialize_input(input_.arg)
            else:
                args.append(self.deserialize_input(input_.arg))
        return (tuple(args), kwargs)

    def deserialize_input(self, inp: Argument) -> Any:
        value = inp.value
        typ_ = inp.type
        if typ_ == "as_none":
            # None should converted as None, but is encoded as bool in serialized
            # Convert serialized object to torch equivalent
            return None
        elif typ_ == "as_tensor":
            return self.serialized_name_to_node[inp.as_tensor.name]
        elif typ_ == "as_scalar_type":
            return _SERIALIZE_TO_TORCH_DTYPE[inp.as_scalar_type]
        elif typ_ == "as_memory_format":
            return _SERIALIZE_TO_TORCH_MEMORY_FORMAT[inp.as_memory_format]
        elif typ_ == "as_layout":
            return _SERIALIZE_TO_TORCH_LAYOUT[inp.as_layout]
        elif typ_ == "as_graph":
            assert isinstance(value, GraphArgument)
            with self.save_graph_module():
                self.deserialize_graph(value.graph)
                submodule = ep._create_graph_module_for_export(self.module, self.graph)
            self.module.register_module(value.name, submodule)
            return self.graph.create_node(
                "get_attr",
                value.name,
                name=value.name,
            )
        elif typ_ == "as_device":
            return deserialize_device(inp.as_device)
        elif typ_ == "as_int":
            return inp.as_int
        elif typ_ == "as_float":
            return inp.as_float
        elif typ_ == "as_bool":
            return inp.as_bool
        elif typ_ == "as_string":
            return inp.as_string
        elif typ_ == "as_sym_int":
            return self.deserialize_sym_argument(inp.as_sym_int)
        elif typ_ == "as_sym_bool":
            return self.deserialize_sym_argument(inp.as_sym_bool)
        elif isinstance(value, list):
            if len(value) == 0:
                return []
            elif typ_ == "as_tensors":
                result = []
                for arg in value:
                    result.append(self.serialized_name_to_node[arg.name])
                return result
            elif typ_ in ("as_ints", "as_floats", "as_bools", "as_strings"):
                # convert from serialized.python.types.List to python list
                return list(value)
            elif typ_ in ("as_sym_ints", "as_sym_bools"):
                return [self.deserialize_sym_argument(arg) for arg in value]
            elif typ_ == "as_optional_tensors":

                def deserialize_optional_tensor_args(a):
                    if a.type == "as_none":
                        return None
                    elif a.type == "as_tensor":
                        return self.serialized_name_to_node[a.value.name]
                    else:
                        raise SerializeError(f"Unhandled argument {inp}")

                return list(map(deserialize_optional_tensor_args, value))
            else:
                raise SerializeError(f"Unhandled argument {inp}")
        elif typ_ == "as_custom_obj":
            if inp.as_custom_obj.name in self.serialized_name_to_node:
                # Custom object has been lifted as an input
                return self.serialized_name_to_node[inp.as_custom_obj.name]
            return self.constants[inp.as_custom_obj.name]
        elif typ_ == "as_operator":
            return self.deserialize_operator(inp.as_operator)
        else:
            raise SerializeError(f"Unhandled argument {inp}")

    def deserialize_sym_argument(self, sym_arg):
        if isinstance(sym_arg, SymIntArgument):
            if sym_arg.type == "as_int":
                return sym_arg.as_int
            elif sym_arg.type == "as_name":
                return self.serialized_name_to_node[sym_arg.as_name]
        elif isinstance(sym_arg, SymBoolArgument):
            if sym_arg.type == "as_bool":
                return sym_arg.as_bool
            elif sym_arg.type == "as_name":
                return self.serialized_name_to_node[sym_arg.as_name]
        raise SerializeError(f"Unknown symbolic argument type: {sym_arg}")

    def deserialize_sym_op_outputs(self, serialized_node: Node, fx_node: torch.fx.Node):
        self.sync_fx_node(serialized_node.outputs[0].value.as_name, fx_node)

    def deserialize_outputs(self, serialized_node: Node, fx_node: torch.fx.Node):
        # Check single value return
        if len(serialized_node.outputs) == 0:
            return
        if (
            len(serialized_node.outputs) == 1
            and serialized_node.outputs[0].type == "as_tensor"
        ):
            self.sync_fx_node(serialized_node.outputs[0].as_tensor.name, fx_node)
            return
        elif len(serialized_node.outputs) == 1 and isinstance(
            serialized_node.outputs[0].value, (SymIntArgument, SymBoolArgument)
        ):
            self.sync_fx_node(serialized_node.outputs[0].value.as_name, fx_node)
            return

        self.deserialize_multiple_outputs(serialized_node, fx_node)

    def deserialize_multiple_outputs(
        self, serialized_node: Node, fx_node: torch.fx.Node
    ) -> None:
        deserialized_metadata = self.deserialize_metadata(serialized_node.metadata)

        def generate_getitem(
            meta_val,
            fx_node: torch.fx.Node,
            arg: Union[TensorArgument, SymIntArgument],
            idx: int,
        ):
            if isinstance(arg, TensorArgument):
                name = arg.name
            elif isinstance(arg, SymIntArgument):
                name = arg.as_name
            else:
                raise AssertionError(
                    f"generate_getitem got unknown argument type {type(arg)}"
                )
            individual_output = self.graph.create_node(
                "call_function",
                operator.getitem,
                (fx_node, idx),
                name=name,
            )
            self.sync_fx_node(name, individual_output)
            meta_val.append(self.serialized_name_to_meta[name])
            # The derived `getitem` nodes should have the same stacktrace as the
            # original `fx_node`
            individual_output.meta.update(deserialized_metadata)

        def generate_getitems(meta_val, fx_node: torch.fx.Node, args):
            for idx, arg in enumerate(args):
                if isinstance(arg, Argument):
                    arg = arg.value
                if isinstance(arg, (TensorArgument, SymIntArgument)):
                    generate_getitem(meta_val, fx_node, arg, idx)
                elif isinstance(arg, (list, tuple)):
                    list_output = self.graph.create_node(
                        "call_function",
                        operator.getitem,
                        (fx_node, idx),
                    )
                    meta_val.append([])
                    generate_getitems(meta_val[-1], list_output, arg)
                    list_output.meta.update(deserialized_metadata)
                    list_output.meta["val"] = meta_val[-1]
                else:
                    raise NotImplementedError(f"Unimplemented node output type: {arg}")

        # Convert multiple return types to FX format.
        # In FX, each node only returns one value. So in order to represent
        # multiple return values, we have to emit a `getitem` node for each
        # return value.
        # This performs the inverse mapping of the `serialize_outputs` call in
        # serialization, see [NOTE: Multiple outputs]
        meta_val: List[Any] = []
        if len(serialized_node.outputs) == 1:
            assert isinstance(serialized_node.outputs[0].value, list)
            assert isinstance(serialized_node.outputs[0].value[0], TensorArgument)
            generate_getitems(meta_val, fx_node, serialized_node.outputs[0].as_tensors)
        else:
            generate_getitems(meta_val, fx_node, serialized_node.outputs)

        # also update the metaval for `fx_node` to be a list(meta)
        fx_node.meta["val"] = tuple(meta_val)
        self.serialized_name_to_node[fx_node.name] = fx_node

    def deserialize_metadata(self, metadata: Dict[str, str]) -> Dict[str, Any]:
        ret: Dict[str, Any] = {}
        if stack_trace := metadata.get("stack_trace"):
            ret["stack_trace"] = stack_trace

        def deserialize_meta_func(serialized_target: str):
            module = None
            if serialized_target.startswith("torch.nn"):
                module = torch.nn
                serialized_target_names = serialized_target.split(".")[2:]
            elif serialized_target.startswith("torch"):
                module = torch
                serialized_target_names = serialized_target.split(".")[1:]
            else:
                return self.deserialize_operator(serialized_target)

            target = module
            for name in serialized_target_names:
                if not hasattr(target, name):
                    return serialized_target
                else:
                    target = getattr(target, name)
            return target

        if nn_module_stack_str := metadata.get("nn_module_stack"):
            # Originally serialized to "key,orig_path,type_str"
            def import_nn_module_stack(key, path, ty):
                return key, (path, ty)

            # Helper function that splits strings by commas except for those
            # encapsulated by parens, which are valid traces.
            # TODO: Currently this is needed due to indexing Sequential
            # layers introducing names in the form "layer.slice(1, None, None)".
            # If that naming is improved, this fancier splitting can probably be
            # reverted to a simple split by comma.
            def metadata_split(metadata):
                # Remove the parentheses and commas inside them
                metadata = re.sub(r'\(.*?\)', '', metadata)
                # Split the string by comma, except for those inside parentheses
                return re.split(r'(?<!\()\s*,\s*(?!\()', metadata)

            nn_module_stack = dict(
                import_nn_module_stack(*metadata_split(item))
                for item in nn_module_stack_str.split(ST_DELIMITER)
            )
            ret["nn_module_stack"] = nn_module_stack

        if source_fn_st_str := metadata.get("source_fn_stack"):
            # Originally serializes to "fx_node_name,op_str"
            source_fn_st = []
            for source_fn_str in source_fn_st_str.split(ST_DELIMITER):
                name, target_str = source_fn_str.split(",")
                source_fn_st.append((name, deserialize_meta_func(target_str)))
            ret["source_fn_stack"] = source_fn_st

        if torch_fn_str := metadata.get("torch_fn"):
            ret["torch_fn"] = tuple(torch_fn_str.split(ST_DELIMITER))
        return ret

    def deserialize_argument_spec(self, x: Argument) -> ep.ArgumentSpec:
        if x.type == "as_tensor":
            return ep.TensorArgument(name=x.as_tensor.name)
        elif x.type == "as_sym_int":
            return ep.SymIntArgument(name=x.as_sym_int.as_name)
        else:
            return ep.ConstantArgument(value=self.deserialize_input(x))

    def deserialize_module_call_signature(
        self, module_call_signature: ModuleCallSignature
    ) -> ep.ModuleCallSignature:
        return ep.ModuleCallSignature(
            inputs=[
                self.deserialize_argument_spec(x) for x in module_call_signature.inputs
            ],
            outputs=[
                self.deserialize_argument_spec(x) for x in module_call_signature.outputs
            ],
            in_spec=treespec_loads(module_call_signature.in_spec),
            out_spec=treespec_loads(module_call_signature.out_spec),
        )

    def deserialize_module_call_graph(
        self, module_call_graph: List[ModuleCallEntry]
    ) -> List[ep.ModuleCallEntry]:
        return [
            ep.ModuleCallEntry(
                fqn=entry.fqn,
                signature=(
                    self.deserialize_module_call_signature(entry.signature)
                    if entry.signature
                    else None
                ),
            )
            for entry in module_call_graph
        ]


class ExportedProgramDeserializer:
    def __init__(self, expected_opset_version: Optional[Dict[str, int]] = None):
        self.expected_opset_version: Dict[str, int] = {}
        if expected_opset_version:
            self.expected_opset_version.update(expected_opset_version)
        if "aten" not in self.expected_opset_version:
            self.expected_opset_version["aten"] = torch._C._get_max_operator_version()

    def deserialize_range_constraints(
        self,
        symbol_name_to_range: Dict[str, symbolic_shapes.ValueRanges],
        symbol_name_to_symbol: Dict[str, sympy.Symbol],
    ) -> Dict[sympy.Symbol, ValueRanges]:
        range_constraints = {}
        for k, v in symbol_name_to_range.items():
            if symbol := symbol_name_to_symbol.get(k):
                range_constraints[symbol] = v  # type: ignore[arg-type]
            else:
                log.warning(f"Symbol {k} did not appear in the graph that was deserialized")  # noqa: G004
        return range_constraints

    def deserialize(
        self,
        exported_program: ExportedProgram,
        state_dict: Union[Dict[str, torch.Tensor], bytes],
        constants: Union[Dict[str, torch.Tensor], bytes],
        example_inputs: Optional[Union[Tuple[Tuple[torch.Tensor, ...], Dict[str, Any]], bytes]] = None,
    ) -> ep.ExportedProgram:
        assert isinstance(exported_program, ExportedProgram)
        version = exported_program.schema_version

        # TODO(zhxchen17) blocked on thrift schema refactor
        if version.major != SCHEMA_VERSION[0] and not (version.major == 0 and version.minor == 0):
            raise SerializeError(
                f"Serialized schema version {exported_program.schema_version} "
                f"does not match our current schema version {SCHEMA_VERSION}."
            )

        symbol_name_to_range = {
            k: symbolic_shapes.ValueRanges(
                _int_to_sympy_int(v.min_val), _int_to_sympy_int(v.max_val)
            )
            for k, v in exported_program.range_constraints.items()
        }
        res = (
            GraphModuleDeserializer()
            .deserialize(
                exported_program.graph_module,
                state_dict,
                constants,
                example_inputs,
                symbol_name_to_range,
            )
        )
        range_constraints = self.deserialize_range_constraints(
            symbol_name_to_range,
            res.names_to_symbols,
        )
        model_opset_version: Optional[Dict[str, int]] = exported_program.opset_version
        self._validate_model_opset_version(model_opset_version)

        upgrader = GraphModuleOpUpgrader(
            self.expected_opset_version, model_opset_version
        )

        exported_program = ep.ExportedProgram(
            root=res.graph_module,
            graph=res.graph_module.graph,
            graph_signature=res.signature,
            state_dict=res.state_dict,  # type: ignore[arg-type]
            range_constraints=range_constraints,
            module_call_graph=res.module_call_graph,
            example_inputs=res.example_inputs,
            verifier=load_verifier(exported_program.dialect),
            constants=res.constants,
        )
        return upgrader.upgrade(exported_program)

    def _validate_model_opset_version(
        self, model_opset_version: Optional[Dict[str, int]]
    ):
        """Compare model_opset_version with expected_opset_version and raise error if we can't resolve the version
        difference.
        E.g., model_opset_version = {"aten": 3, "custom": 4}
        expected_opset_version = {"aten": 4, "custom": 4}
        This means we can use an upgrader for ATen to reconcile the deserialized model.

        The logic of this method:

        For common op namespaces:
        1. if model version < expected version, this case can be handled by upgraders.
        2. if model version > expected version, we need downgraders but not implemented yet.
        3. if model version == expected version, we don't need extra handling.

        For op namespace only in model_opset_version, we should give a warning because it is missing from
        expected_opset_version.
        """
        if not model_opset_version:
            raise RuntimeError("Serialized model should have opset version.")
        common_namespaces = {
            key for key in model_opset_version if key in self.expected_opset_version
        }
        for namespace in common_namespaces:
            assert isinstance(
                model_version := model_opset_version[namespace], int
            ), f"model_opset_version value should be int, got {model_opset_version[namespace]}"

            assert isinstance(
                compiler_version := self.expected_opset_version[namespace], int
            ), f"expected_opset_version value should be int, got {self.expected_opset_version[namespace]}"

            # TODO(larryliu0820): Add support for upgrader & downgrader
            if model_version != compiler_version:
                raise NotImplementedError(
                    f"Model opset version {model_opset_version} doesn't match to compiler opset version "
                    f"{self.expected_opset_version}! Upgrader/downgrader is not implemented yet."
                )
        for namespace in model_opset_version:
            if namespace in common_namespaces:
                continue
            log.warning(
                "Compiler doesn't have a version table for op namespace: {ns}. ",
                extra={"ns": namespace},
            )


class EnumEncoder(json.JSONEncoder):
    def default(self, obj):
        if isinstance(obj, Enum):
            return obj.value
        if isinstance(obj, bytes):
            return base64.b64encode(obj).decode("utf-8")
        return super().default(obj)


def _dataclass_to_dict(obj):
    if isinstance(obj, _Union):
        return {obj.type: _dataclass_to_dict(obj.value)}
    elif dataclasses.is_dataclass(obj):
        return {
            f.name: _dataclass_to_dict(getattr(obj, f.name))
            for f in dataclasses.fields(obj)
            if not (f.default is None and getattr(obj, f.name) is None)
        }
    elif isinstance(obj, list):
        return [_dataclass_to_dict(x) for x in obj]
    elif isinstance(obj, tuple):
        return tuple(_dataclass_to_dict(x) for x in obj)
    elif isinstance(obj, dict):
        return {k: _dataclass_to_dict(v) for k, v in obj.items()}
    else:
        return obj


def serialize(
    exported_program: ep.ExportedProgram,
    opset_version: Optional[Dict[str, int]] = None,
) -> SerializedArtifact:
    serialized_program = ExportedProgramSerializer(opset_version).serialize(
        exported_program
    )
    assert isinstance(serialized_program.exported_program, ExportedProgram)

    json_program = json.dumps(
        _dataclass_to_dict(serialized_program.exported_program), cls=EnumEncoder
    )
    json_bytes = json_program.encode("utf-8")
    artifact = SerializedArtifact(
        json_bytes,
        serialized_program.state_dict,
        serialized_program.constants,
        serialized_program.example_inputs
    )
    return artifact


def _dict_to_dataclass(cls, data):
    assert not isinstance(cls, str), f"Unresolved class type: '{cls}'."
    if typing.get_origin(cls) == typing.Union and type(None) in typing.get_args(cls):
        if data is None:
            return None
        ty_args = typing.get_args(cls)
        assert len(ty_args) == 2
        return _dict_to_dataclass(ty_args[0], data)
    elif isinstance(cls, type) and issubclass(cls, _Union):
        assert isinstance(data, dict)
        assert len(data) == 1
        _type = next(iter(data.keys()))
        _value = next(iter(data.values()))
        assert isinstance(_type, str)
        field_type = cls.__annotations__[_type]
        return cls.create(**{_type: _dict_to_dataclass(field_type, _value)})
    elif dataclasses.is_dataclass(cls):
        obj = cls(**data)  # type: ignore[assignment]
        type_hints = typing.get_type_hints(cls)
        for f in dataclasses.fields(cls):
            name = f.name
            new_field_obj = _dict_to_dataclass(type_hints[name], getattr(obj, name))
            setattr(obj, name, new_field_obj)
        return obj
    elif isinstance(data, list):
        if len(data) == 0:
            return data
        d_type = typing.get_args(cls)[0]
        return [_dict_to_dataclass(d_type, d) for d in data]
    elif isinstance(data, dict):
        v_type = typing.get_args(cls)[1]
        return {k: _dict_to_dataclass(v_type, v) for k, v in data.items()}
    return data


def deserialize(
    artifact: SerializedArtifact,
    expected_opset_version: Optional[Dict[str, int]] = None,
) -> ep.ExportedProgram:
    assert isinstance(artifact.exported_program, bytes)
    exported_program_str = artifact.exported_program.decode("utf-8")
    exported_program_dict = json.loads(exported_program_str)
    serialized_exported_program = _dict_to_dataclass(ExportedProgram, exported_program_dict)
    return (
        ExportedProgramDeserializer(expected_opset_version)
        .deserialize(
            serialized_exported_program,
            artifact.state_dict,
            artifact.constants,
            artifact.example_inputs,
        )
    )


def _canonicalize_graph(
    sorted_inputs, sorted_outputs, graph
) -> Tuple[Graph, Dict[str, str]]:
    def _get_argument(a: Argument):
        if a.type == "as_none":
            return None
        elif a.type == "as_tensor":
            return a.as_tensor
        elif a.type == "as_tensors":
            return a.as_tensors
        elif a.type == "as_int":
            return None
        elif a.type == "as_ints":
            return None
        elif a.type == "as_float":
            return None
        elif a.type == "as_floats":
            return None
        elif a.type == "as_string":
            return None
        elif a.type == "as_strings":
            return None
        elif a.type == "as_sym_int":
            return a.as_sym_int
        elif a.type == "as_sym_ints":
            return a.as_sym_ints
        elif a.type == "as_scalar_type":
            return None
        elif a.type == "as_memory_format":
            return None
        elif a.type == "as_layout":
            return None
        elif a.type == "as_device":
            return None
        elif a.type == "as_bool":
            return None
        elif a.type == "as_bools":
            return None
        elif a.type == "as_sym_bool":
            return a.as_sym_bool
        elif a.type == "as_sym_bools":
            return a.as_sym_bools
        elif a.type == "as_graph":
            return None
        elif a.type == "as_optional_tensors":
            return a.as_optional_tensors
        elif a.type == "as_custom_obj":
            return None
        elif a.type == "as_operator":
            return None
        else:
            raise AssertionError(f"Unknown input type to the ExportedProgram: {a}")

    # Stage 1: Reorder named items.
    def for_args(f, a):
        assert isinstance(a, Argument)
        pytree.tree_map(f, _get_argument(a))

    def sort_nodes(nodes):
        @dataclass
        class Edges:
            outs: List[int]
            ins: int

        graph_inputs: Set[str] = set()
        def_table: Dict[str, int] = {}
        edges: Dict[int, Edges] = {}
        candidates: List[Tuple[str, List[Tuple[str, List[int]]], int]] = []
        rank: Dict[str, int] = {}
        ret: List[Node] = []

        def get_name(a) -> Optional[str]:
            if a is None:
                return None
            if isinstance(a, TensorArgument):
                return a.name
            elif isinstance(a, (SymIntArgument, SymBoolArgument)):
                if a.type == "as_name":
                    return a.as_name
                elif a.type in ("as_int", "as_bool"):
                    return None
                else:
                    raise AssertionError(f"Unknown argument type: {a}")
            elif isinstance(a, OptionalTensorArgument):
                if a.type == "as_tensor":
                    return a.as_tensor.name
                elif a.type == "as_none":
                    return None
                else:
                    raise AssertionError(f"Unknown optional tensor type: {a}")
            else:
                raise AssertionError(f"Unknown argument type: {a}")

        for i in sorted_inputs:

            def add_input(a):
                if s := get_name(a):
                    graph_inputs.add(s)

            for_args(add_input, i)

        for idx, node in enumerate(nodes):

            def add_def(a):
                if s := get_name(a):
                    assert s not in def_table
                    def_table[s] = idx

            for o in node.outputs:
                for_args(add_def, o)

            edges[idx] = Edges([], 0)

        for idx, user in enumerate(nodes):

            def add_edge(a):
                if s := get_name(a):
                    if s not in def_table:
                        assert s in graph_inputs
                        return
                    src = def_table[s]
                    edges[src].outs.append(idx)
                    edges[idx].ins += 1

            for i in user.inputs:
                for_args(add_edge, i.arg)

        def add_rank(a):
            if s := get_name(a):
                assert s not in rank
                rank[s] = len(rank)

        def get_rank(a):
            if s := get_name(a):
                return rank[s]
            else:
                return -1

        for i in sorted_inputs:
            for_args(add_rank, i)

        def add_candidate(idx: int):
            def get_ranks(i):
                ranks = []
                for_args(lambda x: ranks.append(get_rank(x)), i)
                return ranks

            node = nodes[idx]
            args_rank = [(a.name, get_ranks(a.arg)) for a in node.inputs]
            heapq.heappush(candidates, (node.target, args_rank, idx))

        for idx, e in edges.items():
            if e.ins == 0:
                add_candidate(idx)

        while len(candidates) > 0:
            _, _, idx = heapq.heappop(candidates)
            node = nodes[idx]
            for o in node.outputs:
                for_args(add_rank, o)
            ret.append(node)
            assert idx in edges
            for user in edges[idx].outs:
                e = edges[user]
                assert e.ins > 0
                e.ins -= 1
                if e.ins == 0:
                    add_candidate(user)
            edges[idx].outs.clear()

        return ret

    sorted_nodes = sort_nodes(graph.nodes)
    assert len(sorted_nodes) == len(graph.nodes)

    # Stage 2: Rename nodes.
    name_table: Dict[str, str] = {}

    def rename_def(a):
        def _rename(arg_name, values):
            new_name = f"_{len(name_table)}"
            assert arg_name not in name_table
            name_table[arg_name] = new_name
            assert arg_name in values
            values[new_name] = values.pop(arg_name)
            return new_name

        if a is None:
            return
        if isinstance(a, TensorArgument):
            a.name = _rename(a.name, graph.tensor_values)
        elif isinstance(a, SymIntArgument):
            if a.type == "as_name":
                a.as_name = _rename(a.as_name, graph.sym_int_values)
        elif isinstance(a, SymBoolArgument):
            if a.type == "as_name":
                a.as_name = _rename(a.as_name, graph.sym_bool_values)
        else:
            raise AssertionError(f"Unknown argument type: {a}")

    def replace_use(a):
        if a is None:
            return
        if isinstance(a, TensorArgument):
            a.name = name_table.get(a.name, a.name)
        elif isinstance(a, SymIntArgument):
            if a.type == "as_name":
                a.as_name = name_table.get(a.as_name, a.as_name)
        elif isinstance(a, SymBoolArgument):
            if a.type == "as_name":
                a.as_name = name_table.get(a.as_name, a.as_name)
        elif isinstance(a, OptionalTensorArgument):
            if a.type == "as_tensor":
                a.as_tensor.name = name_table.get(a.as_tensor.name, a.as_tensor.name)
        else:
            raise AssertionError(f"Unknown argument type: {a}")

    for i in sorted_inputs:
        for_args(rename_def, i)

    for n in sorted_nodes:
        for o in n.outputs:
            for_args(rename_def, o)

    for n in sorted_nodes:
        for i in n.inputs:
            for_args(replace_use, i.arg)

    for o in sorted_outputs:
        for_args(replace_use, o)

    # Stage 3: Remove unstable fields.
    for n in sorted_nodes:
        n.metadata.clear()

    # Stage 4: Aggregate values.
    sorted_tensor_values = dict(sorted(graph.tensor_values.items(), key=lambda x: x[0]))
    sorted_sym_int_values = dict(
        sorted(graph.sym_int_values.items(), key=lambda x: x[0])
    )
    sorted_sym_bool_values = dict(
        sorted(graph.sym_bool_values.items(), key=lambda x: x[0])
    )

    # Stage 5: Recurse in subgraphs.
    counter = 0
    for node in sorted_nodes:
        for i in node.inputs:
            a = i.arg
            if a.type == "as_graph":
                a.as_graph.graph = _canonicalize_graph(
                    a.as_graph.graph.inputs, a.as_graph.graph.outputs, a.as_graph.graph
                )
                a.as_graph.name = f"_g{counter}"
                counter += 1

    graph = Graph(
        inputs=sorted_inputs,
        outputs=sorted_outputs,
        nodes=sorted_nodes,
        tensor_values=sorted_tensor_values,
        sym_int_values=sorted_sym_int_values,
        sym_bool_values=sorted_sym_bool_values,
        is_single_tensor_return=graph.is_single_tensor_return,
    )
    return graph, name_table


def canonicalize(ep: ExportedProgram) -> ExportedProgram:
    """
    Normalize a serialized ExportedProgram, so that different eager program which
    shares the same semantics can get a single representation on disk.

    This function canonicalizes an ExportedProgram by:

    1. Sorting nodes in topological order.
    2. Rename nodes to have unique names.
    3. Remove unstable fields.
    4. Aggregate the above program fields.
    5. Recurse in subgraphs.

    Args:
        ep (ExportedProgram): The ExportedProgram to canonicalize.

    Returns:
        ExportedProgram: The canonicalized exported program.
    """
    ep = copy.deepcopy(ep)

    opset_version = dict(sorted(ep.opset_version.items(), key=lambda x: x[0]))
    range_constraints = dict(sorted(ep.range_constraints.items(), key=lambda x: x[0]))
    module_call_graph = sorted(ep.graph_module.module_call_graph, key=lambda x: x.fqn)
    signature = ep.graph_module.signature
    graph = ep.graph_module.graph

    assert len(graph.inputs) == len(signature.input_specs)
    assert len(graph.outputs) == len(signature.output_specs)

    def rank_input(inp) -> Tuple[int, Optional[str], int]:
        idx, (arg, spec) = inp
        assert isinstance(spec, InputSpec)
        if spec.type == "user_input":
            return 5, None, idx
        elif spec.type == "parameter":
            return 1, spec.parameter.parameter_name, idx
        elif spec.type == "buffer":
            return 2, spec.buffer.buffer_name, idx
        elif spec.type == "tensor_constant":
            return 3, spec.tensor_constant.tensor_constant_name, idx
        elif spec.type == "custom_obj":
            return 4, spec.custom_obj.custom_obj_name, idx
        elif spec.type == "token":
            return 0, None, idx
        else:
            raise AssertionError(f"Unknown input type: {spec}")

    def rank_output(out) -> Tuple[int, Optional[str], int]:
        idx, (arg, spec) = out
        assert isinstance(spec, OutputSpec)
        if spec.type == "user_output":
            return 3, None, idx
        elif spec.type == "loss_output":
            return 3, None, idx
        elif spec.type == "buffer_mutation":
            return 1, spec.buffer_mutation.buffer_name, idx
        elif spec.type == "gradient_to_parameter":
            return 4, spec.gradient_to_parameter.parameter_name, idx
        elif spec.type == "gradient_to_user_input":
            return 5, None, idx
        elif spec.type == "user_input_mutation":
            return 2, None, idx
        elif spec.type == "token":
            return 0, None, idx
        else:
            raise AssertionError(f"Unknown output type: {spec}")

    sorted_ins = sorted(
        enumerate(zip(graph.inputs, signature.input_specs)), key=rank_input
    )
    sorted_inputs, input_specs = zip(*(i for idx, i in sorted_ins))  # type: ignore[assignment]

    sorted_outs = sorted(
        enumerate(zip(graph.outputs, signature.output_specs)), key=rank_output
    )
    sorted_outputs, output_specs = zip(*(i for idx, i in sorted_outs))  # type: ignore[assignment]

    sorted_graph, replace_table = _canonicalize_graph(
        sorted_inputs, sorted_outputs, graph
    )

    def replace_input(inp):
        assert isinstance(spec, InputSpec)
        if spec.type == "user_input":
            arg = spec.user_input.arg
            if arg.type == "as_tensor":
                t = arg.as_tensor
                t.name = replace_table[t.name]
            elif arg.type == "as_sym_int":
                s = arg.as_sym_int
                if s.type == "as_name":
                    s.as_name = replace_table[s.as_name]
                elif s.type == "as_int":
                    pass
                else:
                    raise AssertionError(f"Unknown sym_int type: {s}")
            elif arg.type in (
                "as_none",
                "as_bool",
                "as_int",
                "as_float",
                "as_string",
                "as_custom_obj",
            ):
                return
            else:
                raise AssertionError(f"Unknown input type: {arg}")
        elif spec.type == "parameter":
            t = spec.parameter.arg
            t.name = replace_table[t.name]
        elif spec.type == "buffer":
            t = spec.buffer.arg
            t.name = replace_table[t.name]
        elif spec.type == "tensor_constant":
            t = spec.tensor_constant.arg
            t.name = replace_table[t.name]
        elif spec.type == "custom_obj":
            return
        elif spec.type == "token":
            tok = spec.token.arg
            tok.name = replace_table[tok.name]
        else:
            raise AssertionError(f"Unknown input type: {spec}")

    def replace_output(out):
        assert isinstance(spec, OutputSpec)
        if spec.type == "user_output":
            arg = spec.user_output.arg
            if arg.type == "as_tensor":
                t = arg.as_tensor
                t.name = replace_table[t.name]
            elif arg.type == "as_sym_int":
                s = arg.as_sym_int
                if s.type == "as_name":
                    s.as_name = replace_table[s.as_name]
                elif s.type == "as_int":
                    pass
                else:
                    raise AssertionError(f"Unknown sym_int type: {s}")
            elif arg.type in ("as_none", "as_int", "as_float", "as_string"):
                return
            else:
                raise AssertionError(f"Unknown input type: {arg}")
        elif spec.type == "loss_output":
            t = spec.loss_output.arg
            t.name = replace_table[t.name]
        elif spec.type == "buffer_mutation":
            t = spec.buffer_mutation.arg
            t.name = replace_table[t.name]
        elif spec.type == "gradient_to_parameter":
            t = spec.gradient_to_parameter.arg
            t.name = replace_table[t.name]
        elif spec.type == "gradient_to_user_input":
            g = spec.gradient_to_user_input
            g.arg.name = replace_table[g.arg.name]
            g.user_input_name = replace_table[g.user_input_name]
        elif spec.type == "user_input_mutation":
            u = spec.user_input_mutation
            u.arg.name = replace_table[u.arg.name]
            u.user_input_name = replace_table[u.user_input_name]
        elif spec.type == "token":
            tok = spec.token.arg
            tok.name = replace_table[tok.name]
        else:
            raise AssertionError(f"Unknown output type: {spec}")

    for spec in input_specs:
        replace_input(spec)

    for spec in output_specs:
        replace_output(spec)

    return ExportedProgram(
        graph_module=GraphModule(
            graph=sorted_graph,
            signature=GraphSignature(
                input_specs=list(input_specs),
                output_specs=list(output_specs),
            ),
            module_call_graph=module_call_graph,
        ),
        opset_version=opset_version,
        range_constraints=range_constraints,
        schema_version=ep.schema_version,
        dialect=ep.dialect
    )<|MERGE_RESOLUTION|>--- conflicted
+++ resolved
@@ -1364,13 +1364,9 @@
                 # Here we force symbols corresponding to SymInts to be at least integers.
                 # Otherwise some expressions that the shape env would otherwise evaluate to False,
                 # e.g., 2*s = 9, can have rational solutions, e.g., 9/2.
-<<<<<<< HEAD
-                sym = sym.subs({s: sympy.Symbol(s.name, integer=True) for s in sym.free_symbols})
-=======
                 sym = sym.subs(
                     {s: sympy.Symbol(s.name, integer=True) for s in sym.free_symbols}
                 )
->>>>>>> 22ba180e
                 if isinstance(sym, sympy.Symbol):
                     self.symbol_name_to_symbol[val.expr_str] = sym
                     if hint is not None:
@@ -1399,16 +1395,6 @@
                                 compiler_min=vr.lower,  # type: ignore[arg-type]
                                 compiler_max=vr.upper,  # type: ignore[arg-type]
                             )
-<<<<<<< HEAD
-
-
-            if val.hint is None:
-                hint = None
-            else:
-                assert val.hint.type == "as_int"
-                hint = val.hint.value
-=======
->>>>>>> 22ba180e
 
             return self.shape_env.create_symintnode(sym, hint=hint)
         elif s.type == "as_int":
@@ -1561,12 +1547,8 @@
             # HOPs don't have schema yet, just check the output lengths and as_tensor attribute
             name = (
                 serialized_node.outputs[0].as_tensor.name
-<<<<<<< HEAD
-                if len(serialized_node.outputs) == 1 and hasattr(serialized_node.outputs[0], "as_tensor")
-=======
                 if len(serialized_node.outputs) == 1
                 and hasattr(serialized_node.outputs[0], "as_tensor")
->>>>>>> 22ba180e
                 else None
             )
             fx_node = self.graph.create_node(
