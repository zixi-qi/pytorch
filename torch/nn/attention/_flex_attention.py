--- conflicted
+++ resolved
@@ -1,12 +1,9 @@
 # mypy: allow-untyped-defs
 """This module implements the user facing API for flex_attention in PyTorch."""
 import functools
-<<<<<<< HEAD
-=======
 import itertools
 import math
 import operator
->>>>>>> 5835ff1e
 from typing import Callable, Optional
 
 import torch
@@ -51,7 +48,7 @@
 _DEFAULT_SPARSE_BLOCK_SIZE = 128
 
 
-class _BlockMask:
+class BlockMask:
     kv_num_blocks: torch.Tensor
     kv_indices: torch.Tensor
     q_num_blocks: torch.Tensor
@@ -68,6 +65,8 @@
         KV_BLOCK_SIZE=_DEFAULT_SPARSE_BLOCK_SIZE,
         Q_BLOCK_SIZE=_DEFAULT_SPARSE_BLOCK_SIZE,
     ):
+        if kv_indices.dim() < 2:
+            raise RuntimeError("BlockMask kv_indices must have at least 2 dimensions")
         self.kv_num_blocks = kv_num_blocks
         self.kv_indices = kv_indices
         self.q_num_blocks = q_num_blocks
@@ -86,17 +85,54 @@
         )
 
     def __str__(self):
-        s = f"BlockMask(sparsity={self.sparsity():.2f}%, mask=\n"
-        s += self.to_string()
-        s += ")"
+        s = f"BlockMask(shape={self.shape}, sparsity={self.sparsity():.2f}%, \n"
+        mask_str = self.to_string().strip()
+        s += mask_str
+        s += "\n)"
         return s
 
+    def __getitem__(self, index) -> "BlockMask":
+        tensors = self.as_tuple()[:-2]
+        tensors = [x[index] for x in tensors]
+        return BlockMask(
+            tensors[0],
+            tensors[1],
+            tensors[2],
+            tensors[3],
+            KV_BLOCK_SIZE=self.KV_BLOCK_SIZE,
+            Q_BLOCK_SIZE=self.Q_BLOCK_SIZE,
+        )
+
+    @property
+    def shape(self):
+        """
+        Returns the shape of the mask.
+        """
+        *batch_dims, q_length, _ = self.kv_indices.shape
+        q_length = self.kv_num_blocks.shape[-1] * self.KV_BLOCK_SIZE
+        kv_length = self.q_num_blocks.shape[-1] * self.Q_BLOCK_SIZE
+        return tuple(batch_dims + [q_length, kv_length])
+
+    def numel(self):
+        """
+        Returns the number of elements (not accounting for sparsity) in the mask.
+        """
+        shape = self.shape
+
+        def _prod(xs):
+            return functools.reduce(operator.mul, xs, 1)
+
+        return _prod(shape)
+
     def sparsity(self) -> float:
         """
         Computes the percentage of blocks that are sparse (i.e. not computed)
         """
-        dense_mask = self.to_dense()
-        dense_ratio = ((dense_mask != 0).sum()) / dense_mask.numel()
+        total_size = self.numel()
+        computed_size = (
+            self.kv_num_blocks.sum().item() * self.KV_BLOCK_SIZE * self.Q_BLOCK_SIZE
+        )
+        dense_ratio = computed_size / total_size
         return 100 * (1 - dense_ratio)
 
     def to_dense(self) -> torch.Tensor:
@@ -105,9 +141,8 @@
         """
         num_rows = self.kv_num_blocks.shape[-1]
         num_cols = self.q_num_blocks.shape[-1]
-        batch, head = self.kv_num_blocks.shape[:2]
+        batch_dims = self.kv_num_blocks.shape[:-1]
         device = self.kv_num_blocks.device
-        assert batch == 1, head == 1
 
         def create_dense_one(kv_num_blocks, kv_indices):
             dense_mask = kv_indices.new_zeros(num_rows, num_cols + 1, dtype=torch.int32)
@@ -122,54 +157,87 @@
             valid_indices = torch.where(index_mask, kv_indices, num_cols)
 
             # set the values in 'a' to 1 where the indices are valid
-            dense_mask[row_indices, valid_indices] = 1
+            dense_mask[row_indices, valid_indices] = torch.tensor(
+                1, device=dense_mask.device, dtype=dense_mask.dtype
+            )
             return dense_mask[:, :num_cols]
 
-        out = create_dense_one(self.kv_num_blocks[0, 0], self.kv_indices[0, 0])
+        create_dense_batched = create_dense_one
+        for _ in range(len(batch_dims)):
+            create_dense_batched = torch.vmap(create_dense_batched, in_dims=(0, 0))
+
+        out = create_dense_batched(self.kv_num_blocks, self.kv_indices)
         return out
 
-    def to_string(self, grid_size=(20, 20)):
+    def to_string(self, grid_size=(20, 20), limit=4):
         """
         Returns a string representation of the block mask. Quite nifty.
 
         If grid_size is None, prints out an uncompressed version. Warning, it can be quite big!
         """
         dense_mask = self.to_dense()
-        num_rows, num_cols = dense_mask.shape
+        *batch_dims, num_rows, num_cols = dense_mask.shape
         if isinstance(grid_size, int):
             max_rows = grid_size
             max_cols = grid_size
-        elif grid_size is None:
+        elif grid_size == -1:
             max_rows = num_rows
             max_cols = num_cols
         else:
             max_rows, max_cols = grid_size
-        vis = ""
-
-        def summarize_section(section):
-            percentage = section.float().mean().item()
-            if percentage == 1:
-                return "█"
-            elif percentage == 0:
-                return " "
-            else:
-                return "░"
-
-        def cdiv(a, b):
-            return (a + (b - 1)) // b
-
-        row_step = max(1, cdiv(num_rows, max_rows))
-        col_step = max(1, cdiv(num_cols, max_cols))
-
-        for r in range(0, num_rows, row_step):
-            for c in range(0, num_cols, col_step):
-                char = summarize_section(dense_mask[r : r + row_step, c : c + col_step])
-                vis += char * 2
-            vis += "\n"
-        return vis
-
-
-def broadcast_to_dim(x, dim):
+
+        def create_block_vis(*batch_idx):
+            descriptors = []
+
+            descriptors.append(f"{batch_idx}")
+
+            vis = ", ".join(reversed(descriptors)) + "\n"
+
+            def summarize_section(section):
+                percentage = section.float().mean().item()
+                if percentage == 1:
+                    return "█"
+                elif percentage == 0:
+                    return " "
+                else:
+                    return "░"
+
+            def cdiv(a, b):
+                return (a + (b - 1)) // b
+
+            row_step = max(1, cdiv(num_rows, max_rows))
+            col_step = max(1, cdiv(num_cols, max_cols))
+
+            for r in range(0, num_rows, row_step):
+                for c in range(0, num_cols, col_step):
+                    cur_mask = dense_mask
+                    for idx in batch_idx:
+                        cur_mask = cur_mask[idx]
+                    char = summarize_section(
+                        cur_mask[r : r + row_step, c : c + col_step]
+                    )
+                    vis += char * 2
+                vis += "\n"
+            return vis
+
+        total_vis = []
+        for idx, batch_idx in enumerate(
+            itertools.product(*[range(i) for i in batch_dims])
+        ):
+            if idx == limit:
+                total_vis.append("...")
+                total_vis.append("To print out more, set BlockMask.to_string(limit=N)")
+                total_vis.append(
+                    "You can also index (BlockMask[batch, head]) to choose a specific batch or head"
+                )
+                break
+            block_vis = create_block_vis(*batch_idx)
+            total_vis.append(block_vis)
+
+        return "\n".join(total_vis)
+
+
+def _broadcast_to_dim(x, dim):
     while x.dim() < dim:
         x = x.unsqueeze(0)
     return x
@@ -181,7 +249,7 @@
     Q_BLOCK_SIZE=_DEFAULT_SPARSE_BLOCK_SIZE,
 ):
     assert mask.dtype == torch.bool
-    mask = broadcast_to_dim(mask, 4)
+    mask = _broadcast_to_dim(mask, 4)
     B, H, Q, KV = mask.shape
     assert Q % Q_BLOCK_SIZE == 0
     assert KV % KV_BLOCK_SIZE == 0
@@ -209,14 +277,12 @@
     return block_mask
 
 
-def _create_block_mask_from_mask(
-    mask: torch.Tensor,
+def _create_sparse_block_from_block_mask(
+    block_mask: torch.Tensor,
     KV_BLOCK_SIZE: int = _DEFAULT_SPARSE_BLOCK_SIZE,
     Q_BLOCK_SIZE: int = _DEFAULT_SPARSE_BLOCK_SIZE,
-) -> _BlockMask:
-    block_mask = _convert_mask_to_block_mask(
-        mask, KV_BLOCK_SIZE=KV_BLOCK_SIZE, Q_BLOCK_SIZE=Q_BLOCK_SIZE
-    )
+) -> BlockMask:
+    device = block_mask.device
     block_mask = block_mask.to(dtype=torch.int8)
     kv_num_blocks = block_mask.sum(dim=3)
     kv_indices = torch.argsort(block_mask, dim=3, descending=True, stable=True)
@@ -224,11 +290,11 @@
     q_indices = torch.argsort(block_mask, dim=2, descending=True, stable=True).permute(
         0, 1, 3, 2
     )
-    return _BlockMask(
-        kv_num_blocks=kv_num_blocks.to(torch.int32).to(mask.device).contiguous(),
-        kv_indices=kv_indices.to(torch.int32).to(mask.device).contiguous(),
-        q_num_blocks=q_num_blocks.to(torch.int32).to(mask.device).contiguous(),
-        q_indices=q_indices.to(torch.int32).to(mask.device).contiguous(),
+    return BlockMask(
+        kv_num_blocks=kv_num_blocks.to(torch.int32).to(device).contiguous(),
+        kv_indices=kv_indices.to(torch.int32).to(device).contiguous(),
+        q_num_blocks=q_num_blocks.to(torch.int32).to(device).contiguous(),
+        q_indices=q_indices.to(torch.int32).to(device).contiguous(),
         KV_BLOCK_SIZE=KV_BLOCK_SIZE,
         Q_BLOCK_SIZE=Q_BLOCK_SIZE,
     )
@@ -241,6 +307,7 @@
     M: int,
     N: int,
     device: str = "cuda",
+    _compiled: bool = False,
 ):
     r"""This function creates a mask tensor from a score_mod function.
 
@@ -255,21 +322,43 @@
     Returns:
         mask (Tensor): A mask tensor with shape (B, H, M, N).
     """
+    from contextlib import nullcontext
+
     b = torch.arange(0, B, device=device)
     h = torch.arange(0, H, device=device)
     m = torch.arange(0, M, device=device)
     n = torch.arange(0, N, device=device)
+    # TODO: fix this
+    # A hack required because of lack of torchfunctionmode support
+    # Working around some bugs with compiling vmap
+    if _compiled:
+        ctx = nullcontext()
+    else:
+        ctx = TransformGetItemToIndex()  # type: ignore[assignment]
     score_mod = torch.vmap(score_mod, in_dims=(0, None, None, None, 0))
     score_mod = torch.vmap(score_mod, in_dims=(0, None, None, 0, None))
     score_mod = torch.vmap(score_mod, in_dims=(0, None, 0, None, None))
     score_mod = torch.vmap(score_mod, in_dims=(0, 0, None, None, None))
-    with TransformGetItemToIndex():
+
+    with ctx:
         out = score_mod(torch.zeros(B, H, M, N, device=device), b, h, m, n)
-    mask = torch.where(torch.isinf(out), False, True)
+        mask = torch.where(torch.isneginf(out), False, True)
     return mask
 
 
-def _create_block_mask(
+# Done as a workaround around torch.compile not compiling what we want in the
+# presence of the torchfunctionmdoe
+def _create_block_mask_inner(
+    score_mod, B, H, M, N, device, KV_BLOCK_SIZE, Q_BLOCK_SIZE
+):
+    mask = _create_mask(score_mod, B, H, M, N, device, _compiled=True)
+    block_mask = _convert_mask_to_block_mask(
+        mask, KV_BLOCK_SIZE=KV_BLOCK_SIZE, Q_BLOCK_SIZE=Q_BLOCK_SIZE
+    )
+    return block_mask.to(dtype=torch.int8)
+
+
+def create_block_mask(
     score_mod: _score_mod_signature,
     B: int,
     H: int,
@@ -278,6 +367,7 @@
     device: str = "cuda",
     KV_BLOCK_SIZE: int = _DEFAULT_SPARSE_BLOCK_SIZE,
     Q_BLOCK_SIZE: int = _DEFAULT_SPARSE_BLOCK_SIZE,
+    _compiled=False,
 ):
     r"""This function creates a block mask tuple from a score_mod function.
 
@@ -295,9 +385,15 @@
         block_mask (tuple): A tuple of (kv_num_blocks, kv_indices, q_num_blocks, q_indices,
                             KV_BLOCK_SIZE, Q_BLOCK_SIZE) which represents the block mask.
     """
-    mask = _create_mask(score_mod, B, H, M, N, device)
-    block_mask = _create_block_mask_from_mask(mask, KV_BLOCK_SIZE, Q_BLOCK_SIZE)
-    return block_mask
+    inner_func = _create_block_mask_inner
+    # This is kind of a temporary hack to workaround some issues
+    if _compiled:
+        inner_func = torch.compile(inner_func, fullgraph=True, dynamic=False)
+    with TransformGetItemToIndex():
+        block_mask = inner_func(
+            score_mod, B, H, M, N, device, KV_BLOCK_SIZE, Q_BLOCK_SIZE
+        )
+    return _create_sparse_block_from_block_mask(block_mask)
 
 
 """
@@ -308,11 +404,11 @@
 """
 
 
-def _create_empty_block_mask(query, key, value) -> _BlockMask:
+def _create_empty_block_mask(query, key, value) -> BlockMask:
     device = query.device
     kv_len = key.size()[-2]
     q_len = query.size()[-2]
-    return _BlockMask(
+    return BlockMask(
         kv_num_blocks=torch.ones([1, 1, 1], dtype=torch.int32, device=device),
         kv_indices=torch.zeros([1, 1, 1, 1], dtype=torch.int32, device=device),
         q_num_blocks=torch.ones([1, 1, 1], dtype=torch.int32, device=device),
@@ -322,17 +418,13 @@
     )
 
 
-def _flex_attention(
+def flex_attention(
     query: torch.Tensor,
     key: torch.Tensor,
     value: torch.Tensor,
     score_mod: _score_mod_signature = _identity,
-<<<<<<< HEAD
-    block_mask: Optional[_BlockMask] = None,
-=======
     block_mask: Optional[BlockMask] = None,
     scale: Optional[float] = None,
->>>>>>> 5835ff1e
 ) -> torch.Tensor:
     r"""This function implements scaled dot product attention with an arbitrary attention score modification function.
 
@@ -355,7 +447,7 @@
     Where:
         - ``score``: A scalar tensor representing the attention score,
           with the same data type and device as the query, key, and value tensors.
-        - ``batch``, ``head``, ``token_q``, ``token_kv``: Scalar tensors indicating
+        - ``b``, ``h``, ``q_idx``, ``kv_idx``: Scalar tensors indicating
           the batch index, head index, query index, and key/value index, respectively.
           These should have the ``torch.int`` data type and be located on the same device as the score tensor.
 
@@ -415,6 +507,10 @@
                 return out
 
 
+# Shim for some temporary BC
+_flex_attention = flex_attention
+_create_block_mask = create_block_mask
+
 """Some common used score_mod functions for flex_attention in PyTorch."""
 
 
