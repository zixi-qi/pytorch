--- conflicted
+++ resolved
@@ -2,9 +2,6 @@
 # flake8: noqa C101
 """This module implements the user facing API for flex_attention in PyTorch."""
 import functools
-<<<<<<< HEAD
-from typing import Callable, Optional
-=======
 import inspect
 import itertools
 import math
@@ -12,7 +9,6 @@
 from contextlib import nullcontext
 from enum import Enum
 from typing import Callable, List, Optional, Tuple, Union
->>>>>>> 3f031b96
 
 import torch
 from torch import Tensor
@@ -113,13 +109,6 @@
 _DEFAULT_SPARSE_BLOCK_SIZE = 128
 
 
-<<<<<<< HEAD
-class _BlockMask:
-    kv_num_blocks: torch.Tensor
-    kv_indices: torch.Tensor
-    q_num_blocks: torch.Tensor
-    q_indices: torch.Tensor
-=======
 class BlockMask:
     r"""
     BlockMask is our format for representing a block-sparse attention mask.
@@ -179,7 +168,6 @@
     full_kv_indices: Optional[Tensor]
     full_q_num_blocks: Optional[Tensor]
     full_q_indices: Optional[Tensor]
->>>>>>> 3f031b96
     KV_BLOCK_SIZE: int
     Q_BLOCK_SIZE: int
     mask_fn: _mask_fn_signature
@@ -198,11 +186,8 @@
         Q_BLOCK_SIZE=_DEFAULT_SPARSE_BLOCK_SIZE,
         mask_fn=None,
     ):
-<<<<<<< HEAD
-=======
         if kv_indices.dim() < 2:
             raise RuntimeError("BlockMask must have at least 2 dimensions")
->>>>>>> 3f031b96
         self.kv_num_blocks = kv_num_blocks
         self.kv_indices = kv_indices
         self.q_num_blocks = q_num_blocks
@@ -233,13 +218,12 @@
         )
 
     def __str__(self):
-        s = f"BlockMask(sparsity={self.sparsity():.2f}%, mask=\n"
-        s += self.to_string()
-        s += ")"
+        s = f"BlockMask(shape={self.shape}, sparsity={self.sparsity():.2f}%, \n"
+        mask_str = self.to_string().strip()
+        s += mask_str
+        s += "\n)"
         return s
 
-<<<<<<< HEAD
-=======
     def __getitem__(self, index) -> "BlockMask":
         new_values = [x[index] if isinstance(x, Tensor) else x for x in self.as_tuple()]
         return BlockMask(*new_values)
@@ -265,15 +249,10 @@
 
         return _prod(shape)
 
->>>>>>> 3f031b96
     def sparsity(self) -> float:
         """
         Computes the percentage of blocks that are sparse (i.e. not computed)
         """
-<<<<<<< HEAD
-        dense_mask = self.to_dense()
-        dense_ratio = ((dense_mask != 0).sum()) / dense_mask.numel()
-=======
         total_size = self.numel()
         computed_blocks = self.kv_num_blocks.sum()
         if self.full_kv_num_blocks is not None:
@@ -281,7 +260,6 @@
 
         computed_size = computed_blocks.item() * self.KV_BLOCK_SIZE * self.Q_BLOCK_SIZE
         dense_ratio = computed_size / total_size
->>>>>>> 3f031b96
         return 100 * (1 - dense_ratio)
 
     def to_dense(self) -> Tensor:
@@ -290,9 +268,8 @@
         """
         num_rows = self.kv_num_blocks.shape[-1]
         num_cols = self.q_num_blocks.shape[-1]
-        batch, head = self.kv_num_blocks.shape[:2]
+        batch_dims = self.kv_num_blocks.shape[:-1]
         device = self.kv_num_blocks.device
-        assert batch == 1, head == 1
 
         def create_dense_one(kv_num_blocks, kv_indices):
             dense_mask = kv_indices.new_zeros(num_rows, num_cols + 1, dtype=torch.int32)
@@ -307,12 +284,11 @@
             valid_indices = torch.where(index_mask, kv_indices, num_cols)
 
             # set the values in 'a' to 1 where the indices are valid
-            dense_mask[row_indices, valid_indices] = 1
+            dense_mask[row_indices, valid_indices] = torch.tensor(
+                1, device=dense_mask.device, dtype=dense_mask.dtype
+            )
             return dense_mask[:, :num_cols]
 
-<<<<<<< HEAD
-        out = create_dense_one(self.kv_num_blocks[0, 0], self.kv_indices[0, 0])
-=======
         create_dense_batched = create_dense_one
         for _ in range(len(batch_dims)):
             create_dense_batched = torch.vmap(create_dense_batched, in_dims=(0, 0))
@@ -320,51 +296,77 @@
         out = create_dense_batched(self.kv_num_blocks, self.kv_indices)
         if self.full_kv_num_blocks is not None:
             out |= create_dense_batched(self.full_kv_num_blocks, self.full_kv_indices)
->>>>>>> 3f031b96
         return out
 
-    def to_string(self, grid_size=(20, 20)):
+    def to_string(self, grid_size=(20, 20), limit=4):
         """
         Returns a string representation of the block mask. Quite nifty.
 
         If grid_size is None, prints out an uncompressed version. Warning, it can be quite big!
         """
         dense_mask = self.to_dense()
-        num_rows, num_cols = dense_mask.shape
+        *batch_dims, num_rows, num_cols = dense_mask.shape
         if isinstance(grid_size, int):
             max_rows = grid_size
             max_cols = grid_size
-        elif grid_size is None:
+        elif grid_size == -1:
             max_rows = num_rows
             max_cols = num_cols
         else:
             max_rows, max_cols = grid_size
-        vis = ""
-
-        def summarize_section(section):
-            percentage = section.float().mean().item()
-            if percentage == 1:
-                return "█"
-            elif percentage == 0:
-                return " "
-            else:
-                return "░"
-
-        def cdiv(a, b):
-            return (a + (b - 1)) // b
-
-        row_step = max(1, cdiv(num_rows, max_rows))
-        col_step = max(1, cdiv(num_cols, max_cols))
-
-        for r in range(0, num_rows, row_step):
-            for c in range(0, num_cols, col_step):
-                char = summarize_section(dense_mask[r : r + row_step, c : c + col_step])
-                vis += char * 2
-            vis += "\n"
-        return vis
-
-
-def broadcast_to_dim(x, dim):
+
+        def create_block_vis(*batch_idx):
+            descriptors = []
+
+            descriptors.append(f"{batch_idx}")
+
+            vis = ", ".join(reversed(descriptors)) + "\n"
+
+            def summarize_section(section):
+                percentage = section.float().mean().item()
+                if percentage == 1:
+                    return "█"
+                elif percentage == 0:
+                    return " "
+                else:
+                    return "░"
+
+            def cdiv(a, b):
+                return (a + (b - 1)) // b
+
+            row_step = max(1, cdiv(num_rows, max_rows))
+            col_step = max(1, cdiv(num_cols, max_cols))
+
+            for r in range(0, num_rows, row_step):
+                for c in range(0, num_cols, col_step):
+                    cur_mask = dense_mask
+                    for idx in batch_idx:
+                        cur_mask = cur_mask[idx]
+                    char = summarize_section(
+                        cur_mask[r : r + row_step, c : c + col_step]
+                    )
+                    vis += char * 2
+                vis += "\n"
+            return vis
+
+        total_vis = []
+        for idx, batch_idx in enumerate(
+            itertools.product(*[range(i) for i in batch_dims])
+        ):
+            if idx == limit:
+                total_vis.append("...")
+                total_vis.append("To print out more, set BlockMask.to_string(limit=N)")
+                total_vis.append(
+                    "You can also index (BlockMask[batch, head]) to choose a specific batch or head"
+                )
+                break
+            block_vis = create_block_vis(*batch_idx)
+            total_vis.append(block_vis)
+
+        return "\n".join(total_vis)
+
+
+def _broadcast_to_dim(x, dim):
     while x.dim() < dim:
         x = x.unsqueeze(0)
     return x
@@ -377,7 +379,7 @@
     separate_full_blocks: bool = False,
 ) -> Tuple[Tensor, Optional[Tensor]]:
     assert mask.dtype == torch.bool
-    mask = broadcast_to_dim(mask, 4)
+    mask = _broadcast_to_dim(mask, 4)
     B, H, Q, KV = mask.shape
     assert Q % Q_BLOCK_SIZE == 0
     assert KV % KV_BLOCK_SIZE == 0
@@ -417,30 +419,6 @@
     return block_mask
 
 
-<<<<<<< HEAD
-def _create_block_mask_from_mask(
-    mask: torch.Tensor,
-    KV_BLOCK_SIZE: int = _DEFAULT_SPARSE_BLOCK_SIZE,
-    Q_BLOCK_SIZE: int = _DEFAULT_SPARSE_BLOCK_SIZE,
-) -> _BlockMask:
-    block_mask = _convert_mask_to_block_mask(
-        mask, KV_BLOCK_SIZE=KV_BLOCK_SIZE, Q_BLOCK_SIZE=Q_BLOCK_SIZE
-    )
-    block_mask = block_mask.to(dtype=torch.int8)
-    kv_num_blocks = block_mask.sum(dim=3)
-    kv_indices = torch.argsort(block_mask, dim=3, descending=True, stable=True)
-    q_num_blocks = block_mask.sum(dim=2)
-    q_indices = torch.argsort(block_mask, dim=2, descending=True, stable=True).permute(
-        0, 1, 3, 2
-    )
-    return _BlockMask(
-        kv_num_blocks=kv_num_blocks.to(torch.int32).to(mask.device).contiguous(),
-        kv_indices=kv_indices.to(torch.int32).to(mask.device).contiguous(),
-        q_num_blocks=q_num_blocks.to(torch.int32).to(mask.device).contiguous(),
-        q_indices=q_indices.to(torch.int32).to(mask.device).contiguous(),
-        KV_BLOCK_SIZE=KV_BLOCK_SIZE,
-        Q_BLOCK_SIZE=Q_BLOCK_SIZE,
-=======
 def _create_sparse_block_from_block_mask(
     block_mask: Tuple[Tensor, Optional[Tensor]],
     mask_fn: Optional[Callable],
@@ -476,7 +454,6 @@
         KV_BLOCK_SIZE,
         Q_BLOCK_SIZE,
         mask_fn,
->>>>>>> 3f031b96
     )
 
 
@@ -487,14 +464,9 @@
     M: int,
     N: int,
     device: str = "cuda",
-<<<<<<< HEAD
-):
-    r"""This function creates a mask tensor from a score_mod function.
-=======
     _compile: bool = False,
 ) -> Tensor:
     r"""This function creates a mask tensor from a mod_fn function.
->>>>>>> 3f031b96
 
     Args:
         mod_fn (Callable): Function to modify attention scores.
@@ -507,28 +479,11 @@
     Returns:
         mask (Tensor): A mask tensor with shape (B, H, M, N).
     """
-<<<<<<< HEAD
-=======
-
->>>>>>> 3f031b96
+
     b = torch.arange(0, B, device=device)
     h = torch.arange(0, H, device=device)
     m = torch.arange(0, M, device=device)
     n = torch.arange(0, N, device=device)
-<<<<<<< HEAD
-    score_mod = torch.vmap(score_mod, in_dims=(0, None, None, None, 0))
-    score_mod = torch.vmap(score_mod, in_dims=(0, None, None, 0, None))
-    score_mod = torch.vmap(score_mod, in_dims=(0, None, 0, None, None))
-    score_mod = torch.vmap(score_mod, in_dims=(0, 0, None, None, None))
-    with TransformGetItemToIndex():
-        out = score_mod(torch.zeros(B, H, M, N, device=device), b, h, m, n)
-    mask = torch.where(torch.isinf(out), False, True)
-    return mask
-
-
-def _create_block_mask(
-    score_mod: _score_mod_signature,
-=======
     # TODO: fix this
     # A hack required because of lack of torchfunctionmode support
     # Working around some bugs with compiling vmap
@@ -578,7 +533,6 @@
 
 def create_block_mask(
     fn: Callable,
->>>>>>> 3f031b96
     B: int,
     H: int,
     M: int,
@@ -586,12 +540,8 @@
     device: str = "cuda",
     KV_BLOCK_SIZE: int = _DEFAULT_SPARSE_BLOCK_SIZE,
     Q_BLOCK_SIZE: int = _DEFAULT_SPARSE_BLOCK_SIZE,
-<<<<<<< HEAD
-):
-=======
     _compile=False,
 ) -> BlockMask:
->>>>>>> 3f031b96
     r"""This function creates a block mask tuple from a score_mod function.
 
     Args:
@@ -608,10 +558,6 @@
         block_mask (tuple): A tuple of (kv_num_blocks, kv_indices, q_num_blocks, q_indices,
                             KV_BLOCK_SIZE, Q_BLOCK_SIZE) which represents the block mask.
     """
-<<<<<<< HEAD
-    mask = _create_mask(score_mod, B, H, M, N, device)
-    block_mask = _create_block_mask_from_mask(mask, KV_BLOCK_SIZE, Q_BLOCK_SIZE)
-=======
     mod_type = get_mod_type(fn)
     inner_func = _create_block_mask_inner
     # This is kind of a temporary hack to workaround some issues
@@ -621,7 +567,6 @@
         block_mask = inner_func(
             fn, B, H, M, N, device, KV_BLOCK_SIZE, Q_BLOCK_SIZE, mod_type
         )
->>>>>>> 3f031b96
     return block_mask
 
 
@@ -633,11 +578,11 @@
 """
 
 
-def _create_empty_block_mask(query, key, value) -> _BlockMask:
+def _create_empty_block_mask(query, key, value) -> BlockMask:
     device = query.device
     kv_len = key.size()[-2]
     q_len = query.size()[-2]
-    return _BlockMask(
+    return BlockMask(
         kv_num_blocks=torch.ones([1, 1, 1], dtype=torch.int32, device=device),
         kv_indices=torch.zeros([1, 1, 1, 1], dtype=torch.int32, device=device),
         q_num_blocks=torch.ones([1, 1, 1], dtype=torch.int32, device=device),
@@ -651,15 +596,6 @@
     )
 
 
-<<<<<<< HEAD
-def _flex_attention(
-    query: torch.Tensor,
-    key: torch.Tensor,
-    value: torch.Tensor,
-    score_mod: _score_mod_signature = _identity,
-    block_mask: Optional[_BlockMask] = None,
-) -> torch.Tensor:
-=======
 def flex_attention(
     query: Tensor,
     key: Tensor,
@@ -668,7 +604,6 @@
     block_mask: Optional[BlockMask] = None,
     scale: Optional[float] = None,
 ) -> Tensor:
->>>>>>> 3f031b96
     r"""This function implements scaled dot product attention with an arbitrary attention score modification function.
 
     This function computes the scaled dot product attention between query, key, and value tensors with a user-defined
@@ -690,7 +625,7 @@
     Where:
         - ``score``: A scalar tensor representing the attention score,
           with the same data type and device as the query, key, and value tensors.
-        - ``batch``, ``head``, ``token_q``, ``token_kv``: Scalar tensors indicating
+        - ``b``, ``h``, ``q_idx``, ``kv_idx``: Scalar tensors indicating
           the batch index, head index, query index, and key/value index, respectively.
           These should have the ``torch.int`` data type and be located on the same device as the score tensor.
 
@@ -754,6 +689,10 @@
                 return out
 
 
+# Shim for some temporary BC
+_flex_attention = flex_attention
+_create_block_mask = create_block_mask
+
 """Some common used score_mod functions for flex_attention in PyTorch."""
 
 
