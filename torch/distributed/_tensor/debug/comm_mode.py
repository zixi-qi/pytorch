--- conflicted
+++ resolved
@@ -1,5 +1,8 @@
 # mypy: allow-untyped-defs
+import copy
+import json
 import re
+
 from collections import defaultdict
 from typing import Any, Dict
 
@@ -64,6 +67,8 @@
         super().__init__()
         self.module_helper_dict = {}
         self.module_parameters_dict = {}
+        self.parent_dict = {}
+        self.parent_list = []
         self.sharding_dict = {}
         self.name = ""
 
@@ -101,13 +106,6 @@
                 key_name = self.name + "." + param_name
                 self.sharding_dict[key_name] = param.data.placements
 
-<<<<<<< HEAD
-    def __enter__(self):
-        self.module_parameters_dict.clear()
-        self.sharding_dict.clear()
-        self.module_depth_dict.clear()
-        self.module_depth_dict["Global"] = 0
-=======
                 if "parameters" not in self.module_helper_dict[self.name]:
                     self.module_helper_dict[self.name]["parameters"] = {}
 
@@ -140,9 +138,8 @@
         self.parent_list = ["Global"]
         self.module_helper_dict.clear()
         self.module_helper_dict["Global"] = {"depth": 0}
->>>>>>> 3f031b96
         self._fw_pre_handle = register_module_forward_pre_hook(self._fw_pre_hook)
-        self._fw_post_handle = register_module_forward_hook(super()._fw_post_hook)
+        self._fw_post_handle = register_module_forward_hook(self._fw_post_hook)
 
     def __exit__(self, *args):
         super().__exit__(*args)
@@ -187,8 +184,6 @@
         self.comm_registry.add(torch.ops._dtensor.shard_dim_alltoall)
         self.advanced_module_tracker = CommModeModuleTracker()
 
-<<<<<<< HEAD
-=======
     def generate_json_dump(self, file_name="comm_mode_log.json"):
         """
         Creates json file used to build browser visual
@@ -283,34 +278,36 @@
         with open(file_name, "w") as json_file:
             json.dump(json_dict, json_file, indent=4)
 
->>>>>>> 3f031b96
     def generate_module_tracing_table(self):
         """
         Inspired by flop counter, generates a detailed table displaying collective tracing
         information on a module level
         """
+
         table = ""
-<<<<<<< HEAD
-        for fqn in self.advanced_module_tracker.module_depth_dict:
-            indent = "  " * (self.advanced_module_tracker.module_depth_dict[fqn])
-=======
         for fqn in self.advanced_module_tracker.module_helper_dict:
             indent = "    " * (
                 self.advanced_module_tracker.module_helper_dict[fqn]["depth"]
             )
->>>>>>> 3f031b96
             table += f"{indent}{fqn}\n"
-
+            indent += "  "
+            collective_indent = indent
+            collective_indent += "  "
             # prints out all collectives in the respective sub-module
             if fqn in self.comm_module_counts:
-                for collective, count in self.comm_module_counts[fqn].items():
-                    collective_indent = "  " * (
-                        (self.advanced_module_tracker.module_depth_dict[fqn]) + 1
-                    )
-                    table += (
-                        f"\033[1;33m{collective_indent}*{collective}: {count}\033[0m\n"
-                    )
-
+                if len(self.comm_module_counts[fqn]["forward"]):
+                    table += f"{indent}FORWARD PASS\n"
+                    for collective, count in self.comm_module_counts[fqn][
+                        "forward"
+                    ].items():
+                        table += f"\033[1;33m{collective_indent}*{collective}: {count}\033[0m\n"
+
+                if len(self.comm_module_counts[fqn]["backward"]):
+                    table += f"{indent}BACKWARD PASS\n"
+                    for collective, count in self.comm_module_counts[fqn][
+                        "backward"
+                    ].items():
+                        table += f"\033[1;33m{collective_indent}*{collective}: {count}\033[0m\n"
         return table
 
     def generate_operation_tracing_table(self):
@@ -320,11 +317,6 @@
         """
 
         table = ""
-<<<<<<< HEAD
-        for fqn in self.advanced_module_tracker.module_depth_dict:
-            indent = "  " * (self.advanced_module_tracker.module_depth_dict[fqn])
-            table += f"{indent}{fqn}\n"
-=======
         for fqn in self.advanced_module_tracker.module_helper_dict:
             # setting up indentations for table formatting
             indent = "  " * (
@@ -361,48 +353,35 @@
             if fqn in self.comm_module_counts:
                 forward_collectives = self.comm_module_counts[fqn]["forward"]
                 backward_collectives = self.comm_module_counts[fqn]["backward"]
->>>>>>> 3f031b96
-
-            indent += " "
-            bw = False
-
-            # prints out all collectives in the respective sub-module
-            if fqn in self.comm_module_counts:
-                for collective, count in self.comm_module_counts[fqn].items():
-                    collective_indent = "  " * (
-                        (self.advanced_module_tracker.module_depth_dict[fqn]) + 1
-                    )
+
+            forward_operations = []
+            backward_operations = []
+            if fqn in self.comm_module_operation_counts:
+                forward_operations = [
+                    op
+                    for op in self.comm_module_operation_counts[fqn]["operations_list"]
+                    if not op["is_bw"]
+                ]
+                backward_operations = [
+                    op
+                    for op in self.comm_module_operation_counts[fqn]["operations_list"]
+                    if op["is_bw"]
+                ]
+
+            # adds tracing information for module's forward or backward
+            def add_tracing_information(table, collectives_dict, operation_list):
+                for collective, count in collectives_dict.items():
                     table += (
                         f"\033[1;33m{collective_indent}*{collective}: {count}\033[0m\n"
                     )
 
-            if fqn in self.comm_module_operation_counts:
-                table += f"{indent} FORWARD PASS\n"
-                for operation in self.comm_module_operation_counts[fqn][
-                    "operations_list"
-                ]:
-                    # checks to see where backward pass of a module occurs
-                    if not bw and operation["is_bw"]:
-                        bw = True
-                        table += f"\n{indent} BACKWARD PASS\n"
-                    collective_indent = "  " * (
-                        (self.advanced_module_tracker.module_depth_dict[fqn]) + 2
-                    )
-
-                    # prints the operations in the respective sub-module
+                for operation in operation_list:
                     operation_name = operation["name"]
-                    table += f"\033[1;33m{collective_indent}*{operation_name} \033[0m\n"
+                    table += f"\033[1;33m{collective_indent}**{operation_name}\033[0m\n"
 
                     if len(operation["input_shape"]):
-                        collective_indent = "  " * (
-                            (self.advanced_module_tracker.module_depth_dict[fqn]) + 3
-                        )
                         operation_shape = operation["input_shape"]
                         operation_sharding = operation["input_sharding"]
-<<<<<<< HEAD
-                        table += f"\033[1;31m{collective_indent}shape: {operation_shape} \033[0m\n"
-                        table += f"\033[1;31m{collective_indent}sharding: {operation_sharding} \033[0m\n"
-=======
                         operation_device_mesh = operation["device_mesh"]
 
                         table += f"\033[1;31m{operation_indent}shape: {operation_shape}\033[0m\n"
@@ -422,7 +401,6 @@
                 table = add_tracing_information(
                     table, backward_collectives, backward_operations
                 )
->>>>>>> 3f031b96
 
         return table
 
@@ -536,20 +514,32 @@
                 func_packet = NATIVE_TO_PY_MAPPING[func_packet]
             self.comm_counts[func_packet] += 1
 
+            key = "forward"
+            if self.advanced_module_tracker.is_bw:
+                key = "backward"
+
             # adds collective count to current module
             if self.advanced_module_tracker.name not in self.comm_module_counts:
-                self.comm_module_counts[
-                    self.advanced_module_tracker.name
+                self.comm_module_counts[self.advanced_module_tracker.name] = {}
+                self.comm_module_counts[self.advanced_module_tracker.name][
+                    "forward"
                 ] = defaultdict(int)
-            self.comm_module_counts[self.advanced_module_tracker.name][func_packet] += 1
+                self.comm_module_counts[self.advanced_module_tracker.name][
+                    "backward"
+                ] = defaultdict(int)
+            self.comm_module_counts[self.advanced_module_tracker.name][key][
+                func_packet
+            ] += 1
 
             # adds collective count to parent modules
             for par in self.advanced_module_tracker.parents:
                 # makes sure we aren't double counting when current sub-module hasn't been removed from parents
                 if par != self.advanced_module_tracker.name:
                     if par not in self.comm_module_counts:
-                        self.comm_module_counts[par] = defaultdict(int)
-                    self.comm_module_counts[par][func_packet] += 1
+                        self.comm_module_counts[par] = {}
+                        self.comm_module_counts[par]["forward"] = defaultdict(int)
+                        self.comm_module_counts[par]["backward"] = defaultdict(int)
+                    self.comm_module_counts[par][key][func_packet] += 1
 
         # if tensor op uses fake tensors, return
         if detect_fake_mode(args):
