# Copyright (c) Meta Platforms, Inc. and affiliates

from dataclasses import dataclass
from typing import Any, cast, List, NamedTuple, Optional, Tuple

import torch
import torch.distributed._functional_collectives as funcol

<<<<<<< HEAD
from torch.distributed._tensor._collective_utils import mesh_broadcast, mesh_scatter
=======
from torch.distributed._tensor._collective_utils import (
    mesh_broadcast,
    mesh_scatter,
    pad_tensor,
    shard_dim_alltoall,
    unpad_tensor,
)
>>>>>>> 00dd4d55
from torch.distributed.device_mesh import DeviceMesh


class Placement:
    # base class Placement type

    # convenient utils to check for placement types
    def is_shard(self, dim: Optional[int] = None) -> bool:
        is_shard_instance = isinstance(self, Shard)
        if dim is not None and is_shard_instance:
            return cast(Shard, self).dim == dim
        else:
            return is_shard_instance

    def is_replicate(self) -> bool:
        return isinstance(self, Replicate)

    def is_partial(self) -> bool:
        return isinstance(self, _Partial)


@dataclass(frozen=True)
class Shard(Placement):
    # shard placement, shard on a dim
    dim: int

    def _split_tensor(
        self,
        tensor: torch.Tensor,
        num_chunks: int,
        *,
        with_padding: bool = True,
        contiguous: bool = True,
    ) -> Tuple[List[torch.Tensor], List[int]]:
        """
        This function uses torch.chunk to split a tensor into num_chunks shards along
        the Shard placement dimension, and return a list of shards with their pad sizes.

        Keyword args:
            with_padding (bool, optional): when True, we pad the tensor on the last
            few ranks before calling the collectives (i.e. scatter/all_gather, etc.).
            This is because collectives usually require equal size tensor inputs
        """
        assert (
            self.dim <= tensor.ndim
        ), f"Sharding dim {self.dim} greater than tensor ndim {tensor.ndim}"

        # chunk tensor over dimension `dim` into n slices with padding if necessary
        tensor_list = list(torch.chunk(tensor, num_chunks, dim=self.dim))
        # compute the chunk size inline with ``torch.chunk``
        full_chunk_size = (tensor.size(self.dim) + num_chunks - 1) // num_chunks

        # Compute chunk size for each chunk for ``self.dim``
        chunk_sizes = [
            tensor_list[idx].size(self.dim) if idx < len(tensor_list) else 0
            for idx in range(num_chunks)
        ]
        # Compute pad size on each chunk
        pad_sizes = [full_chunk_size - chunk_size for chunk_size in chunk_sizes]

        # Reuse tensor to fill empty chunk with empty tensor
        num_empty_tensors = num_chunks - len(tensor_list)
        tensor_size = list(tensor_list[0].size())
        tensor_size = [
            size if idx != self.dim else 0 for idx, size in enumerate(tensor_size)
        ]
        tensor = tensor.new_zeros(tensor_size)
        for _ in range(num_empty_tensors):
            tensor_list.append(tensor)

        if with_padding or contiguous:
            shard_list = []
            for shard, pad_size in zip(tensor_list, pad_sizes):
                # Fill the empty tensor with zeroes with padding.
                if with_padding and pad_size > 0:
                    shard = self._pad_tensor(shard, pad_size)
                shard = shard.contiguous() if contiguous else shard
                shard_list.append(shard)
            return shard_list, pad_sizes
        else:
            return tensor_list, pad_sizes

    def _pad_tensor(
        self,
        tensor: torch.Tensor,
        pad_size: int,
    ) -> torch.Tensor:
        if pad_size == 0:
            return tensor
        pad = [0, 0] * (tensor.ndim - self.dim)
        pad[-1] = pad_size
        return torch.nn.functional.pad(tensor, pad)

    def _unpad_tensor(
        self,
        tensor: torch.Tensor,
        pad_size: int,
    ) -> torch.Tensor:
        if pad_size == 0:
            return tensor
        return tensor.narrow(
            self.dim,
            start=0,
            length=tensor.size(self.dim) - pad_size,
        )

    @staticmethod
    def _local_shard_size_on_dim(
        size_on_dim: int,
        num_chunks: int,
        rank: int,
        return_offset: bool = False,
    ) -> Tuple[int, int]:
        """
        returns the local shard size and offset on a given tensor dim
        """
        # Compute the chunk size inline with ``torch.chunk``
        if size_on_dim % num_chunks == 0:
            full_chunk_size = size_on_dim // num_chunks
            return full_chunk_size, full_chunk_size * rank if return_offset else -1

        # uneven sharding case
        full_chunk_size = (size_on_dim + num_chunks - 1) // num_chunks
        shard_starting_idx = full_chunk_size * rank

        if size_on_dim < shard_starting_idx:
            return 0, size_on_dim if return_offset else -1
        else:
            local_shard_size = (
                min(size_on_dim, shard_starting_idx + full_chunk_size)
                - shard_starting_idx
            )
            return local_shard_size, shard_starting_idx if return_offset else -1

    def _shard_tensor(
        self, tensor: torch.Tensor, mesh: DeviceMesh, mesh_dim: int
    ) -> torch.Tensor:
        """
        shard and scatter a tensor on a mesh dimension (use coordinate
        0 on the mesh dimension as source of truth)
        """
        my_coordinate = mesh.get_coordinate()
        num_chunks = mesh.size(mesh_dim=mesh_dim)

        if my_coordinate is None:
            # if rank is not part of mesh, we simply return an empty tensor
            return tensor.new_empty(0, requires_grad=tensor.requires_grad)

        scatter_list, pad_sizes = self._split_tensor(
            tensor, num_chunks, with_padding=True, contiguous=True
        )

        output = torch.empty_like(scatter_list[my_coordinate[mesh_dim]])
        mesh_scatter(output, scatter_list, mesh, mesh_dim=mesh_dim)

        # Only unpad if the local_tensor was padded on the dimension.
        pad_size = pad_sizes[my_coordinate[mesh_dim]]
        if pad_size > 0:
            output = self._unpad_tensor(output, pad_size)
        return output

    def _reduce_shard_tensor(
        self,
        tensor: torch.Tensor,
        mesh: DeviceMesh,
        reduce_op: str,
        mesh_dim: int,
    ) -> torch.Tensor:
        """
        reduce and scatter a tensor on a mesh dimension
        """
        my_coordinate = mesh.get_coordinate()
        num_chunks = mesh.size(mesh_dim=mesh_dim)

        if my_coordinate is None:
            # if rank is not part of mesh, we simply return local_tensor,
            # which should be an empty tensor
            return tensor

        is_padded = tensor.size(self.dim) % num_chunks != 0
        if is_padded:
            scattered_list, pad_sizes = self._split_tensor(
                tensor, num_chunks, with_padding=True, contiguous=True
            )
            tensor = torch.cat(scattered_list, dim=self.dim)
        elif not tensor.is_contiguous():
            tensor = tensor.contiguous()

        output = funcol.reduce_scatter_tensor(
            tensor, reduce_op, scatter_dim=self.dim, group=(mesh, mesh_dim)
        )

        if is_padded:
            output = self._unpad_tensor(output, pad_sizes[my_coordinate[mesh_dim]])  # type: ignore[possibly-undefined]
        return output

    def _to_replicate_tensor(
        self,
        local_tensor: torch.Tensor,
        mesh: DeviceMesh,
        mesh_dim: int,
        current_logical_shape: List[int],
    ) -> torch.Tensor:
        """
        This function all_gather all shards and return a tensor that
        is replicated on the previously sharded mesh dimension
        """
        num_chunks = mesh.size(mesh_dim=mesh_dim)
        # check if it's uneven, so we need to pad input tensor before all_gather
        local_shape = list(local_tensor.size())

        logical_dim_size = current_logical_shape[self.dim]
        is_padded = logical_dim_size % num_chunks != 0

        if is_padded:
            full_chunk_size = (logical_dim_size + num_chunks - 1) // num_chunks
            pad_size = full_chunk_size - local_shape[self.dim]
            local_tensor = self._pad_tensor(local_tensor, pad_size)

        if not local_tensor.is_contiguous():
            local_tensor = local_tensor.contiguous()

        result = funcol.all_gather_tensor(
            local_tensor,
            gather_dim=self.dim,
            group=(mesh, mesh_dim),
        )
        if is_padded:
            unpad_size = full_chunk_size * num_chunks - logical_dim_size  # type: ignore[possibly-undefined]
            result = self._unpad_tensor(result, unpad_size)
        return result

    def _replicate_to_shard(
        self,
        local_tensor: torch.Tensor,
        mesh: DeviceMesh,
        mesh_dim: int,
        shard_index: int,
    ) -> torch.Tensor:
        """
        transform from replicated tensor to a sharded tensor on
        the current rank, which would perform a local chunk
        """
        num_chunks = mesh.size(mesh_dim=mesh_dim)
        shards, _ = self._split_tensor(
            local_tensor,
            num_chunks,
            with_padding=False,
            contiguous=False,
        )
        return shards[shard_index].clone()

    def _to_new_shard_dim(
        self,
        local_tensor: torch.Tensor,
        mesh: DeviceMesh,
        mesh_dim: int,
        current_logical_shape: List[int],
        new_shard_dim: int,
    ) -> torch.Tensor:
        """
        transform from existing sharded tensor to a new sharded tensor on
        that shard on a new dimension, which performs an alltoall
        """
        my_coordinate = mesh.get_coordinate()
        if my_coordinate is None:
            # if rank is not part of mesh, we simply return local_tensor,
            # which should be an empty tensor
            return local_tensor

        num_chunks = mesh.size(mesh_dim=mesh_dim)

        old_dim_logical_size = current_logical_shape[self.dim]
        new_dim_logical_size = current_logical_shape[new_shard_dim]
        old_dim_padding = old_dim_logical_size % num_chunks != 0
        new_dim_padding = new_dim_logical_size % num_chunks != 0
        if old_dim_padding:
            old_dim_full_chunk_size = (
                old_dim_logical_size + num_chunks - 1
            ) // num_chunks
            old_dim_pad_size = old_dim_full_chunk_size - local_tensor.size(self.dim)
            local_tensor = pad_tensor(local_tensor, self.dim, old_dim_pad_size)
        if new_dim_padding:
            new_dim_full_chunk_size = (
                new_dim_logical_size + num_chunks - 1
            ) // num_chunks
            new_dim_pad_size = new_dim_full_chunk_size * num_chunks - local_tensor.size(
                new_shard_dim
            )
            local_tensor = pad_tensor(local_tensor, new_shard_dim, new_dim_pad_size)

        if not local_tensor.is_contiguous():
            local_tensor = local_tensor.contiguous()

        new_tensor = shard_dim_alltoall(
            local_tensor, self.dim, new_shard_dim, mesh, mesh_dim
        )

        if old_dim_padding:
            old_dim_unpad_size = (
                old_dim_full_chunk_size * num_chunks - current_logical_shape[self.dim]  # type: ignore[possibly-undefined]
            )
            new_tensor = unpad_tensor(new_tensor, self.dim, old_dim_unpad_size)  # type: ignore[possibly-undefined]

        if new_dim_padding:
            local_shard_size_on_new_dim = self._local_shard_size_on_dim(
                new_dim_logical_size, num_chunks, my_coordinate[mesh_dim]
            )[0]
            new_dim_unpad_size = new_dim_full_chunk_size - local_shard_size_on_new_dim  # type: ignore[possibly-undefined]
            new_tensor = unpad_tensor(new_tensor, new_shard_dim, new_dim_unpad_size)  # type: ignore[possibly-undefined]

        return new_tensor

    def __eq__(self, other: object) -> bool:
        if not isinstance(other, Shard):
            return False
        return self.dim == other.dim

    def __hash__(self) -> int:
        return hash(self.dim)

    def __repr__(self) -> str:
        """
        machine readable representation of the Shard placement
        """
        return f"Shard(dim={self.dim})"

    def __str__(self) -> str:
        """human readable representation of the Shard placement"""
        return f"S({self.dim})"


@dataclass(frozen=True)
class Replicate(Placement):
    # replicate placement
    def __eq__(self, other: object) -> bool:
        if not isinstance(other, Replicate):
            return False
        return True

    def __hash__(self) -> int:
        # every replicate placement is the same
        return -1

    def __repr__(self) -> str:
        """
        machine readable representation of the Replicate placement
        """
        return "Replicate()"

    def __str__(self) -> str:
        """
        human readable representation of the Replicate placement
        """
        return "R"

    def _replicate_tensor(
        self, tensor: torch.Tensor, mesh: DeviceMesh, mesh_dim: int
    ) -> torch.Tensor:
        """
        Replicate (broadcast) a torch.Tensor on a mesh dimension (use
        the first coordinate on the mesh dimension as source of truth)
        """
        my_coordinate = mesh.get_coordinate()
        if my_coordinate is None:
            # if rank is not part of mesh, we simply return an empty tensor
            return tensor.new_empty(0, requires_grad=tensor.requires_grad)

        tensor = tensor.contiguous()
        mesh_broadcast(tensor, mesh, mesh_dim=mesh_dim)
        return tensor


@dataclass(frozen=True)
class _Partial(Placement):
    # This is a default _Partial placement with element-wise reduce op
    # _Partial define three contracts:
    # 1. _reduce_value: reduce the value of the tensor on the mesh dimension
    # 2. _reduce_shard_value: reduce_scatter the value of the tensor on the mesh dimension
    # 3. _partition_value: partition the value of a replicated tensor on the mesh dimension
    # We can implement custom reductions as needed by subclassing this
    # class and override those contracts.
    reduce_op: str = "sum"

    def _reduce_value(
        self, tensor: torch.Tensor, mesh: DeviceMesh, mesh_dim: int
    ) -> torch.Tensor:
        return funcol.all_reduce(
            tensor, reduceOp=self.reduce_op, group=(mesh, mesh_dim)
        )

    def _reduce_shard_value(
        self,
        tensor: torch.Tensor,
        mesh: DeviceMesh,
        mesh_dim: int,
        shard_spec: Placement,
    ) -> torch.Tensor:
        # by default call reduce_shard_tensor of the shard_spec.
        shard_spec = cast(Shard, shard_spec)
        return shard_spec._reduce_shard_tensor(tensor, mesh, self.reduce_op, mesh_dim)

    def _partition_value(
        self, tensor: torch.Tensor, mesh: DeviceMesh, mesh_dim: int
    ) -> torch.Tensor:
        # _partition_value is the conjugate operation of _reduce_value
        # - i.e. _partition_value on a sum reduce op is just a divison operation
        # - the _reduce_value on a sum reduce op would just be a sum(allreduce) operation
        # TODO: if the reduce_op is min/max, etc. the _partition_value should be a
        # different operation
        assert self.reduce_op == "sum", "only support replicate to PartialSUM for now!"
        num_chunks = mesh.size(mesh_dim=mesh_dim)
        return tensor / num_chunks

    def __eq__(self, other: object) -> bool:
        if not isinstance(other, _Partial):
            return False
        return self.reduce_op == other.reduce_op

    def __hash__(self) -> int:
        return 1 + hash(self.reduce_op)

    def __repr__(self) -> str:
        """
        machine readable representation of the Partial placement
        """
        return f"_Partial({self.reduce_op})"

    def __str__(self) -> str:
        """
        human readable representation of the Partial placement
        """
        return "P"


class TensorMeta(NamedTuple):
    # simple named tuple to represent tensor metadata
    # intentionally to stay simple only for sharding
    # propagation purposes.
    shape: torch.Size
    stride: Tuple[int, ...]
    dtype: torch.dtype


# used internally to propagate the placements
@dataclass
class DTensorSpec:
    mesh: DeviceMesh
    placements: Tuple[Placement, ...]

    # tensor meta will only be set during sharding propagation
    tensor_meta: Optional[TensorMeta] = None

    def __post_init__(self):
        if not isinstance(self.placements, tuple):
            self.placements = tuple(self.placements)
        self._hash: Optional[int] = None

    def __setattr__(self, attr: str, value: Any):
        super().__setattr__(attr, value)
        # Make sure to recompute the hash in case any of the hashed attributes
        # change (though we do not expect `mesh` or `placements` to change)
        if hasattr(self, "_hash") and attr in ("mesh", "placements", "tensor_meta"):
            self._hash = None

    def _hash_impl(self) -> int:
        # hashing and equality check for DTensorSpec are used to cache the sharding
        # propagation results. We only need to consider the mesh, placements, shape
        # dtype and stride.
        # Caveat: we need to keep this in mind and sync hash and eq if we add more
        # fields to them.
        if self.tensor_meta is not None:
            return hash(
                (
                    self.mesh,
                    self.placements,
                    self.tensor_meta.shape,
                    self.tensor_meta.stride,
                    self.tensor_meta.dtype,
                )
            )
        return hash((self.mesh, self.placements))

    def __hash__(self) -> int:
        # We lazily cache the spec to avoid recomputing the hash upon each
        # use, where we make sure to update the hash when the `tensor_meta`
        # changes by overriding `__setattr__`. This must be lazy so that Dynamo
        # does not try to hash non-singleton `SymInt`s for the stride.
        if self._hash is None:
            self._hash = self._hash_impl()
        return self._hash

    def __eq__(self, __o: object) -> bool:
        if not (
            isinstance(__o, DTensorSpec)
            and self.mesh == __o.mesh
            and self.placements == __o.placements
        ):
            return False
        if self.tensor_meta is None or __o.tensor_meta is None:
            return self.tensor_meta == __o.tensor_meta

        return (
            self.tensor_meta.shape == __o.tensor_meta.shape  # type: ignore[union-attr]
            and self.tensor_meta.stride == __o.tensor_meta.stride  # type: ignore[union-attr]
            and self.tensor_meta.dtype == __o.tensor_meta.dtype  # type: ignore[union-attr]
        )

    def __str__(self) -> str:
        """
        human readable representation of the DTensorSpec
        """
        if len(self.placements) == 1:
            placement_str = str(self.placements[0])
        else:
            placement_str = str(self.placements)

        if self.tensor_meta is not None:
            tensor_shape = str(tuple(self.tensor_meta.shape))
        else:
            tensor_shape = "unknown shape"

        return f"Spec({placement_str} on {tensor_shape})"

    @property
    def shape(self) -> torch.Size:
        if self.tensor_meta is None:
            raise ValueError("tensor_meta is not set")
        return self.tensor_meta.shape

    @property
    def stride(self) -> Tuple[int, ...]:
        if self.tensor_meta is None:
            raise ValueError("tensor_meta is not set")
        return self.tensor_meta.stride

    @property
    def ndim(self) -> int:
        if self.tensor_meta is None:
            raise ValueError("tensor_meta is not set")
        return len(self.tensor_meta.shape)

    @property
    def num_shards(self) -> int:
        num_shards = 1
        for i, placement in enumerate(self.placements):
            if placement.is_shard():
                num_shards *= self.mesh.size(i)
        return num_shards

    @property
    def device_mesh(self) -> DeviceMesh:
        # simple aliasing for the mesh field, make some
        # checks that mixes DTensor/DTensorSpec easier
        return self.mesh

    @property
    def dim_map(self) -> List[int]:
        """
        dim_map is a property we derive from `placements` of
        the distributed tensor. It simply return a list of ints
        where dim_map[i] denotes the sharding mapping to the mesh
        dimension, and len(dim_map) == dist_tensor.ndim
        dim_map[i] = -1: means tensor dim i replicate on mesh
        dim_map[i] = j: means tensor dim i shard on mesh dim j

        For example, we have a dist tensor that have the shape of
        [18, 20, 30], and device_mesh([0, 1, 2, 3]), placements:
        [Shard(1)], the dim_map of this placement would be:
        [-1, 0, -1]. This representation is pretty helpful during
        sharding propagation where we could know exactly each
        tensor dimension is sharded or not.

        Note that if placements contains `_Partial`, we have to
        explicitly deal with it, so that when we create a DTensorSpec
        with dim_map, we could properly record the pending sums.
        """
        # dims mapping of dist tensor sharding
        # return size of tensor ndim, -1 represent replicate
        # and int >=0 represent shard on that device mesh dim
        r = [-1] * self.ndim
        for i, placement in enumerate(self.placements):
            if placement.is_shard():
                shard_dim = cast(Shard, placement).dim
                if r[shard_dim] > -1:
                    raise ValueError(
                        f"Tensor dim {shard_dim} is already sharded on mesh dim {r[shard_dim]},"
                        " DTensor operator implementation does not support things like hybrid"
                        " sharding strategies yet (i.e. [Shard(0), Shard(0)])"
                    )
                r[shard_dim] = i
        return r

    @property
    def sums(self) -> List[int]:
        """
        sums is a property we derive from `placements` of the
        distributed tensor. It simply return a list of ints where
        sums[i] denotes the pending sum (partial) on mesh dim i
        """
        return [
            idx
            for idx, placement in enumerate(self.placements)
            if placement.is_partial()
        ]

    @classmethod
    def from_dim_map(
        cls,
        mesh: DeviceMesh,
        dim_map: List[int],
        sums: List[int],
        tensor_meta: Optional[TensorMeta] = None,
    ) -> "DTensorSpec":
        """
        Construct a DTensorSpec from dim_map list and pending sum.

        Args:
            mesh (class:`DeviceMesh`): device mesh to be used in the DTensorSpec
            dim_map (List[int]): a list of integer that represents sharding on each
                tensor dimension, see `dim_map` property doc for details
            sums (List[int]): a list of integer that represents the dist tensor have
                pending sum on which device mesh dimension.
            tensor meta (TensorMeta): DTensor metadata

        Return:
            a class:`DTensorSpec` object
        """
        # by default replicate on device mesh dims
        placements: List[Placement] = [Replicate() for _ in range(mesh.ndim)]

        # find all mesh dims that need pending reductions
        for s in sums:
            placements[s] = _Partial()

        for i, m in enumerate(dim_map):
            if m >= 0:
                placement = placements[m]
                if placement.is_shard():
                    placement = cast(Shard, placement)
                    raise RuntimeError(
                        f"DeviceMesh dimension cann't be mapped to two dimension of the same tensor: {i} and {placement.dim}"
                    )
                elif placement.is_partial():
                    raise RuntimeError(
                        f"DeviceMesh dimension {m} cannot be both shard and partial!"
                    )
                placements[m] = Shard(i)

        return cls(mesh, tuple(placements), tensor_meta=tensor_meta)

    def is_replicated(self):
        """
        return True if the current DTensorSpec replicates on all mesh dims (devices)
        """
        return all(placement.is_replicate() for placement in self.placements)

    def shallow_copy_with_tensor_meta(
        self, tensor_meta: Optional[TensorMeta]
    ) -> "DTensorSpec":
        """
        Shallow copy the DTensorSpec with a new tensor_meta.
        """
        assert tensor_meta is not None, "shallow copy with no tensor_meta!"
        return DTensorSpec(
            self.mesh,
            self.placements,
            tensor_meta=tensor_meta,
        )<|MERGE_RESOLUTION|>--- conflicted
+++ resolved
@@ -6,9 +6,6 @@
 import torch
 import torch.distributed._functional_collectives as funcol
 
-<<<<<<< HEAD
-from torch.distributed._tensor._collective_utils import mesh_broadcast, mesh_scatter
-=======
 from torch.distributed._tensor._collective_utils import (
     mesh_broadcast,
     mesh_scatter,
@@ -16,7 +13,6 @@
     shard_dim_alltoall,
     unpad_tensor,
 )
->>>>>>> 00dd4d55
 from torch.distributed.device_mesh import DeviceMesh
 
 
@@ -92,36 +88,12 @@
             for shard, pad_size in zip(tensor_list, pad_sizes):
                 # Fill the empty tensor with zeroes with padding.
                 if with_padding and pad_size > 0:
-                    shard = self._pad_tensor(shard, pad_size)
+                    shard = pad_tensor(shard, self.dim, pad_size)
                 shard = shard.contiguous() if contiguous else shard
                 shard_list.append(shard)
             return shard_list, pad_sizes
         else:
             return tensor_list, pad_sizes
-
-    def _pad_tensor(
-        self,
-        tensor: torch.Tensor,
-        pad_size: int,
-    ) -> torch.Tensor:
-        if pad_size == 0:
-            return tensor
-        pad = [0, 0] * (tensor.ndim - self.dim)
-        pad[-1] = pad_size
-        return torch.nn.functional.pad(tensor, pad)
-
-    def _unpad_tensor(
-        self,
-        tensor: torch.Tensor,
-        pad_size: int,
-    ) -> torch.Tensor:
-        if pad_size == 0:
-            return tensor
-        return tensor.narrow(
-            self.dim,
-            start=0,
-            length=tensor.size(self.dim) - pad_size,
-        )
 
     @staticmethod
     def _local_shard_size_on_dim(
@@ -175,7 +147,7 @@
         # Only unpad if the local_tensor was padded on the dimension.
         pad_size = pad_sizes[my_coordinate[mesh_dim]]
         if pad_size > 0:
-            output = self._unpad_tensor(output, pad_size)
+            output = unpad_tensor(output, self.dim, pad_size)
         return output
 
     def _reduce_shard_tensor(
@@ -210,7 +182,7 @@
         )
 
         if is_padded:
-            output = self._unpad_tensor(output, pad_sizes[my_coordinate[mesh_dim]])  # type: ignore[possibly-undefined]
+            output = unpad_tensor(output, self.dim, pad_sizes[my_coordinate[mesh_dim]])  # type: ignore[possibly-undefined]
         return output
 
     def _to_replicate_tensor(
@@ -234,7 +206,7 @@
         if is_padded:
             full_chunk_size = (logical_dim_size + num_chunks - 1) // num_chunks
             pad_size = full_chunk_size - local_shape[self.dim]
-            local_tensor = self._pad_tensor(local_tensor, pad_size)
+            local_tensor = pad_tensor(local_tensor, self.dim, pad_size)
 
         if not local_tensor.is_contiguous():
             local_tensor = local_tensor.contiguous()
@@ -246,7 +218,7 @@
         )
         if is_padded:
             unpad_size = full_chunk_size * num_chunks - logical_dim_size  # type: ignore[possibly-undefined]
-            result = self._unpad_tensor(result, unpad_size)
+            result = unpad_tensor(result, self.dim, unpad_size)
         return result
 
     def _replicate_to_shard(
