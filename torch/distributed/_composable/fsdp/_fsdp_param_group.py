# mypy: allow-untyped-defs
import contextlib

from typing import Any, cast, Dict, List, NamedTuple, Optional, Set, Tuple

import torch
import torch._dynamo.compiled_autograd as ca
import torch.distributed as dist
import torch.nn as nn
from torch.distributed.fsdp._common_utils import _named_parameters_with_duplicates
from torch.utils._pytree import tree_flatten, tree_unflatten
from torch.utils.hooks import RemovableHandle
from ._fsdp_api import MixedPrecisionPolicy, OffloadPolicy
from ._fsdp_collectives import (
    AllGatherResult,
    foreach_all_gather,
    foreach_all_gather_copy_out,
    foreach_reduce,
)
from ._fsdp_common import FSDPMeshInfo, HSDPMeshInfo, TrainingState
from ._fsdp_param import FSDPParam, ParamModuleInfo, ShardedState

_ModuleToHandleDict = Dict[nn.Module, RemovableHandle]  # for state dict


"""
[Note: Overlapping all-gather copy-in and all-gather]
For implicit forward prefetching, we want to overlap the next copy-in with the
current all-gather. We do so using a separate copy-in stream. However, since
we have the all-gather input as a view into the output, we must make sure to
copy into different memory from the current all-gather's output. Thus, we keep
a reference to the current all-gather's output and have the next FSDP parameter
group free it after its copy-in. Finally, we have the last FSDP state flush the
reference to avoid holding onto memory after forward.
"""


class FSDPCommContext:
    """This has the communication state shared across FSDP states/parameter groups."""

    def init(self):
        # Setting the all-gather/reduce-scatter streams to be higher priority
        # can help avoid some issues where their copies in/out are delayed and
        # block computation
        high_priority = -1
        # All-gather state and copy-in stream allow overlapping the next
        # copy-in with the current all-gather in forward; copy-in overlaps with
        # reduce-scatter in backward without the separate copy-in stream
        self.all_gather_copy_in_stream = torch.cuda.Stream(priority=high_priority)
        self.all_gather_state: Optional[AllGatherState] = None
        # All-gather stream allows overlapping next all-gather with current
        # forward compute
        self.all_gather_stream = torch.cuda.Stream(priority=high_priority)
        # Reduce-scatter stream gives separate execution "thread" for post-
        # backward logic like pre/post-gradient division and reduce-scatter
        self.reduce_scatter_stream = torch.cuda.Stream(priority=high_priority)
        # Run the HSDP all-reduces concurrently with all-gather/reduce-scatter
        # since collectives use different network resources and can overlap
        # in the typical intra-node sharding / inter-node replication case
        self.all_reduce_stream = torch.cuda.Stream()
        # Post-forward order for explicit backward prefetching
        self.post_forward_order: List[FSDPParamGroup] = []  # will cause ref cycles

    def get_all_gather_streams(
        self, training_state: TrainingState
    ) -> Tuple[torch.cuda.Stream, torch.cuda.Stream]:
        if training_state in (TrainingState.FORWARD, TrainingState.PRE_BACKWARD):
            # Use separate streams for implicit prefetching
            return self.all_gather_copy_in_stream, self.all_gather_stream
        current_stream = torch.cuda.current_stream()
        return current_stream, current_stream


# See [Note: Overlapping all-gather copy-in and all-gather]
class AllGatherState(NamedTuple):
    all_gather_result: AllGatherResult
    event: torch.cuda.Event  # all-gather copy-out


class FSDPParamGroup:
    """This class represents a parameter group to communicate together."""

    _orig_dtype: torch.dtype
    _reduce_dtype: Optional[torch.dtype]

    def __init__(
        self,
        params: List[nn.Parameter],
        module: nn.Module,
        mesh_info: FSDPMeshInfo,
        post_forward_mesh_info: Optional[FSDPMeshInfo],
        device: torch.device,
        mp_policy: MixedPrecisionPolicy,
        offload_policy: OffloadPolicy,
    ):
        self.module = module  # permit ref cycle because 1:1 lifetime
        param_module_infos = _get_param_module_infos(params, module)
        self.fsdp_params = [
            FSDPParam(
                param,
                module_info,
                mesh_info,
                post_forward_mesh_info,
                device,
                mp_policy,
                offload_policy,
            )
            for param, module_info in zip(params, param_module_infos)
        ]
        self.mesh_info = mesh_info
        self.post_forward_mesh_info = post_forward_mesh_info
        self.device = device
        self.mp_policy = mp_policy
        self._training_state = TrainingState.IDLE
        # Group's sharded state always matches its parameters' sharded states
        self._sharded_state = ShardedState.SHARDED
        self._module_fqn: Optional[str] = None  # prefixed from root module

        # - Hook state
        self._module_to_pre_save_state_dict_hook_handle: _ModuleToHandleDict = {}
        self._module_to_pre_load_state_dict_hook_handle: _ModuleToHandleDict = {}

        # - Communication and communication/computation overlap
        self.comm_ctx = FSDPCommContext()
        # Group's indices in the shared post-forward order
        self._post_forward_indices: List[int] = []
        # Whether to reduce gradients at all (whether for FSDP or HSDP)
        self.reduce_grads: bool = True
        # Whether to all-reduce gradients for HSDP; only used if
        # `self.reduce_grads` is true, in which case setting this to false
        # means reduce-scatter but no all-reduce
        self.all_reduce_grads: bool = True
        # Whether to reshard parameters after backward (only useful for
        # gradient accumulation)
        self.reshard_after_backward: bool = True

        # - CUDA events for stream synchronization
        # Holds the all-gather output buffer, sync objects, and metadata
        self._all_gather_result: Optional[AllGatherResult] = None
        # Holds the reduce-scatter/all-reduce view-out CUDA event that marks the end of
        # the group's post-backward (e.g. reduce-scatter, all-reduce and div), which
        # should be waited on at the end of backward
        self._post_reduce_event: Optional[torch.cuda.Event] = None
        # Holds the reshard-after-forward CUDA event when resharding to a
        # different world size, which should be waited on in the next unshard
        self._reshard_after_forward_event: Optional[torch.cuda.Event] = None

        # Only for HSDP, if accumulating gradients without all-reduce, save the
        # partial reduce output (only reduce-scattered but not all-reduced)
        self._partial_reduce_output: Optional[torch.Tensor] = None

    # Initialization #
    def _init_mp_dtypes(self) -> None:
        for fsdp_param in self.fsdp_params:
            fsdp_param.init_dtype_attrs(self.mp_policy)
        orig_dtypes = {fsdp_param.orig_dtype for fsdp_param in self.fsdp_params}
        if len(orig_dtypes) != 1:
            # This can be relaxed if we copy-out for the reduce-scatter
            raise AssertionError(
                f"FSDP expects uniform original parameter dtype but got {orig_dtypes}"
            )
        self._orig_dtype = next(iter(orig_dtypes))
        reduce_dtypes = {fsdp_param.reduce_dtype for fsdp_param in self.fsdp_params}
        if len(reduce_dtypes) != 1:
            # This can be relaxed if we issue one reduce-scatter per reduce
            # dtype (but we would need a way for users to specify multiple
            # reduce dtypes)
            raise AssertionError(
                f"FSDP expects uniform reduce dtype but got {reduce_dtypes}"
            )
        self._reduce_dtype = next(iter(reduce_dtypes))

    def lazy_init(self):
        # Lazy init should be idempotent
        param_names_on_meta = [
            fsdp_param._param_fqn
            for fsdp_param in self.fsdp_params
            if fsdp_param.sharded_param.device.type == "meta"
        ]
        if param_names_on_meta:
            raise RuntimeError(
                "FSDP parameters should be materialized from meta device before training, "
                f"but the following were still on meta device: {param_names_on_meta}\n"
                "For example, call module.to_empty(device) to materialize to device and "
                "call module.reset_parameters() on each module to initialize values."
            )
        # Initialize mixed precision attributes lazily in case the user changes
        # the parameter dtypes after construction time but before forward
        self._init_mp_dtypes()
        self._register_state_dict_hooks()

    # Runtime #
    def unshard(self, async_op: bool = False):
        if self._all_gather_result is not None:  # already called, pending wait
            return
        if self.is_unsharded:
            return  # no-op
        if self._reshard_after_forward_event is not None:
            # Resharded parameter data is allocated in the default stream and
            # used in the all-gather streams
            self._wait_all_gather_streams_on_event(self._reshard_after_forward_event)
            self._reshard_after_forward_event = None
        self._all_gather_result = foreach_all_gather(
            self.fsdp_params,
            self._all_gather_process_group,
            async_op,
            *self.comm_ctx.get_all_gather_streams(self._training_state),
            self.device,
        )

    def wait_for_unshard(self):
        """
        1. In forward with implict prefetching, to overlap the current copy-out
        with the next all-gather, we save a reference to the current all-gather
        result to free after the next copy-out.
        2. Otherwise (explicit prefetching or in backward), we free the
        all-gather result immediately after the current copy-out since we can
        already overlap the current copy-out with the previous reduce-scatter.
        """
        if not self._all_gather_result:
            return  # no preceding unshard
        if self._training_state == TrainingState.FORWARD:  # implicit prefetch
            if prev_all_gather_state := self.comm_ctx.all_gather_state:
                self._wait_all_gather_streams_on_event(prev_all_gather_state.event)
                self.comm_ctx.all_gather_state = None  # free the all-gather result
        foreach_all_gather_copy_out(
            self._all_gather_result, self.fsdp_params, self._all_gather_process_group
        )
        for fsdp_param in self.fsdp_params:
            fsdp_param.init_unsharded_param()
        self._to_unsharded()
        all_gather_copy_out_event = torch.cuda.Event()
        all_gather_copy_out_event.record()
        if self._training_state == TrainingState.FORWARD:
            self.comm_ctx.all_gather_state = AllGatherState(
                self._all_gather_result, all_gather_copy_out_event
            )
        else:
            self._wait_all_gather_streams_on_event(all_gather_copy_out_event)
        self._all_gather_result = None  # free unless saved in `all_gather_state`

    def _wait_all_gather_streams_on_event(self, event: torch.cuda.Event):
        self.comm_ctx.all_gather_copy_in_stream.wait_event(event)
        self.comm_ctx.all_gather_stream.wait_event(event)

    def reshard(self):
        if self._training_state == TrainingState.FORWARD:
            if not self._reshard_after_forward:
                return
            if self._use_post_forward_mesh:
                self._to_sharded_post_forward()
                self._reshard_after_forward_event = torch.cuda.Event()
                self._reshard_after_forward_event.record()
                return
        self._to_sharded()

    def pre_forward(
        self, module: nn.Module, args: Tuple[Any, ...], kwargs: Dict[str, Any]
    ) -> Tuple[Tuple[Any, ...], Dict[str, Any]]:
        with torch.profiler.record_function("FSDP::pre_forward"):
            self._training_state = TrainingState.FORWARD
            self.unshard()
            self.wait_for_unshard()
            args, kwargs = self._register_post_backward_hook(args, kwargs)
            return args, kwargs

    def post_forward(self, module: nn.Module, input: Any, output: Any):
        with torch.profiler.record_function("FSDP::post_forward"):
            self.reshard()
            self._record_post_forward()
            self._training_state = TrainingState.IDLE
            return output

    def _record_post_forward(self) -> None:
        # Since a group has one pre-backward unshard for each forward call
        # before the backward, we record each usage (with multiplicity)
        post_forward_index = len(self.comm_ctx.post_forward_order)
        self.comm_ctx.post_forward_order.append(self)
        self._post_forward_indices.append(post_forward_index)

    def pre_backward(self, *unused: Any):
        if self._training_state == TrainingState.PRE_BACKWARD:
            return
        with torch.profiler.record_function("FSDP::pre_backward"):
            self._training_state = TrainingState.PRE_BACKWARD
            self.unshard()  # no-op if prefetched
            self.wait_for_unshard()
            self._prefetch_unshard()

    def post_backward(self, *unused: Any):
        self._training_state = TrainingState.POST_BACKWARD
        with torch.profiler.record_function("FSDP::post_backward_accumulate"):
            for fsdp_param in self.fsdp_params:
                fsdp_param.accumulate_unsharded_grad_if_needed()
        with torch.profiler.record_function("FSDP::post_backward_reshard"):
            if not self.reduce_grads:
                if self.reshard_after_backward:
                    self.reshard()
                for fsdp_param in self.fsdp_params:
                    fsdp_param.to_accumulated_grad_if_needed()
                return
            # Save the autograd-computed gradients before resharding to only
            # access the unsharded parameters when their data is present
            fsdp_params_with_grad: List[FSDPParam] = []
            unsharded_grads: List[torch.Tensor] = []
            for fsdp_param in self.fsdp_params:
                # May have an accumulated gradient of the reduce dtype if the
                # previous backward did not reduce-scatter
                if fsdp_param.unsharded_accumulated_grad is not None:
                    fsdp_params_with_grad.append(fsdp_param)
                    unsharded_grads.append(fsdp_param.unsharded_accumulated_grad_data)
                    fsdp_param.unsharded_accumulated_grad = None
                elif fsdp_param.unsharded_param.grad is not None:
                    fsdp_params_with_grad.append(fsdp_param)
                    unsharded_grads.append(fsdp_param.unsharded_grad_data)
                    fsdp_param.unsharded_param.grad = None
            if self.reshard_after_backward:
                self.reshard()
        if len(fsdp_params_with_grad) == 0:
            return
        with torch.profiler.record_function("FSDP::post_backward_reduce"):
            self._post_reduce_event, self._partial_reduce_output = foreach_reduce(
                fsdp_params_with_grad,
                unsharded_grads,
                self._reduce_scatter_process_group,
                self.comm_ctx.reduce_scatter_stream,
                self._orig_dtype,
                self._reduce_dtype,
                self.device,
                self._all_reduce_process_group if self._is_hsdp else None,
                self.comm_ctx.all_reduce_stream,
                self.all_reduce_grads,
                self._partial_reduce_output,
            )

    def finalize_backward(self):
        if self._post_reduce_event is not None:
            torch.cuda.current_stream().wait_event(self._post_reduce_event)
            self._post_reduce_event = None
        for fsdp_param in self.fsdp_params:
            if fsdp_param.grad_offload_event is not None:
                fsdp_param.grad_offload_event.synchronize()
                fsdp_param.grad_offload_event = None
            fsdp_param._unsharded_param = None
        self._post_forward_indices.clear()

    def _prefetch_unshard(self):
        if self._training_state == TrainingState.PRE_BACKWARD:
            if not self._post_forward_indices:
                # Can be cleared if running multiple `backward`s
                return
            curr_index = self._post_forward_indices.pop()
            if (target_index := curr_index - 1) < 0:
                return
            # Prefetch naively using the reverse post-forward order, which may
            # have mistargeted prefetches if not all modules used in forward
            # are used in this backward
            target_fsdp_param_group = self.comm_ctx.post_forward_order[target_index]
            with torch.profiler.record_function(
                "FSDP::backward_prefetch"
            ):
                # NOTE: Dynamo doesn't support custom context manager at the moment,
                # so we can't use `with use_training_state(X)`.
                old_training_state = target_fsdp_param_group._training_state
                self._training_state = TrainingState.PRE_BACKWARD
                try:
                    target_fsdp_param_group.unshard()
                finally:
                    target_fsdp_param_group._training_state = old_training_state

    # Utilities #
    def _to_sharded(self):
        if not self.is_sharded:
            for fsdp_param in self.fsdp_params:
                fsdp_param.to_sharded()
            self._sharded_state = ShardedState.SHARDED

    def _to_sharded_post_forward(self):
        if not self.is_sharded_post_forward:
            for fsdp_param in self.fsdp_params:
                fsdp_param.to_sharded_post_forward()
            self._sharded_state = ShardedState.SHARDED_POST_FORWARD

    def _to_unsharded(self):
        if not self.is_unsharded:
            for fsdp_param in self.fsdp_params:
                fsdp_param.to_unsharded()
            self._sharded_state = ShardedState.UNSHARDED

    @property
    def is_sharded(self) -> bool:
        return self._sharded_state == ShardedState.SHARDED

    @property
    def is_sharded_post_forward(self) -> bool:
        return self._sharded_state == ShardedState.SHARDED_POST_FORWARD

    @property
    def is_unsharded(self) -> bool:
        return self._sharded_state == ShardedState.UNSHARDED

    @contextlib.contextmanager
    def use_training_state(self, training_state: TrainingState):
        old_training_state = self._training_state
        self._training_state = training_state
        try:
            yield
        finally:
            self._training_state = old_training_state

    # Hook Registration #
    def _register_post_backward_hook(
        self, args: Tuple[Any, ...], kwargs: Dict[str, Any]
    ) -> Tuple[Tuple[Any, ...], Dict[str, Any]]:
<<<<<<< HEAD
        # Compile relies on `root_post_backward_callback` to call each ParamGroup's post_backward.
        if torch._dynamo.compiled_autograd.compiled_autograd_enabled:
=======
        # Compile relies on `root_post_backward_callback` to call each `FSDPParamGroup.post_backward`
        if ca.compiled_autograd_enabled:
>>>>>>> 0dd55ee1
            return args, kwargs
        if not torch.is_grad_enabled():
            return args, kwargs
        args_list, args_spec = tree_flatten(args)
        kwargs_list, kwargs_spec = tree_flatten(kwargs)
        args_kwargs_list = list(args_list) + list(kwargs_list)
        inp_tensor_indices: List[int] = []
        inp_tensors: List[torch.Tensor] = []
        for i, obj in enumerate(args_kwargs_list):
            if torch.is_tensor(obj) and obj.requires_grad:
                inp_tensor_indices.append(i)
                inp_tensors.append(obj)
        if len(inp_tensors) == 0:
            return args, kwargs  # no tensors that require gradients
        inp_tensors = RegisterPostBackwardFunction.apply(self, *inp_tensors)
        for inp_tensor_idx, inp_tensor in zip(inp_tensor_indices, inp_tensors):
            args_kwargs_list[inp_tensor_idx] = inp_tensor
        args_list = args_kwargs_list[: len(args_list)]
        kwargs_list = args_kwargs_list[len(args_list) :]
        args = tree_unflatten(args_list, args_spec)
        kwargs = tree_unflatten(kwargs_list, kwargs_spec)
        return args, kwargs

    def _register_state_dict_hooks(self) -> None:
        num_pre_save_hooks = len(self._module_to_pre_save_state_dict_hook_handle)
        num_pre_load_hooks = len(self._module_to_pre_load_state_dict_hook_handle)
        assert (
            num_pre_save_hooks == num_pre_load_hooks
        ), f"Pre-save: {num_pre_save_hooks} pre-load: {num_pre_load_hooks}"
        if num_pre_save_hooks > 0:
            return  # already registered
        modules_with_fsdp_params: Set[nn.Module] = {
            fsdp_param._module_info.module for fsdp_param in self.fsdp_params
        }

        def to_sharded_hook(*args: Any, **kwargs: Any) -> None:
            self._to_sharded()

        for module in modules_with_fsdp_params:
            self._module_to_pre_save_state_dict_hook_handle[
                module
            ] = module.register_state_dict_pre_hook(to_sharded_hook)
            self._module_to_pre_load_state_dict_hook_handle[
                module
            ] = module._register_load_state_dict_pre_hook(to_sharded_hook)

    # Properties #
    @property
    def _reshard_after_forward(self) -> bool:
        return self.post_forward_mesh_info is not None

    @property
    def _use_post_forward_mesh(self) -> bool:
        return (
            self._reshard_after_forward
            and self.mesh_info != self.post_forward_mesh_info
        )

    @property
    def _is_hsdp(self) -> bool:
        return isinstance(self.mesh_info, HSDPMeshInfo)

    @property
    def _all_gather_process_group(self) -> dist.ProcessGroup:
        mesh_info = (
            cast(FSDPMeshInfo, self.post_forward_mesh_info)
            if self.is_sharded_post_forward
            else self.mesh_info
        )
        assert isinstance(mesh_info, FSDPMeshInfo)
        return mesh_info.shard_process_group

    @property
    def _reduce_scatter_process_group(self) -> dist.ProcessGroup:
        assert isinstance(self.mesh_info, FSDPMeshInfo)
        return self.mesh_info.shard_process_group

    @property
    def _all_reduce_process_group(self) -> dist.ProcessGroup:
        assert isinstance(self.mesh_info, HSDPMeshInfo)
        return self.mesh_info.replicate_process_group


def _get_param_module_infos(
    params: List[nn.Parameter], module: nn.Module
) -> List[ParamModuleInfo]:
    """
    Shared parameter: lin1.weight = lin2.weight
    Shared module: mlp.lin1 = mlp.lin2
    We do not remove duplicates when traversing both modules and parameters to
    find shared modules' parameters and shared parameters within a module.
    """
    params_set = set(params)
    param_to_module_info: Dict[nn.Parameter, ParamModuleInfo] = {}
    for _, submodule in module.named_modules(remove_duplicate=False):
        for param_name, param in _named_parameters_with_duplicates(
            submodule, recurse=False
        ):
            if param in params_set:
                if param not in param_to_module_info:
                    param_to_module_info[param] = ParamModuleInfo(submodule, param_name)
                else:
                    param_to_module_info[param].shared_modules.append(submodule)
                    param_to_module_info[param].shared_param_names.append(param_name)
    if len(param_to_module_info) != len(params):
        raise AssertionError(f"Some parameters are not in the module tree of {module}")
    return [param_to_module_info[param] for param in params]


class RegisterPostBackwardFunction(torch.autograd.Function):
    @staticmethod
    def forward(ctx, param_group: FSDPParamGroup, *inputs: torch.Tensor):
        # All tensors in `inputs` should require gradient
        ctx.param_group = param_group
        return inputs

    @staticmethod
    def backward(ctx, *grads: torch.Tensor):
        ctx.param_group.post_backward()
        return (None,) + grads<|MERGE_RESOLUTION|>--- conflicted
+++ resolved
@@ -341,7 +341,6 @@
             if fsdp_param.grad_offload_event is not None:
                 fsdp_param.grad_offload_event.synchronize()
                 fsdp_param.grad_offload_event = None
-            fsdp_param._unsharded_param = None
         self._post_forward_indices.clear()
 
     def _prefetch_unshard(self):
@@ -358,15 +357,8 @@
             target_fsdp_param_group = self.comm_ctx.post_forward_order[target_index]
             with torch.profiler.record_function(
                 "FSDP::backward_prefetch"
-            ):
-                # NOTE: Dynamo doesn't support custom context manager at the moment,
-                # so we can't use `with use_training_state(X)`.
-                old_training_state = target_fsdp_param_group._training_state
-                self._training_state = TrainingState.PRE_BACKWARD
-                try:
-                    target_fsdp_param_group.unshard()
-                finally:
-                    target_fsdp_param_group._training_state = old_training_state
+            ), target_fsdp_param_group.use_training_state(TrainingState.PRE_BACKWARD):
+                target_fsdp_param_group.unshard()
 
     # Utilities #
     def _to_sharded(self):
@@ -412,13 +404,8 @@
     def _register_post_backward_hook(
         self, args: Tuple[Any, ...], kwargs: Dict[str, Any]
     ) -> Tuple[Tuple[Any, ...], Dict[str, Any]]:
-<<<<<<< HEAD
-        # Compile relies on `root_post_backward_callback` to call each ParamGroup's post_backward.
-        if torch._dynamo.compiled_autograd.compiled_autograd_enabled:
-=======
         # Compile relies on `root_post_backward_callback` to call each `FSDPParamGroup.post_backward`
         if ca.compiled_autograd_enabled:
->>>>>>> 0dd55ee1
             return args, kwargs
         if not torch.is_grad_enabled():
             return args, kwargs
