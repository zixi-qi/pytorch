from typing import List, NamedTuple, Optional, Tuple, Union

import torch
import torch._dynamo.compiled_autograd as ca
import torch.distributed as dist
from torch.distributed._tensor import DTensor
from torch.distributed.distributed_c10d import ReduceOp
from ._fsdp_common import (
    _get_dim0_padded_size,
    _raise_assert_with_print,
    _to_dtype_if_needed,
)
from ._fsdp_param import FSDPParam

lib = torch.library.Library("fsdp", "FRAGMENT")


class AllGatherResult(NamedTuple):
    all_gather_output: torch.Tensor
    all_gather_event: Optional[torch.cuda.Event]
    all_gather_work: Optional[dist.distributed_c10d.Work]
    # For each parameter, the all-gather input dtype for each input
    param_all_gather_input_dtypes: List[List[torch.dtype]]
    # For each parameter, the all-gather input numel for each input
    param_all_gather_input_numels: List[List[int]]
    # 1D flattened version of `param_all_gather_input_numels` saved to avoid
    # CPU overhead from recomputing
    all_gather_input_split_sizes: List[int]


<<<<<<< HEAD
lib.define("all_gather_copy_in(SymInt all_gather_input_numel, SymInt world_size, SymInt rank, ScalarType dtype, Device device, SymInt[] inp_split_sizes, Tensor[] all_gather_inputs) -> (Tensor, Tensor)")

@torch.library.impl(lib, "all_gather_copy_in", "Meta")
def all_gather_copy_in(all_gather_input_numel, world_size, rank, dtype, device, inp_split_sizes, all_gather_inputs):
=======
lib = torch.library.Library("fsdp", "FRAGMENT")  # noqa: TOR901

lib.define(
    """
    all_gather_copy_in(
        Tensor[] all_gather_inputs,
        SymInt[] inp_split_sizes,
        SymInt all_gather_input_numel,
        SymInt world_size,
        SymInt rank,
        ScalarType dtype,
        Device device
    ) -> (Tensor, Tensor)
    """
)


@torch.library.impl(lib, "all_gather_copy_in", "Meta")
def all_gather_copy_in_meta(
    all_gather_inputs: List[torch.Tensor],
    inp_split_sizes: List[int],
    all_gather_input_numel: int,
    world_size: int,
    rank: int,
    dtype: torch.dtype,
    device: torch.device,
) -> Tuple[torch.Tensor, torch.Tensor]:
>>>>>>> d3b82306
    all_gather_output = torch.empty(
        (all_gather_input_numel * world_size,), dtype=dtype, device="meta"
    )
    all_gather_input = all_gather_output.narrow(
        0, all_gather_input_numel * rank, all_gather_input_numel
    )
    return all_gather_input, all_gather_output

<<<<<<< HEAD
@torch.library.impl(lib, "all_gather_copy_in", "CUDA")
def all_gather_copy_in(all_gather_input_numel, world_size, rank, dtype, device, inp_split_sizes, all_gather_inputs):
=======

@torch.library.impl(lib, "all_gather_copy_in", "CUDA")
def all_gather_copy_in_cuda(
    all_gather_inputs: List[torch.Tensor],
    inp_split_sizes: List[int],
    all_gather_input_numel: int,
    world_size: int,
    rank: int,
    dtype: torch.dtype,
    device: torch.device,
) -> Tuple[torch.Tensor, torch.Tensor]:
>>>>>>> d3b82306
    all_gather_output = torch.empty(
        (all_gather_input_numel * world_size,), dtype=dtype, device=device
    )
    all_gather_input = all_gather_output.narrow(
        0, all_gather_input_numel * rank, all_gather_input_numel
    )
    foreach_copy_dsts = torch.split(all_gather_input, inp_split_sizes)
    with torch.no_grad():
        torch._foreach_copy_(foreach_copy_dsts, all_gather_inputs)
    return all_gather_input, all_gather_output


<<<<<<< HEAD
lib.define("split_with_sizes_copy(Tensor all_gather_output, SymInt[] all_gather_input_split_sizes, int dim=0, *, Tensor(a!)[] out) -> ()")

@torch.library.impl(lib, "split_with_sizes_copy", "Meta")
def split_with_sizes_copy(all_gather_output, all_gather_input_split_sizes, dim, out):
    torch.split_with_sizes_copy(
        all_gather_output, all_gather_input_split_sizes, dim=dim, out=out
    )

@torch.library.impl(lib, "split_with_sizes_copy", "CUDA")
def split_with_sizes_copy(all_gather_output, all_gather_input_split_sizes, dim, out):
=======
lib.define(
    "split_with_sizes_copy(Tensor all_gather_output, SymInt[] all_gather_input_split_sizes, int dim=0, *, Tensor(a!)[] out) -> ()"
)


@torch.library.impl(lib, "split_with_sizes_copy", "Meta")
@torch.library.impl(lib, "split_with_sizes_copy", "CUDA")
def split_with_sizes_copy(
    all_gather_output: torch.Tensor,
    all_gather_input_split_sizes: List[int],
    dim: int,
    out: List[torch.Tensor],
) -> None:
>>>>>>> d3b82306
    torch.split_with_sizes_copy(
        all_gather_output, all_gather_input_split_sizes, dim=dim, out=out
    )


<<<<<<< HEAD
lib.define("chunk_cat(Tensor[] tensors, int dim, int num_chunks, *, Tensor(a!) out) -> ()")

@torch.library.impl(lib, "chunk_cat", "Meta")
def chunk_cat(tensors, dim, num_chunks, out):
    torch._chunk_cat(
        tensors, dim, num_chunks, out=out
    )

@torch.library.impl(lib, "chunk_cat", "CUDA")
def chunk_cat(tensors, dim, num_chunks, out):
    torch._chunk_cat(tensors, dim, num_chunks, out=out)



=======
lib.define(
    "chunk_cat(Tensor[] tensors, int dim, int num_chunks, *, Tensor(a!) out) -> ()"
)


@torch.library.impl(lib, "chunk_cat", "Meta")
@torch.library.impl(lib, "chunk_cat", "CUDA")
def chunk_cat(
    tensors: List[torch.Tensor],
    dim: int,
    num_chunks: int,
    out: torch.Tensor,
) -> None:
    torch._chunk_cat(tensors, dim, num_chunks, out=out)


>>>>>>> d3b82306
@torch.no_grad()
def foreach_all_gather(
    fsdp_params: List[FSDPParam],
    group: dist.ProcessGroup,
    async_op: bool,
    all_gather_copy_in_stream: torch.cuda.Stream,
    all_gather_stream: torch.cuda.Stream,
    device: torch.device,
) -> Optional[AllGatherResult]:
    world_size, rank = group.size(), group.rank()
    with torch.cuda.stream(all_gather_copy_in_stream):
        param_all_gather_inputs: List[List[torch.Tensor]] = [
            fsdp_param.all_gather_inputs for fsdp_param in fsdp_params
        ]
        (
            param_all_gather_input_dtypes,
            param_all_gather_input_numels,
            dtype,
        ) = _get_all_gather_input_metadatas(param_all_gather_inputs)
        if dtype == torch.uint8:
            all_gather_inputs = [
                t.view(torch.uint8) for ts in param_all_gather_inputs for t in ts
            ]
        else:
            all_gather_inputs = [t for ts in param_all_gather_inputs for t in ts]
        inp_split_sizes = [t.numel() for t in all_gather_inputs]
        all_gather_input_numel = sum(inp_split_sizes)
        all_gather_input, all_gather_output = torch.ops.fsdp.all_gather_copy_in(
<<<<<<< HEAD
=======
            all_gather_inputs,
            inp_split_sizes,
>>>>>>> d3b82306
            all_gather_input_numel,
            world_size,
            rank,
            dtype,
            device,
<<<<<<< HEAD
            inp_split_sizes,
            all_gather_inputs,
=======
>>>>>>> d3b82306
        )
        del param_all_gather_inputs
    all_gather_stream.wait_stream(all_gather_copy_in_stream)
    with torch.cuda.stream(all_gather_stream):
        all_gather_work = dist.all_gather_into_tensor(
            output_tensor=all_gather_output,
            input_tensor=all_gather_input,
            group=group,
            async_op=async_op,
        )
        all_gather_event = all_gather_stream.record_event()
        return AllGatherResult(
            all_gather_output,
            all_gather_event,
            all_gather_work,
            param_all_gather_input_dtypes,
            param_all_gather_input_numels,
            inp_split_sizes,
        )


@torch.no_grad()
def foreach_all_gather_copy_out(
    all_gather_result: AllGatherResult,
    fsdp_params: List[FSDPParam],
    group: dist.ProcessGroup,
) -> None:
    (
        all_gather_output,
        all_gather_event,
        all_gather_work,
        param_all_gather_input_dtypes,
        param_all_gather_input_numels,
        all_gather_input_split_sizes,
    ) = all_gather_result
    if all_gather_event is not None:  # sync op
        torch.cuda.current_stream().wait_event(all_gather_event)
    if isinstance(all_gather_work, dist.distributed_c10d.Work):  # async op
        all_gather_work.wait()
    world_size, device = group.size(), all_gather_output.device
    for all_gather_input_numels, all_gather_input_dtypes, fsdp_param in zip(
        param_all_gather_input_numels, param_all_gather_input_dtypes, fsdp_params
    ):
<<<<<<< HEAD
        if torch._dynamo.compiled_autograd.compiled_autograd_enabled:
=======
        if ca.compiled_autograd_enabled:
>>>>>>> d3b82306
            fsdp_param.init_all_gather_outputs(
                all_gather_input_numels,
                all_gather_input_dtypes,
                world_size,
                device,
                # NOTE: Under compile, make sure we always recreate all_gather_outputs
                # per AllGather. See [Note: Invariants for torch.compile Traceable FSDP2].
                force_recreate=True,
            )
        else:
            fsdp_param.init_all_gather_outputs(
                all_gather_input_numels, all_gather_input_dtypes, world_size, device
            )  # no-op after 1st call
            fsdp_param.alloc_all_gather_outputs()
    all_gather_output = all_gather_output.view(world_size, -1)
    gen = (t for fsdp_param in fsdp_params for t in fsdp_param.all_gather_outputs)
    if all_gather_output.dtype == torch.uint8:
        out = [t.view(world_size, -1).view(torch.uint8) for t in gen]
    else:
        out = [t.view(world_size, -1) for t in gen]
    torch.ops.fsdp.split_with_sizes_copy(
        all_gather_output, all_gather_input_split_sizes, dim=1, out=out
    )


@torch.no_grad()
def foreach_reduce(
    fsdp_params: List[FSDPParam],
    unsharded_grads: List[torch.Tensor],
    reduce_scatter_group: dist.ProcessGroup,
    reduce_scatter_stream: torch.cuda.Stream,
    orig_dtype: torch.dtype,
    reduce_dtype: Optional[torch.dtype],
    device: torch.device,
    all_reduce_group: Optional[dist.ProcessGroup],  # not `None` iff HSDP
    all_reduce_stream: torch.cuda.Stream,
    all_reduce_grads: bool,
    partial_reduce_output: Optional[torch.Tensor],  # only used for HSDP
) -> Tuple[torch.cuda.Event, Optional[torch.Tensor]]:
    """
    ``unsharded_grads`` owns the references to the gradients computed by
    autograd, so clearing the list frees the gradients.
    """
    grad_dtypes = {grad.dtype for grad in unsharded_grads}
    if len(grad_dtypes) != 1:
        # Check this at runtime since it could be a real runtime error if e.g.
        # fp8 weights do not produce the correct higher precision gradients
        _raise_assert_with_print(
            f"FSDP reduce-scatter expects uniform gradient dtype but got {grad_dtypes}"
        )
    grad_dtype = unsharded_grads[0].dtype
    reduce_dtype = reduce_dtype or grad_dtype
    predivide_factor, postdivide_factor = _get_gradient_divide_factors(
        reduce_scatter_group, all_reduce_group, reduce_dtype
    )
    world_size = reduce_scatter_group.size()
    padded_unsharded_sizes = tuple(
        _get_dim0_padded_size(grad.size(), world_size) for grad in unsharded_grads
    )
    reduce_scatter_input_numel = sum(s.numel() for s in padded_unsharded_sizes)
    reduce_scatter_output_numel = reduce_scatter_input_numel // world_size
    current_stream = torch.cuda.current_stream()
    reduce_scatter_stream.wait_stream(current_stream)
    with torch.cuda.stream(reduce_scatter_stream):
        reduce_scatter_input = torch.empty(
            (reduce_scatter_input_numel,), dtype=reduce_dtype, device=device
        )
        foreach_reduce_scatter_copy_in(
            unsharded_grads, reduce_scatter_input, world_size
        )
        # Only after the copy-in finishes can we free the gradients, which were
        # computed in the default stream
        current_stream.wait_stream(reduce_scatter_stream)
        unsharded_grads.clear()
        reduce_output = reduce_scatter_input.new_empty((reduce_scatter_output_numel,))
        _div_if_needed(reduce_scatter_input, predivide_factor)
        dist.reduce_scatter_tensor(
            output=reduce_output,
            input=reduce_scatter_input,
            group=reduce_scatter_group,
            op=ReduceOp.AVG if predivide_factor is None else ReduceOp.SUM,
        )
        post_reduce_stream = reduce_scatter_stream
        if all_reduce_group is not None:  # HSDP
            # Accumulations must run in the reduce-scatter stream
            if not all_reduce_grads:
                if partial_reduce_output is not None:
                    partial_reduce_output += reduce_output
                else:
                    partial_reduce_output = reduce_output
                return post_reduce_stream.record_event(), partial_reduce_output
            if partial_reduce_output is not None:
                reduce_output += partial_reduce_output
            post_reduce_stream = all_reduce_stream
            all_reduce_stream.wait_stream(reduce_scatter_stream)
            with torch.cuda.stream(all_reduce_stream):
                dist.all_reduce(
                    reduce_output,
                    group=all_reduce_group,
                    op=ReduceOp.AVG if predivide_factor is None else ReduceOp.SUM,
                )
    with torch.cuda.stream(post_reduce_stream):
        _div_if_needed(reduce_output, postdivide_factor)
        reduce_output = _to_dtype_if_needed(reduce_output, orig_dtype)
        # View out and accumulate sharded gradients
        flat_grad_offset = 0  # [0, reduce_scatter_output_numel - 1]
        for padded_unsharded_size, fsdp_param in zip(
            padded_unsharded_sizes, fsdp_params
        ):
            new_sharded_grad = torch.as_strided(
                reduce_output,
                size=fsdp_param.sharded_size,
                stride=fsdp_param.contiguous_sharded_stride,
                storage_offset=flat_grad_offset,
            )
            to_accumulate_grad = fsdp_param.sharded_param.grad is not None
            if fsdp_param.offload_to_cpu:
                # Only overlap the D2H copy (copying to pinned memory) if not
                # accumulating gradients since the CPU add kernel depends on
                # the copy result and we cannot run the add as a callback
                non_blocking = fsdp_param.pin_memory and not to_accumulate_grad
                # Since the GPU sharded gradient is allocated in the RS stream,
                # we can free it here by not keeping a ref without waiting for
                # the D2H copy since future RS-stream ops run after the copy
                new_sharded_grad = new_sharded_grad.to(
                    torch.device("cpu"), non_blocking=non_blocking
                )
                if non_blocking:
                    # Record an event on which to block the CPU thread to
                    # ensure that the D2H copy finishes before the optimizer
                    fsdp_param.grad_offload_event = reduce_scatter_stream.record_event()
            if to_accumulate_grad:
                assert isinstance(fsdp_param.sharded_param.grad, DTensor)
                fsdp_param.sharded_param.grad._local_tensor += new_sharded_grad
            else:
                new_sharded_dtensor_grad = fsdp_param.to_sharded_dtensor(
                    new_sharded_grad
                )
                fsdp_param.sharded_param.grad = new_sharded_dtensor_grad
            padded_sharded_numel = padded_unsharded_size.numel() // world_size
            flat_grad_offset += padded_sharded_numel
        post_reduce_event = post_reduce_stream.record_event()
    # The RS output is allocated in the RS stream and used in the default
    # stream (for optimizer). To ensure its memory is not reused for later
    # RSs, we do not need extra synchronization since the sharded parameters
    # hold refs through the end of backward.
    return post_reduce_event, None


def foreach_reduce_scatter_copy_in(
    unsharded_grads: List[torch.Tensor],
    reduce_scatter_input: torch.Tensor,
    world_size: int,
) -> None:
    reduce_scatter_input = reduce_scatter_input.view(world_size, -1)
<<<<<<< HEAD
    torch.ops.fsdp.chunk_cat(unsharded_grads, dim=0, num_chunks=world_size, out=reduce_scatter_input)
=======
    torch.ops.fsdp.chunk_cat(
        unsharded_grads, dim=0, num_chunks=world_size, out=reduce_scatter_input
    )
>>>>>>> d3b82306


def _get_all_gather_input_metadatas(
    param_all_gather_inputs: List[List[torch.Tensor]],
) -> Tuple[List[List[torch.dtype]], List[List[int]], torch.dtype]:
    param_all_gather_input_dtypes: List[List[torch.dtype]] = []
    param_all_gather_input_numels: List[List[int]] = []
    all_gather_dtype = param_all_gather_inputs[0][0].dtype
    for all_gather_inputs in param_all_gather_inputs:
        input_dtypes: List[torch.dtype] = []
        input_numels: List[int] = []
        for all_gather_input in all_gather_inputs:
            if all_gather_input.dtype != all_gather_dtype:
                all_gather_dtype = torch.uint8
            input_dtypes.append(all_gather_input.dtype)
            input_numels.append(all_gather_input.numel())
        param_all_gather_input_dtypes.append(input_dtypes)
        param_all_gather_input_numels.append(input_numels)
    return (
        param_all_gather_input_dtypes,
        param_all_gather_input_numels,
        all_gather_dtype,
    )


def _get_gradient_divide_factors(
    reduce_scatter_group: dist.ProcessGroup,
    all_reduce_group: Optional[dist.ProcessGroup],
    reduce_dtype: torch.dtype,
) -> Union[Tuple[None, None], Tuple[float, float]]:
    # For fp32/bf16, we do not need to worry about overflow/underflow, so we
    # use NCCL's built-in division to avoid separate div kernels
    if reduce_dtype in (torch.float32, torch.bfloat16):
        return None, None
    data_parallel_size = reduce_scatter_group.size()
    if all_reduce_group is not None:
        data_parallel_size *= all_reduce_group.size()
    # Since fp16 has smaller dynamic range than fp32/bf16, we want to avoid
    # overflow/underflow. For N data parallel workers, each worker computes
    # g_i, and they collectively reduce (g_1 + ... + g_N) / N. To avoid
    # overflow/underflow, we divide by ~sqrt(N) before/after the reduction.
    factor: int = 1
    while data_parallel_size % factor == 0 and data_parallel_size / factor > factor:
        factor *= 2
    factor = float(factor)
    return (factor, data_parallel_size / factor)


def _div_if_needed(tensor: torch.Tensor, div_factor: Optional[float]) -> None:
    if div_factor is not None and div_factor > 1:
        tensor.div_(div_factor)<|MERGE_RESOLUTION|>--- conflicted
+++ resolved
@@ -12,8 +12,6 @@
 )
 from ._fsdp_param import FSDPParam
 
-lib = torch.library.Library("fsdp", "FRAGMENT")
-
 
 class AllGatherResult(NamedTuple):
     all_gather_output: torch.Tensor
@@ -28,12 +26,6 @@
     all_gather_input_split_sizes: List[int]
 
 
-<<<<<<< HEAD
-lib.define("all_gather_copy_in(SymInt all_gather_input_numel, SymInt world_size, SymInt rank, ScalarType dtype, Device device, SymInt[] inp_split_sizes, Tensor[] all_gather_inputs) -> (Tensor, Tensor)")
-
-@torch.library.impl(lib, "all_gather_copy_in", "Meta")
-def all_gather_copy_in(all_gather_input_numel, world_size, rank, dtype, device, inp_split_sizes, all_gather_inputs):
-=======
 lib = torch.library.Library("fsdp", "FRAGMENT")  # noqa: TOR901
 
 lib.define(
@@ -61,7 +53,6 @@
     dtype: torch.dtype,
     device: torch.device,
 ) -> Tuple[torch.Tensor, torch.Tensor]:
->>>>>>> d3b82306
     all_gather_output = torch.empty(
         (all_gather_input_numel * world_size,), dtype=dtype, device="meta"
     )
@@ -70,10 +61,6 @@
     )
     return all_gather_input, all_gather_output
 
-<<<<<<< HEAD
-@torch.library.impl(lib, "all_gather_copy_in", "CUDA")
-def all_gather_copy_in(all_gather_input_numel, world_size, rank, dtype, device, inp_split_sizes, all_gather_inputs):
-=======
 
 @torch.library.impl(lib, "all_gather_copy_in", "CUDA")
 def all_gather_copy_in_cuda(
@@ -85,7 +72,6 @@
     dtype: torch.dtype,
     device: torch.device,
 ) -> Tuple[torch.Tensor, torch.Tensor]:
->>>>>>> d3b82306
     all_gather_output = torch.empty(
         (all_gather_input_numel * world_size,), dtype=dtype, device=device
     )
@@ -98,18 +84,6 @@
     return all_gather_input, all_gather_output
 
 
-<<<<<<< HEAD
-lib.define("split_with_sizes_copy(Tensor all_gather_output, SymInt[] all_gather_input_split_sizes, int dim=0, *, Tensor(a!)[] out) -> ()")
-
-@torch.library.impl(lib, "split_with_sizes_copy", "Meta")
-def split_with_sizes_copy(all_gather_output, all_gather_input_split_sizes, dim, out):
-    torch.split_with_sizes_copy(
-        all_gather_output, all_gather_input_split_sizes, dim=dim, out=out
-    )
-
-@torch.library.impl(lib, "split_with_sizes_copy", "CUDA")
-def split_with_sizes_copy(all_gather_output, all_gather_input_split_sizes, dim, out):
-=======
 lib.define(
     "split_with_sizes_copy(Tensor all_gather_output, SymInt[] all_gather_input_split_sizes, int dim=0, *, Tensor(a!)[] out) -> ()"
 )
@@ -123,28 +97,11 @@
     dim: int,
     out: List[torch.Tensor],
 ) -> None:
->>>>>>> d3b82306
     torch.split_with_sizes_copy(
         all_gather_output, all_gather_input_split_sizes, dim=dim, out=out
     )
 
 
-<<<<<<< HEAD
-lib.define("chunk_cat(Tensor[] tensors, int dim, int num_chunks, *, Tensor(a!) out) -> ()")
-
-@torch.library.impl(lib, "chunk_cat", "Meta")
-def chunk_cat(tensors, dim, num_chunks, out):
-    torch._chunk_cat(
-        tensors, dim, num_chunks, out=out
-    )
-
-@torch.library.impl(lib, "chunk_cat", "CUDA")
-def chunk_cat(tensors, dim, num_chunks, out):
-    torch._chunk_cat(tensors, dim, num_chunks, out=out)
-
-
-
-=======
 lib.define(
     "chunk_cat(Tensor[] tensors, int dim, int num_chunks, *, Tensor(a!) out) -> ()"
 )
@@ -161,7 +118,6 @@
     torch._chunk_cat(tensors, dim, num_chunks, out=out)
 
 
->>>>>>> d3b82306
 @torch.no_grad()
 def foreach_all_gather(
     fsdp_params: List[FSDPParam],
@@ -190,21 +146,13 @@
         inp_split_sizes = [t.numel() for t in all_gather_inputs]
         all_gather_input_numel = sum(inp_split_sizes)
         all_gather_input, all_gather_output = torch.ops.fsdp.all_gather_copy_in(
-<<<<<<< HEAD
-=======
             all_gather_inputs,
             inp_split_sizes,
->>>>>>> d3b82306
             all_gather_input_numel,
             world_size,
             rank,
             dtype,
             device,
-<<<<<<< HEAD
-            inp_split_sizes,
-            all_gather_inputs,
-=======
->>>>>>> d3b82306
         )
         del param_all_gather_inputs
     all_gather_stream.wait_stream(all_gather_copy_in_stream)
@@ -248,11 +196,7 @@
     for all_gather_input_numels, all_gather_input_dtypes, fsdp_param in zip(
         param_all_gather_input_numels, param_all_gather_input_dtypes, fsdp_params
     ):
-<<<<<<< HEAD
-        if torch._dynamo.compiled_autograd.compiled_autograd_enabled:
-=======
         if ca.compiled_autograd_enabled:
->>>>>>> d3b82306
             fsdp_param.init_all_gather_outputs(
                 all_gather_input_numels,
                 all_gather_input_dtypes,
@@ -408,13 +352,9 @@
     world_size: int,
 ) -> None:
     reduce_scatter_input = reduce_scatter_input.view(world_size, -1)
-<<<<<<< HEAD
-    torch.ops.fsdp.chunk_cat(unsharded_grads, dim=0, num_chunks=world_size, out=reduce_scatter_input)
-=======
     torch.ops.fsdp.chunk_cat(
         unsharded_grads, dim=0, num_chunks=world_size, out=reduce_scatter_input
     )
->>>>>>> d3b82306
 
 
 def _get_all_gather_input_metadatas(
