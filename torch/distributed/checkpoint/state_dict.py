# mypy: allow-untyped-defs
import contextlib
import functools
import gc
import warnings
from dataclasses import asdict, dataclass, field
from itertools import chain
from typing import (
    Any,
    Callable,
    cast,
    Dict,
    Generator,
    Iterable,
    List,
    no_type_check,
    Optional,
    Set,
    Tuple,
    Union,
)

import torch
import torch.distributed as dist
import torch.nn as nn
from torch.distributed._shard.sharded_tensor import ShardedTensor
from torch.distributed._state_dict_utils import (
    _broadcast_state_dict,
    _distribute_state_dict,
    _flatten_state_dict,
    _gather_state_dict,
    _offload_state_dict_to_cpu,
    _unflatten_state_dict,
)
from torch.distributed._tensor import DTensor
from torch.distributed.algorithms._checkpoint.checkpoint_wrapper import (
    _CHECKPOINT_PREFIX,
)
from torch.distributed.fsdp import (
    FullOptimStateDictConfig,
    FullStateDictConfig,
    FullyShardedDataParallel as FSDP,
    OptimStateDictConfig,
    ShardedOptimStateDictConfig,
    ShardedStateDictConfig,
    StateDictConfig,
    StateDictType,
)
from torch.distributed.fsdp._common_utils import (
    _get_module_fsdp_state_if_fully_sharded_module,
    FSDP_WRAPPED_MODULE,
)
from torch.nn.modules.module import _IncompatibleKeys
from torch.nn.parallel import DistributedDataParallel as DDP
from torch.utils._pytree import tree_map_only


__all__ = [
    "FQNS_T",
    "PrimitiveType",
    "ValueType",
    "DictValueType",
    "ListDictValueType",
    "OptimizerStateType",
    "StateDictOptions",
    "get_model_state_dict",
    "get_optimizer_state_dict",
    "get_state_dict",
    "set_model_state_dict",
    "set_optimizer_state_dict",
    "set_state_dict",
]


_FLAT_PARAM = "_flat_param"
_PG = "param_groups"
_PARAMS = "params"
_STATE = "state"

FQNS_T = Set[str]
PrimitiveType = Union[DTensor, ShardedTensor, torch.Tensor, int, float, str]
ValueType = Union[
    PrimitiveType, List[PrimitiveType], Tuple[PrimitiveType], Dict[str, "ValueType"]
]
DictValueType = Dict[str, ValueType]
ListDictValueType = List[DictValueType]
OptimizerStateType = Dict[str, Union[DictValueType, ListDictValueType]]


_patched_state_dict: Set[Callable] = set()


@contextlib.contextmanager
def _gc_context():
    is_enabled = gc.isenabled()
    gc.disable()
    try:
        yield
    finally:
        if is_enabled:
            gc.enable()


@dataclass
class StateDictOptions:
    """
    This dataclass specifies how get_state_dict/set_state_dict will work.

    - ``full_state_dict``: if this is set to True, all the tensors in the
      returned state_dict will be gathered. No ShardedTensor and DTensor
      will be in the returned state_dict.

    - ``cpu_offload``: offload all the tensors to cpu. To prevent CPU OOM, if
      ``full_state_dict`` is also true, then only the rank0 will get the
      state_dict and all other ranks will get empty state_dict.

    - ``ignore_frozen_params``: if the value is True, the returned state_dict
      won't contain any frozen parameters -- the ``requires_grad`` is False.
      The default value is False.

    - ``keep_submodule_prefixes`` (deprecated): when ``submodules`` is not None, this option
      indicates whether to keep the submodule prefixes from the state_dict keys.
      or example, if the submodule is ``module.pretrain`` and the full FQN of
      the parameter is ``pretrain.layer1.weight`` of the param. When this option
      is True, the parameter's key in the returned state_dict will be
      ``pretrain.layer1.weight``. If the options is False, the key will be
      ``layer1.weight``.
      Note that if ``keep_submodule_prefixes`` is False, there may be conflicted
      FQNs, hence there should be only one submodule in ``submodules``.

    - ``strict``: the ``strict`` option when ``set_state_dict`` calls
      model.load_state_dict().

    - ``broadcast_from_rank0``: when the option is True, rank0 should receive a
       full state_dict and will broadcast the tensors in the state_dict/
       optim_state_dict one by one to other ranks. Other ranks will receive
       the tensors and shard according to the local shards in the model and
       optimizer. ``full_state_dict`` must be set to True when using this option.
       This option currently only supports DTensor, not the legacy ShardedTensor.
    """

    full_state_dict: bool = False
    cpu_offload: bool = False
    ignore_frozen_params: bool = False
    keep_submodule_prefixes: bool = True
    strict: bool = True
    broadcast_from_rank0: bool = False
    flatten_optimizer_state_dict: bool = False


@dataclass
class _StateDictInfo(StateDictOptions):
    fqn_param_mapping: Dict[
        Union[str, torch.Tensor], Union[FQNS_T, torch.Tensor]
    ] = field(default_factory=dict)
<<<<<<< HEAD
=======
    shared_params_mapping: Dict[
        Union[str, torch.Tensor], Union[FQNS_T, torch.Tensor]
    ] = field(default_factory=dict)
>>>>>>> d21f311a
    submodule_prefixes: Set[str] = field(default_factory=set)
    handle_model: bool = True
    handle_optim: bool = True
    fsdp_context: Callable = contextlib.nullcontext
    fsdp_modules: List[nn.Module] = field(default_factory=list)


@functools.lru_cache(maxsize=None)
def _get_fqns(
    model: nn.Module,
    name: str,
    skip_ddp_prefix: bool = True,
    skip_compiler_prefix: bool = True,
) -> FQNS_T:
    """
    This API is used to convert the name of a parameter to the FQNs. For FSDP
    without `use_orig_params`, the name of FlatParameter can be mapped to
    multiple original parameters. As a result, the return type of this function
    is `Set[str]`.

    Args:
        module (nn.Module): the root model.
        name (str): the name
        skip_ddp_prefix (bool): whether to skip DDP's `module` prefix

    Returns:
        The canonical FQNs based on the model traversal.
    """

    # Remove the checkpoint prefix, if it exists.
    name = name.replace(_CHECKPOINT_PREFIX, "")
    if "." not in name:
        return {name}

    obj_names = name.split(".")
    fqn_obj_names = []
    curr_obj = model
    for i, curr_obj_name in enumerate(obj_names):
        if isinstance(curr_obj, DDP):
            assert curr_obj_name == "module"
            curr_obj = curr_obj.module
            if not skip_ddp_prefix:
                fqn_obj_names.append(curr_obj_name)
        elif isinstance(curr_obj, FSDP):
            if i < len(obj_names) - 1 and obj_names[i + 1] == _FLAT_PARAM:
                prefix = ".".join(fqn_obj_names)
                flat_param = getattr(curr_obj, _FLAT_PARAM)
                if prefix:
                    prefix = f"{prefix}."
                return {f"{prefix}{fqn}" for fqn in flat_param._fqns}
            curr_obj = getattr(curr_obj, FSDP_WRAPPED_MODULE)
            if curr_obj_name != FSDP_WRAPPED_MODULE:
                fqn_obj_names.append(curr_obj_name)
                curr_obj = getattr(curr_obj, curr_obj_name)
        elif isinstance(curr_obj, torch._dynamo.eval_frame.OptimizedModule):
            assert curr_obj_name == "_orig_mod"
            curr_obj = curr_obj._orig_mod
            if not skip_compiler_prefix:
                fqn_obj_names.append(curr_obj_name)
        else:
            fqn_obj_names.append(curr_obj_name)
            if curr_obj_name == nn.modules.module._EXTRA_STATE_KEY_SUFFIX:
                if i != len(obj_names) - 1:
                    raise RuntimeError("Expect `_extra_state` to be the last obj name")
            else:
                curr_obj = getattr(curr_obj, curr_obj_name)

    return {".".join(fqn_obj_names).replace(_CHECKPOINT_PREFIX, "")}


class _EXTRA_STATE:
    pass


def _iterate_valid_model_state(model):
    visited_modules: Set[nn.Module] = set()

    def recurse(module: nn.Module, curr_fqn: str) -> Generator:
        visited_modules.add(module)

        curr_fqn = f"{curr_fqn}." if curr_fqn else ""
        for name, submodule in module.named_children():
            if submodule in visited_modules:
                continue
            new_fqn = f"{curr_fqn}{name}"
            yield from recurse(submodule, new_fqn)

        for name, obj in chain(
            module.named_buffers(recurse=False), module.named_parameters(recurse=False)
        ):
            if name in module._non_persistent_buffers_set:
                continue
            new_fqn = f"{curr_fqn}{name}"
            yield new_fqn, obj

        if (
            getattr(module.__class__, "get_extra_state", nn.Module.get_extra_state)
            != nn.Module.get_extra_state
        ):
            new_fqn = f"{curr_fqn}{nn.modules.module._EXTRA_STATE_KEY_SUFFIX}"
            yield new_fqn, _EXTRA_STATE()

    yield from recurse(model, "")


def _verify_options(
    model: nn.Module,
    optims: Tuple[torch.optim.Optimizer, ...],
    optim_only: bool,
    *,
    submodules: Optional[Set[nn.Module]] = None,
    options: Optional[StateDictOptions] = None,
) -> _StateDictInfo:
    """
    Verify the model and options passed by the user and generates _StateDictInfo.
    """
    if submodules:
        warnings.warn(
            "Getting submodules only model/optim state_dict is deprecated and "
            "will be removed in 2.5. This feature can be achieved by manually "
            "filtering out the state_dict returned from get_state_dict.",
            FutureWarning,
        )
    if optim_only and not optims:
        raise RuntimeError(
            "Optimizers are not passed in but optim_only is set to True."
        )

    options = options or StateDictOptions()

    fqn_param_mapping: Dict[
        Union[str, torch.Tensor], Union[Set[str], torch.Tensor]
    ] = {}
<<<<<<< HEAD
=======
    shared_params_mapping: Dict[
        Union[str, torch.Tensor], Union[Set[str], torch.Tensor]
    ] = {}
>>>>>>> d21f311a
    for name, param in _iterate_valid_model_state(model):
        if isinstance(param, _EXTRA_STATE):
            continue

        fqns = _get_fqns(model, name)
        fqn = fqn_param_mapping.get(param, None)
        if fqn is not None:
            cast(Set[str], fqn_param_mapping[param]).update(fqns)
            shared_params_mapping[param] = fqn_param_mapping[param]
        else:
            # We need to do copy as _get_fqns is lru_cached
            fqn_param_mapping[param] = fqns.copy()
        for fqn in fqns:
            if not isinstance(param, _EXTRA_STATE):
                fqn_param_mapping[fqn] = param
<<<<<<< HEAD
=======

    for param_, fqns_ in list(shared_params_mapping.items()):
        for fqn in fqns_:
            shared_params_mapping[fqn] = cast(torch.Tensor, param_)
>>>>>>> d21f311a

    submodule_prefixes: Set[str] = set()
    if submodules:
        submodules = set(submodules)
        for name, module in model.named_modules():
            if module not in submodules:
                continue
            fqns = _get_fqns(model, name)
            assert len(fqns) == 1, "Submodule FQN should only have 1 instance"
            submodule_prefixes.update(f"{fqn}." for fqn in fqns)

    if options.broadcast_from_rank0 and not options.full_state_dict:
        raise ValueError(
            "full_state_dict must be True when broadcast_from_rank0 is True."
        )
    fsdp_modules = FSDP.fsdp_modules(model)
    state_dict_config: StateDictConfig
    optim_state_dict_config: OptimStateDictConfig
    fsdp_context: Callable
    if fsdp_modules:
        # FSDP API only work if at least one FSDP instance exists.
        if options.full_state_dict:
            state_dict_config = FullStateDictConfig(
                offload_to_cpu=options.cpu_offload, rank0_only=options.cpu_offload
            )
            optim_state_dict_config = FullOptimStateDictConfig(
                offload_to_cpu=options.cpu_offload,
                rank0_only=(options.cpu_offload or options.broadcast_from_rank0),
            )
            state_dict_type = StateDictType.FULL_STATE_DICT
        else:
            state_dict_config = ShardedStateDictConfig(
                offload_to_cpu=options.cpu_offload,
            )
            optim_state_dict_config = ShardedOptimStateDictConfig(
                offload_to_cpu=options.cpu_offload,
            )
            state_dict_type = StateDictType.SHARDED_STATE_DICT

        @contextlib.contextmanager
        def fsdp_state_dict_type_without_warning(
            module,
            state_dict_type,
            state_dict_config,
            optim_state_dict_config,
        ):
            with warnings.catch_warnings():
                with FSDP.state_dict_type(
                    module=module,
                    state_dict_type=state_dict_type,
                    state_dict_config=state_dict_config,
                    optim_state_dict_config=optim_state_dict_config,
                ):
                    yield

        fsdp_context = functools.partial(
            fsdp_state_dict_type_without_warning,
            module=model,
            state_dict_type=state_dict_type,
            state_dict_config=state_dict_config,
            optim_state_dict_config=optim_state_dict_config,
        )
    else:
        fsdp_context = contextlib.nullcontext

    return _StateDictInfo(
        **asdict(options),
        fqn_param_mapping=fqn_param_mapping,
<<<<<<< HEAD
=======
        shared_params_mapping=shared_params_mapping,
>>>>>>> d21f311a
        submodule_prefixes=submodule_prefixes,
        fsdp_context=fsdp_context,
        fsdp_modules=cast(List[nn.Module], fsdp_modules),
        handle_model=not optim_only,
        handle_optim=(len(optims) > 0),
    )


def _verify_state_dict(
    model_state_dict: Dict[str, ValueType],
    optim_state_dict: OptimizerStateType,
    info: _StateDictInfo,
) -> None:
    for module in info.fsdp_modules:
        fsdp_state = _get_module_fsdp_state_if_fully_sharded_module(module)
        assert fsdp_state is not None, "Expected a fsdp_state with a fsdp module."

    # Verify if the model_state_dict and optim_state_dict are valid. This API
    # should give the users an explicit error message to debug or report.
    if (
        info.handle_model
        and not model_state_dict
        and not info.submodule_prefixes
        and not info.ignore_frozen_params
        and not (info.cpu_offload and info.full_state_dict)
        and info.strict
        and not info.broadcast_from_rank0
    ):
        raise RuntimeError(
            "The option indicates that model state_dict is required to save "
            "or load, but model state_dict is empty."
            f"rank = {dist.get_rank()=}."
        )

    if info.handle_optim:
        if (
            not optim_state_dict
            and not (info.cpu_offload and info.full_state_dict)
            and (not info.broadcast_from_rank0)
        ):
            raise RuntimeError(
                "The option indicates that model state_dict is required to save, "
                f"or load but optim state_dict is empty. {optim_state_dict}"
            )

    for key in model_state_dict.keys():
        if _FLAT_PARAM in key:
            raise RuntimeError(
                f"{key} contains {_FLAT_PARAM}. This can happen if the model "
                "is not the root module."
            )


def _state_dict_fn(obj: Union[nn.Module, torch.optim.Optimizer], api: str) -> Callable:
    call = getattr(obj, api)
    if call in _patched_state_dict:
        call = functools.partial(getattr(obj.__class__, api), self=obj)
    return call


def _maybe_full_or_cpu_state_dict(
    state_dict: Dict[str, Any], info: _StateDictInfo
) -> Dict[str, Any]:
    if info.full_state_dict:
        ranks_only = (
            tuple()
            if (not info.cpu_offload or not torch.distributed.is_initialized())
            else (0,)
        )
        return _gather_state_dict(
            state_dict, cpu_offload=info.cpu_offload, ranks_only=ranks_only
        )
    elif info.cpu_offload:
        return _offload_state_dict_to_cpu(state_dict)
    else:
        return state_dict


def _get_model_state_dict(
    model: nn.Module, info: _StateDictInfo
) -> Dict[str, ValueType]:
    if not info.handle_model:
        return {}

    with info.fsdp_context():
        state_dict = _state_dict_fn(model, "state_dict")()

    for key in list(state_dict.keys()):
        fqns = _get_fqns(model, key)
        assert len(fqns) == 1, (key, fqns)
        fqn = next(iter(fqns))
        if fqn != key:
            # As we only support FSDP, DDP, and TP, the only cases are
            # wrapper-based DDP and compiler. Verify if the assumption
            # is correct.
            def verify(key, fqn) -> bool:
                if len(fqn) >= len(key):
                    return False
                fqn_split = fqn.split(".")
                key_split = key.split(".")
                fqn_idx = 0
                for key_idx, key_name in enumerate(key_split):
                    if key_name == fqn_split[fqn_idx]:
                        fqn_idx += 1
                        if fqn_idx == len(fqn_split):
                            return key_idx == len(key_split) - 1
                    elif key_name in ("module", "_orig_mod"):
                        continue
                    else:
                        return False
                return True

            if not verify(key, fqn):
                raise RuntimeError(f"An unexpected key, {key}, exists. FQN is {fqn}")
            state_dict[fqn] = state_dict.pop(key)

    if info.submodule_prefixes:
        new_state_dict: Dict[str, ValueType] = {}
        # TODO: make this faster.
        for fqn in state_dict.keys():
            for prefix in info.submodule_prefixes:
                if not fqn.startswith(prefix):
                    continue
                if info.keep_submodule_prefixes:
                    new_state_dict[fqn] = state_dict[fqn]
                else:
                    new_fqn = fqn[len(prefix) :]
                    new_state_dict[new_fqn] = state_dict[fqn]
        state_dict = new_state_dict

    if info.ignore_frozen_params:
        for key, param in model.named_parameters():
            if param.requires_grad:
                continue
            fqns = _get_fqns(model, key)
            for fqn in fqns:
                state_dict.pop(fqn)

    for key, p in list(state_dict.items()):
        if torch.is_tensor(p) and p.is_meta:
            state_dict.pop(key)

    return _maybe_full_or_cpu_state_dict(state_dict, info)


def _load_model_state_dict(
    model: nn.Module,
    state_dict: Dict[str, ValueType],
    info: _StateDictInfo,
) -> _IncompatibleKeys:
    if not info.handle_model or (not state_dict and not info.broadcast_from_rank0):
        return _IncompatibleKeys({}, {})

    local_state_dict = {}
    for key, value in _iterate_valid_model_state(model):
        fqns = _get_fqns(model, key)
        fqns_with_prefix = _get_fqns(
            model, key, skip_ddp_prefix=False, skip_compiler_prefix=False
        )

        for fqn, fqn_with_prefix in zip(fqns, fqns_with_prefix):
            if (
                not info.broadcast_from_rank0 or dist.get_rank() == 0
            ) and fqn != fqn_with_prefix:
                state_dict[fqn_with_prefix] = state_dict.pop(fqn)
            local_state_dict[fqn_with_prefix] = value

    if info.broadcast_from_rank0:
        device = None
        for key, value in local_state_dict.items():
            if torch.is_tensor(value) and value.dim() > 0:
                if device is None:
                    device = value.device
                else:
                    assert device == value.device
        assert device is not None
        _broadcast_state_dict(
            state_dict, local_state_dict, device=device, strict=info.strict
        )
        for fqn, local_state in local_state_dict.items():
            state_dict[fqn] = local_state

    with info.fsdp_context():
        return cast(
            _IncompatibleKeys,
            _state_dict_fn(model, "load_state_dict")(
                state_dict=state_dict, strict=info.strict
            ),
        )


def _init_optim_state(optim: torch.optim.Optimizer) -> None:
    """
    Initialize optim states by calling the step() with zero grads.
    """
    if optim.state:
        # The optimizer state is initialized.
        return

    for param_group in optim.param_groups:
        for param in param_group[_PARAMS]:
            if param.grad is not None:
                raise RuntimeError(
                    "state_dict can only be used if the optimizer "
                    "states are initialized (usually after one step() with "
                    "gradients) or gradients are None. For the later case, "
                    "state_dict will fake the gradients as zero "
                    "to initialize the optimizer states. However, the "
                    "gradients are not None."
                )
            if param.requires_grad:
                param.grad = torch.zeros_like(param)

    # Some optimizers will update parameters regardless of grads due to lr, so
    # make lr to zero when calling `step()`.
    lrs = []
    for param_group in optim.param_groups:
        if "lr" in param_group:
            lrs.append(param_group["lr"])
            param_group["lr"] = 0.0
    optim.step(closure=None)
    # Whether to recover the "lr" should not matter too much as we will
    # restore checkpointing later.
    for param_group in optim.param_groups:
        if "lr" in param_group:
            param_group["lr"] = lrs.pop(0)
    optim.zero_grad(set_to_none=True)


def _flatten_optim_state_dict(state_dict: OptimizerStateType) -> Dict[str, ValueType]:
    """
    This API flattens the optimizer state_dict to support optimizer resharding for
    MPMD, e.g., pipeline parallelism.

    Without the API, the original optimizer state_dict looks like:
    {
        "state": {
            "layer1.weight": {
                "step": 10, "exp_avg": SomeTensor, "exp_avg_sq": SomeTensor
            },
            "layer2.weight": {
                "step": 10, "exp_avg": SomeTensor, "exp_avg_sq": SomeTensor
            },
        },
        "param_group": [
            {
                "lr": 0.0,
                "betas": (0.9, 0.95), ...,
                "params": ["layer1.weight", "layer2.weight"]
            }
        ]
    }

    With this API, the optimizer state_dict looks like:
    {
        "state.layer1.weight.step": 10,
        "state.layer2.weight.step": 10,
        "state.layer1.weight.exp_avg": SomeTensor,
        "state.layer2.weight.exp_avg": SomeTensor,
        "state.layer1.weight.exp_avg_sq": SomeTensor,
        "state.layer2.weight.exp_avg_sq": SomeTensor,
        "param_group.layer1.weight.lr" : 0.1,
        "param_group.layer2.weight.lr" : 0.1,
        "param_group.layer1.weight.betas" : (0.9, 0.95),
        "param_group.layer2.weight.betas" : (0.9, 0.95),
    }

    Note that if any of the value is a container, like the betas in the example,
    this API won't flattent it.
    """

    def _raise_if_type_not_supported(v):
        if not isinstance(v, (torch.Tensor, int, float)):
            raise NotImplementedError(
                "Flattening optimizer state_dict only supports "
                "tensor, int, float states now. "
                f"Type is {type(v)}."
            )

    ret: Dict[str, ValueType] = {}
    for fqn, state in cast(DictValueType, state_dict[_STATE]).items():
        for k, v in cast(DictValueType, state).items():
            _raise_if_type_not_supported(v)
            ret[f"{_STATE}.{fqn}.{k}"] = v

    for param_group in cast(ListDictValueType, state_dict[_PG]):
        fqns = param_group.pop(_PARAMS)
        for fqn in cast(List[str], fqns):
            for k, v in param_group.items():
                ret[f"{_PG}.{fqn}.{k}"] = v
    return ret


def _unflatten_optim_state_dict(
    optim: torch.optim.Optimizer,
    state_dict: Dict[str, ValueType],
    info: _StateDictInfo,
) -> OptimizerStateType:
    """
    This API unflattens the state_dict generated by _flatten_optim_state_dict().
    See the docstring of _flatten_optim_state_dict() for more detail.
    """
    state: DictValueType = {}
    pg_state: ListDictValueType = []
    return_osd: OptimizerStateType = {_STATE: state, _PG: pg_state}

    for param_group in optim.param_groups:
        pg_state.append({_PARAMS: []})
        for param in param_group[_PARAMS]:
            for fqn in info.fqn_param_mapping[param]:
                params = pg_state[-1][_PARAMS]
                assert isinstance(params, list)  # typing
                params.append(fqn)
                if not param.requires_grad:
                    continue
                state[fqn] = {}
                for state_name in optim.state[param].keys():
                    cast(DictValueType, state[fqn])[state_name] = state_dict[
                        f"{_STATE}.{fqn}.{state_name}"
                    ]

        first_param_fqn = cast(List[str], pg_state[-1][_PARAMS])[0]
        for k in param_group.keys():
            if k == _PARAMS:
                continue
            value = state_dict[f"{_PG}.{first_param_fqn}.{k}"]
            if k not in pg_state[-1]:
                pg_state[-1][k] = value
            elif pg_state[-1][k] != value:
                raise RuntimeError(
                    "All the parameters in the same parameter group should have "
                    f"the same saved param_group value. But {first_param_fqn}.{k} "
                    f"is {value} while other(s) is {pg_state[-1][k]}."
                )

    return return_osd


def _get_optim_state_dict(
    model: nn.Module,
    optimizers: Tuple[torch.optim.Optimizer, ...],
    info: _StateDictInfo,
) -> OptimizerStateType:
    if not info.handle_optim:
        return {}

    optim_state_dict: OptimizerStateType = {_STATE: {}, _PG: []}
    for optim in optimizers:
        _init_optim_state(optim)
        osd = _state_dict_fn(optim, "state_dict")()
        if info.fsdp_modules:
            with info.fsdp_context():
                osd = FSDP.optim_state_dict(model, optim, osd)

            # We need to specially handle FlatParameter FSDP as
            # FlatParameter FSDP converts the FQNs.
            # There are no easy ways to do this conversion systematically.
            # We can only use a string replacment without correctness check.
            if not osd:
                continue
            for k in list(osd[_STATE].keys()):
                if "_orig_mod" in k:
                    osd[_STATE][k.replace("_orig_mod.", "")] = osd[_STATE].pop(k)
            for g in osd[_PG]:
                params = [k.replace("_orig_mod.", "") for k in g[_PARAMS]]
                g[_PARAMS] = params
        else:
            params = list(chain.from_iterable(g[_PARAMS] for g in optim.param_groups))
            param_pid_mapping = dict(zip(params, range(len(params))))
            fqn_pid_mapping = {}
            for key, param in model.named_parameters():
                fqns = _get_fqns(model, key)
                assert len(fqns) == 1
                fqn = next(iter(fqns))
                if param not in param_pid_mapping:
                    continue
                pid = param_pid_mapping[param]
                fqn_pid_mapping[fqn] = pid
                fqn_pid_mapping[pid] = fqn

            for key in list(osd[_STATE].keys()):
                fqn = fqn_pid_mapping[key]
                osd[_STATE][fqn] = osd[_STATE].pop(key)

            for group in osd[_PG]:
                group[_PARAMS] = [fqn_pid_mapping[pid] for pid in group[_PARAMS]]

        if not osd:
            continue

        cast(DictValueType, optim_state_dict[_STATE]).update(osd[_STATE])
        cast(ListDictValueType, optim_state_dict[_PG]).extend(osd[_PG])

    if info.flatten_optimizer_state_dict:
        optim_state_dict = cast(
            OptimizerStateType, _flatten_optim_state_dict(optim_state_dict)
        )

    return _maybe_full_or_cpu_state_dict(optim_state_dict, info)


def _split_optim_state_dict(
    model: nn.Module,
    optim: torch.optim.Optimizer,
    optim_state_dict: OptimizerStateType,
    info: _StateDictInfo,
) -> OptimizerStateType:
    """
    Extract the corresponding optim state_dict from ``optim_state_dict`` for
    ``optim`` and return the result optim state_dict.

    Args:
        model (nn.Module): the root model.
        optim (torch.optim.Optimizer): the optimizer.
        optim_state_dict (Dict[str, ValueType]): the superset optim state_dict that
            contains the optim state_dict of ``optim``.
        info (_StateDictInfo): state dict information.

    Returns:
        The optim state_dict of ``optim``.
    """

    state: DictValueType = {}
    pg_state: ListDictValueType = []
    return_osd: OptimizerStateType = {_STATE: state, _PG: pg_state}
    pg_mapping: Dict[int, int] = {}

    if all(
        isinstance(k, int) for k in cast(DictValueType, optim_state_dict[_STATE]).keys()
    ):
        return optim_state_dict

    for param_group in optim.param_groups:
        pg_state.append({_PARAMS: []})
        for param in param_group[_PARAMS]:
            for fqn in info.fqn_param_mapping[param]:
<<<<<<< HEAD
=======
                if fqn in info.shared_params_mapping:
                    in_params = False
                    for loaded_param_group in cast(
                        ListDictValueType, optim_state_dict[_PG]
                    ):
                        if fqn in cast(List[str], loaded_param_group[_PARAMS]):
                            in_params = True
                            break
                else:
                    in_params = True
                if not in_params:
                    continue

>>>>>>> d21f311a
                params = pg_state[-1][_PARAMS]
                assert isinstance(params, list)
                params.append(fqn)
                if param.requires_grad:
                    state[fqn] = cast(DictValueType, optim_state_dict[_STATE])[fqn]
                for loaded_param_group in cast(
                    ListDictValueType, optim_state_dict[_PG]
                ):
<<<<<<< HEAD
                    params = loaded_param_group[_PARAMS]
                    assert isinstance(params, list)
                    if fqn in params:
=======
                    if fqn in cast(List[str], loaded_param_group[_PARAMS]):
>>>>>>> d21f311a
                        pg_mapping[id(loaded_param_group)] = len(return_osd[_PG]) - 1

    for param_group in cast(ListDictValueType, optim_state_dict[_PG]):
        idx = pg_mapping.get(id(param_group), -1)
        if idx == -1:
            continue
        for key, value in param_group.items():
            if key == _PARAMS:
                continue
            # TODO: check if value is the same if exists.
            pg_state[idx][key] = value

    return return_osd


def _load_optim_state_dict(
    model: nn.Module,
    optimizers: Tuple[torch.optim.Optimizer, ...],
    state_dict: OptimizerStateType,
    info: _StateDictInfo,
) -> None:
    if not info.handle_optim:
        return

    for optim in optimizers:
        _init_optim_state(optim)
        if state_dict:
            if _STATE in state_dict:
                optim_state_dict = _split_optim_state_dict(
                    model, optim, state_dict, info
                )
            else:
                optim_state_dict = _unflatten_optim_state_dict(
                    optim, cast(Dict[str, ValueType], state_dict), info
                )
        else:
            optim_state_dict = {}
        if info.fsdp_modules:
            # We need to specially handle FlatParameter FSDP as
            # FlatParameter FSDP converts the FQNs.
            for original_fqn, _ in model.named_parameters():
                fqns = _get_fqns(model, original_fqn)
                fqns_with_compiler = _get_fqns(
                    model, original_fqn, skip_compiler_prefix=False
                )
                if fqns == fqns_with_compiler:
                    continue

                assert len(fqns) == 1
                fqn = fqns.pop()
                fqn_with_compiler = fqns_with_compiler.pop()
                for g in optim_state_dict[_PG]:
                    val = cast(Dict[str, Any], g)
                    params = [
                        key.replace(fqn, fqn_with_compiler) for key in val[_PARAMS]
                    ]
                    val[_PARAMS] = params
                osd_state = cast(DictValueType, optim_state_dict[_STATE])
                for k in list(osd_state.keys()):
                    if fqn in k:
                        osd_state[k.replace(fqn, fqn_with_compiler)] = osd_state.pop(k)

            with info.fsdp_context():
                optim_state_dict = FSDP.optim_state_dict_to_load(
                    model, optim, optim_state_dict
                )
        elif info.full_state_dict:
            info.full_state_dict = False
            local_state_dict = _get_optim_state_dict(model, (optim,), info)
            info.full_state_dict = True
            device = None

            def _device(t):
                if t.dim() > 0:
                    nonlocal device
                    if device is None:
                        device = t.device
                    elif device != t.device:
                        raise ValueError("Device mismatch")
                return t

            _ = tree_map_only(torch.Tensor, _device, local_state_dict)
            assert device is not None
            flatten_osd, osd_mapping = _flatten_state_dict(optim_state_dict)
            flatten_local_osd, local_osd_mapping = _flatten_state_dict(local_state_dict)
            if info.broadcast_from_rank0:
                _broadcast_state_dict(flatten_osd, flatten_local_osd, device=device)
            else:
                _distribute_state_dict(flatten_osd, flatten_local_osd, device=device)
            # The modifications listed seek to address the problem where optim might possess
            # dissimilar parameters in comparison to optim_state_dict. This is achieved by
            # incorporating differential parameters within local, which may result in optim
            # having additional parameters ultimately.
            for optim_key in flatten_osd.keys():
                if optim_key not in flatten_local_osd:
                    assert optim_key in osd_mapping
                    flatten_local_osd[optim_key] = flatten_osd[optim_key]
                    local_osd_mapping[optim_key] = osd_mapping[optim_key]
            optim_state_dict = _unflatten_state_dict(
                flatten_local_osd, local_osd_mapping
            )

        # Note that we do not have to convert the FQN back to param id here if
        # order in optim.param_groups[idx][_PARAMS] is the same as the one in
        # optim_state_dict[_PG][idx][_PARAMS].
        _state_dict_fn(optim, "load_state_dict")(state_dict=optim_state_dict)


def get_model_state_dict(
    model: nn.Module,
    *,
    submodules: Optional[Set[nn.Module]] = None,
    options: Optional[StateDictOptions] = None,
) -> Dict[str, ValueType]:
    """
    Return the model state_dict of ``model``.

    See ``get_state_dict`` for the detail usage.

    Args:
        model (nn.Module): the nn.Module to the model.
        submodules (deprecated): Optional[Set[nn.Module]]: only return the model parameters
            that belong to the submodules.
        options (StateDictOptions): the options to control how
            model state_dict and optimizer state_dict should be returned. See
            `StateDictOptions` for the details.

    Returns:
        The state_dict for ``model``.

    :rtype: typing.Dict[str, ValueType]
    """
    with _gc_context():
        info = _verify_options(
            model,
            tuple(),
            optim_only=False,
            submodules=submodules,
            options=options,
        )
        model_state_dict = _get_model_state_dict(model, info)
        _verify_state_dict(model_state_dict, {}, info)
        return model_state_dict


def get_optimizer_state_dict(
    model: nn.Module,
    optimizers: Union[torch.optim.Optimizer, Iterable[torch.optim.Optimizer]],
    *,
    submodules: Optional[Set[nn.Module]] = None,
    options: Optional[StateDictOptions] = None,
) -> OptimizerStateType:
    """
    Return the combined state_dict for optimizers.

    See ``get_state_dict`` for the detail usage.

    Args:
        model (nn.Module): the nn.Module to the model.
        optimizers (Union[None, Optimizer, Iterable[Optimizer]]):
            The optimizers that are used to optimize ``model``.
        submodules (deprecated): Optional[Set[nn.Module]]: only return the model parameters
            that belong to the submodules.
        options (StateDictOptions): the options to control how
            model state_dict and optimizer state_dict should be returned. See
            `StateDictOptions` for the details.

    Returns:
        The state_dict for ``optimizers``.

    :rtype: OptimizerStateType
    """
    with _gc_context():
        optimizers = (
            (optimizers,)
            if isinstance(optimizers, torch.optim.Optimizer)
            else tuple(optimizers)
        )
        info = _verify_options(
            model,
            optimizers,
            optim_only=True,
            submodules=submodules,
            options=options,
        )
        optim_state_dict = _get_optim_state_dict(model, optimizers, info)
        _verify_state_dict({}, optim_state_dict, info)
        return optim_state_dict


def get_state_dict(
    model: nn.Module,
    optimizers: Union[torch.optim.Optimizer, Iterable[torch.optim.Optimizer]],
    *,
    submodules: Optional[Set[nn.Module]] = None,
    options: Optional[StateDictOptions] = None,
) -> Tuple[Dict[str, ValueType], OptimizerStateType]:
    """
    Return the model state_dict and optimizers state_dict.

    ``get_state_dict`` can process any module that is parallelized by PyTorch
    FSDP/fully_shard, DDP/replicate, tensor_parallel/parallelize_module, and any
    combination of these parallelisms. The main functions of ``get_state_dict``
    are: 1.) returning a model and optimizer state_dict that can be resharded
    with a different number of trainers and/or different parallelisms.
    2.) hiding the parallelism-specific state_dict APIs. Users don't have to call
    these APIs.
    3.) sanity checking the result state_dict.

    The keys of the result state dictionary are the canonical FQNs (Fully
    Qualified Names).  A canonical FQN refers to the FQN based on a parameter's
    position in an nn.Module hierarchy. More specifically, a canonical FQN to a
    parameter is the FQN returned by ``module.named_parameters()`` or
    ``module.named_buffers()`` when the module is not distributed by any
    parallelisms. Since the optimizer internally uses parameter IDs to represent
    a parameter, there will be a conversion from the parameter IDs to the
    canonical FQNs when calling this API.

    ``get_state_dict`` can also process a module that is not parallelized. In
    such a case, ``get_state_dict`` only performs one function -- converting the
    optimizer parameter IDs to the canonical FQNs.

    Example:
        >>> # xdoctest: +SKIP
        >>> import torch
        >>> from torch.distributed.fsdp import FullyShardedDataParallel as FSDP
        >>> from torch.nn.parallel import DistributedDataParallel as DDP
        >>> from torch.distributed.checkpoint.state_dict import get_state_dict

        >>> fsdp_model = FSDP(copy.deepcopy(model))
        >>> fsdp_optim = torch.optim.Adam(model.parameters(), lr=1e-3)
        >>> ddp_model = DDP(copy.deepcopy(model))
        >>> ddp_optim = torch.optim.Adam(model.parameters(), lr=1e-3)


        >>> ddp_state_dict, ddp_optim_state_dict = get_state_dict(ddp_model, ddp_optim)
        >>> fsdp_state_dict, fsdp_optim_state_dict = get_state_dict(fsdp_model, fsdp_optim)

        >>> # if we simply call ddp_model.state_dict() and fsdp_model.state_dict(),
        >>> # the asserts will fail.
        >>> assert ddp_state_dict == fsdp_state_dict
        >>> assert ddp_optim_state == fsdp_optim_state_dict


    Args:
        model (nn.Module): the nn.Module to the model.
        optimizers (Union[None, Optimizer, Iterable[Optimizer]]):
            The optimizers that are used to optimize ``model``.
        submodules (deprecated): Optional[Set[nn.Module]]: only return the model parameters
            that belong to the submodules.
        options (StateDictOptions): the options to control how
            model state_dict and optimizer state_dict should be returned. See
            `StateDictOptions` for the details.

    Returns:
        ``Tuple`` that contain model state_dict and optimizer state_dict.

    :rtype: typing.Tuple[typing.Dict[str, ValueType], OptimizerStateType]
    """

    with _gc_context():
        optimizers = (
            (optimizers,)
            if isinstance(optimizers, torch.optim.Optimizer)
            else tuple(optimizers)
        )
        info = _verify_options(
            model,
            optimizers,
            optim_only=False,
            submodules=submodules,
            options=options,
        )
        model_state_dict = _get_model_state_dict(model, info)
        optim_state_dict = _get_optim_state_dict(model, optimizers, info)
        _verify_state_dict(model_state_dict, optim_state_dict, info)
        return model_state_dict, optim_state_dict


def _unflatten_model_state_dict(
    model: nn.Module,
    state_dict: Union[Dict[nn.Module, Dict[str, ValueType]], Dict[str, ValueType]],
) -> Dict[str, ValueType]:
    if not state_dict:
        return {}

    if isinstance(next(iter(state_dict.keys())), nn.Module):
        warnings.warn(
            "Passing model_state_dict as a ``Dict[nn.Module, Dict[str, Any]]``"
            "is deprecated and will be removed in 2.5. If you need this "
            "feature, please preprocessing the model_state_dict to achieve the "
            "same functionality.",
            FutureWarning,
        )
        cast_state_dict = cast(Dict[nn.Module, Dict[str, ValueType]], state_dict)
        new_state_dict: Dict[str, ValueType] = {}
        for submodule, sub_state_dict in cast_state_dict.items():
            for name, m in model.named_modules():
                if m != submodule:
                    continue

                fqns = _get_fqns(model, name)
                assert len(fqns) == 1, "FQNs for a submodule should only have 1 element"
                prefix = f"{next(iter(fqns))}."
                new_state_dict.update(
                    {prefix + subfqn: value for subfqn, value in sub_state_dict.items()}
                )
        return new_state_dict
    else:
        return cast(Dict[str, ValueType], state_dict)


def set_model_state_dict(
    model: nn.Module,
    model_state_dict: Dict[str, ValueType],
    *,
    options: Optional[StateDictOptions] = None,
) -> _IncompatibleKeys:
    """Load the model state_dict.

    The counterpart of ``get_model_state_dict`` to set the state_dict to the
    model. See ``set_state_dict`` for the detail usage.

    Args:
        model (nn.Module): the nn.Module to the model.
        model_state_dict: (Dict[str, ValueType]):
           the model state_dict to load. If the key of the ``model_state_dict``
           is nn.Module, the key is a submodule of ``model`` and the value should
           be the state_dict of the submodule. When loading the state_dict,
           the prefix of the submodule will be append to the state_dict.
        options (StateDictOptions): the options to control how
            model state_dict and optimizer state_dict should be loaded. See
            `StateDictOptions` for the details.

    Returns:
        ``NamedTuple`` with ``missing_keys`` and ``unexpected_keys`` fields:
            * **missing_keys** is a list of str containing the missing keys
            * **unexpected_keys** is a list of str containing the unexpected keys

    :type model_state_dict: typing.Dict[str, ValueType]
    """
    model_state_dict: Dict[str, ValueType] = _unflatten_model_state_dict(
        model, model_state_dict
    )
    with _gc_context():
        info = _verify_options(model, tuple(), optim_only=False, options=options)

        _verify_state_dict(model_state_dict, {}, info)
        return _load_model_state_dict(model, model_state_dict, info)


def set_optimizer_state_dict(
    model: nn.Module,
    optimizers: Union[torch.optim.Optimizer, Iterable[torch.optim.Optimizer]],
    optim_state_dict: OptimizerStateType,
    *,
    options: Optional[StateDictOptions] = None,
) -> None:
    """Load the optimizers state_dict.

    The counterpart of ``get_optimizer_state_dict`` to set the state_dict to the
    optimizers. See ``set_state_dict`` for the detail usage.

    Args:
        model (nn.Module): the nn.Module to the model.
        optimizers (Union[Optimizer, Iterable[Optimizer]]):
            The optimizers that are used to optimize ``model``.
        optim_state_dict: OptimizerStateType:
            the optimizer state_dict to load.
        options (StateDictOptions): the options to control how
            model state_dict and optimizer state_dict should be loaded. See
            `StateDictOptions` for the details.

    Returns:
        None

    :type optim_state_dict: typing.OptimizerStateType
    """
    with _gc_context():
        optimizers = (
            (optimizers,)
            if isinstance(optimizers, torch.optim.Optimizer)
            else tuple(optimizers)
        )
        info = _verify_options(model, optimizers, optim_only=True, options=options)

        _verify_state_dict({}, optim_state_dict, info)
        _load_optim_state_dict(model, optimizers, optim_state_dict, info)


def set_state_dict(
    model: nn.Module,
    optimizers: Union[torch.optim.Optimizer, Iterable[torch.optim.Optimizer]],
    *,
    model_state_dict: Dict[str, ValueType],
    optim_state_dict: OptimizerStateType,
    options: Optional[StateDictOptions] = None,
) -> _IncompatibleKeys:
    """Load the model state_dict and optimizers state_dict.

    The counterpart of ``get_state_dict`` to set the state_dict to the model and
    optimizers.  The given ``model_state_dict`` and ``optim_state_dict`` do not
    have to be returned by ``get_state_dict`` but must meet the following
    requirements: 1) all FQNs are canonical FQNs as defined in ``get_state_dict``,
    2) if a tensor is sharded, it must be either a ShardedTensor or DTensor,
    3) optimizer state_dict cannot contain the parameter IDs; the keys should be
    the canonical FQNs.

    Args:
        model (nn.Module): the nn.Module to the model.
        optimizers (Union[Optimizer, Iterable[Optimizer]]):
            The optimizers that are used to optimize ``model``.
        model_state_dict: (Union[Dict[nn.Module, Dict[str, ValueType]], Dict[str, ValueType]]):
           the model state_dict to load. If the key of the ``model_state_dict``
           is nn.Module, the key is a submodule of ``model`` and the value should
           be the state_dict of the submodule. When loading the state_dict,
           the prefix of the submodule will be append to the state_dict.
        optim_state_dict: OptimizerStateType:
            the optimizer state_dict to load.
        options (StateDictOptions): the options to control how
            model state_dict and optimizer state_dict should be loaded. See
            `StateDictOptions` for the details.

    Returns:
        ``NamedTuple`` with ``missing_keys`` and ``unexpected_keys`` fields:
            * **missing_keys** is a list of str containing the missing keys of the model state_dict.
            * **unexpected_keys** is a list of str containing the unexpected keys of the model state_dict.

    :type model_state_dict: typing.Dict[str, ValueType]
    :type optim_state_dict: typing.OptimizerStateType
    """

    model_state_dict: Dict[str, ValueType] = _unflatten_model_state_dict(
        model, model_state_dict
    )
    with _gc_context():
        optimizers = (
            (optimizers,)
            if isinstance(optimizers, torch.optim.Optimizer)
            else tuple(optimizers)
        )
        info = _verify_options(
            model, optimizers, optim_only=not model_state_dict, options=options
        )

        _verify_state_dict(model_state_dict, optim_state_dict, info)
        _load_optim_state_dict(model, optimizers, optim_state_dict, info)
        return _load_model_state_dict(model, model_state_dict, info)


# TODO: correct the state_dict function signature.
# TODO: this API is not yet fully tested. Make it private
@no_type_check
def _patch_model_state_dict(
    model: nn.Module,
    *,
    options: Optional[StateDictOptions] = None,
) -> None:
    """Patch the ``state_dict`` and ``load_state_dict`` attributes of ``model``.

    Patch the ``state_dict`` and ``load_state_dict`` attributes of ``model`` to
    be a partial function to call ``get_state_dict`` and ``set_state_dict``.

    Example:
        from torch.distributed.fsdp import FullyShardedDataParallel as FSDP
        from torch.distributed.checkpoint.state_dict import patch_model_state_dict

        model = fsdp(model)
        patch_model_state_dict(model)

    Args:
        model (nn.Module): the nn.Module to the model.
        options (StateDictOptions): the options to control how
            model state_dict and optimizer state_dict should be loaded. See
            `StateDictOptions` for the details.
    Returns:
        None
    """

    _state_dict_call = functools.partial(
        get_model_state_dict,
        model=model,
        options=options,
    )

    def state_dict_call():
        return _state_dict_call()

    model.state_dict = state_dict_call

    _load_state_dict_call = functools.partial(
        set_model_state_dict,
        model=model,
        options=options,
    )

    def load_state_dict_call(state_dict: Dict[str, Any]):
        _load_state_dict_call(model_state_dict=state_dict)

    model.load_state_dict = load_state_dict_call

    _patched_state_dict.add(state_dict_call)
    _patched_state_dict.add(load_state_dict_call)


# TODO: correct the load_state_dict function signature.
# TODO: this API is not yet fully tested. Make it private
@no_type_check
def _patch_optimizer_state_dict(
    model: nn.Module,
    *,
    optimizers: Tuple[torch.optim.Optimizer, ...],
    options: Optional[StateDictOptions] = None,
) -> None:
    """Patch the ``state_dict`` and ``load_state_dict`` attributes of ``optimizers``.

    Patch the ``state_dict`` and ``load_state_dict`` attributes of ``optimizers`` to
    be a partial function to call ``get_state_dict`` and ``set_state_dict``.

    Note that if there are multiple optimizers, all of the optimizers will be patched.
    So users only need to call one of the state_dict() to get the full result.

    Example:
        from torch.distributed.fsdp import FullyShardedDataParallel as FSDP
        from torch.distributed.checkpoint.state_dict import patch_model_state_dict

        model = fsdp(model)
        patch_model_state_dict(model)

    Args:
        model (nn.Module): the nn.Module to the model.
        options (StateDictOptions): the options to control how
            model state_dict and optimizer state_dict should be loaded. See
            `StateDictOptions` for the details.
    Returns:
        None
    """

    _state_dict_call = functools.partial(
        get_optimizer_state_dict,
        model=model,
        optimizers=optimizers,
        options=options,
    )

    def state_dict_call():
        return _state_dict_call()

    _load_state_dict_call = functools.partial(
        set_optimizer_state_dict,
        model=model,
        optimizers=optimizers,
        options=options,
    )

    def load_state_dict_call(state_dict: Dict[str, Any]):
        _load_state_dict_call(optim_state_dict=state_dict)

    _patched_state_dict.add(state_dict_call)
    _patched_state_dict.add(load_state_dict_call)
    optimizers = (
        (optimizers,)
        if isinstance(optimizers, torch.optim.Optimizer)
        else tuple(optimizers)
    )
    for optim in optimizers:
        optim.state_dict = state_dict_call
        optim.load_state_dict = load_state_dict_call<|MERGE_RESOLUTION|>--- conflicted
+++ resolved
@@ -153,12 +153,9 @@
     fqn_param_mapping: Dict[
         Union[str, torch.Tensor], Union[FQNS_T, torch.Tensor]
     ] = field(default_factory=dict)
-<<<<<<< HEAD
-=======
     shared_params_mapping: Dict[
         Union[str, torch.Tensor], Union[FQNS_T, torch.Tensor]
     ] = field(default_factory=dict)
->>>>>>> d21f311a
     submodule_prefixes: Set[str] = field(default_factory=set)
     handle_model: bool = True
     handle_optim: bool = True
@@ -292,12 +289,9 @@
     fqn_param_mapping: Dict[
         Union[str, torch.Tensor], Union[Set[str], torch.Tensor]
     ] = {}
-<<<<<<< HEAD
-=======
     shared_params_mapping: Dict[
         Union[str, torch.Tensor], Union[Set[str], torch.Tensor]
     ] = {}
->>>>>>> d21f311a
     for name, param in _iterate_valid_model_state(model):
         if isinstance(param, _EXTRA_STATE):
             continue
@@ -313,13 +307,10 @@
         for fqn in fqns:
             if not isinstance(param, _EXTRA_STATE):
                 fqn_param_mapping[fqn] = param
-<<<<<<< HEAD
-=======
 
     for param_, fqns_ in list(shared_params_mapping.items()):
         for fqn in fqns_:
             shared_params_mapping[fqn] = cast(torch.Tensor, param_)
->>>>>>> d21f311a
 
     submodule_prefixes: Set[str] = set()
     if submodules:
@@ -388,10 +379,7 @@
     return _StateDictInfo(
         **asdict(options),
         fqn_param_mapping=fqn_param_mapping,
-<<<<<<< HEAD
-=======
         shared_params_mapping=shared_params_mapping,
->>>>>>> d21f311a
         submodule_prefixes=submodule_prefixes,
         fsdp_context=fsdp_context,
         fsdp_modules=cast(List[nn.Module], fsdp_modules),
@@ -828,8 +816,6 @@
         pg_state.append({_PARAMS: []})
         for param in param_group[_PARAMS]:
             for fqn in info.fqn_param_mapping[param]:
-<<<<<<< HEAD
-=======
                 if fqn in info.shared_params_mapping:
                     in_params = False
                     for loaded_param_group in cast(
@@ -843,7 +829,6 @@
                 if not in_params:
                     continue
 
->>>>>>> d21f311a
                 params = pg_state[-1][_PARAMS]
                 assert isinstance(params, list)
                 params.append(fqn)
@@ -852,13 +837,7 @@
                 for loaded_param_group in cast(
                     ListDictValueType, optim_state_dict[_PG]
                 ):
-<<<<<<< HEAD
-                    params = loaded_param_group[_PARAMS]
-                    assert isinstance(params, list)
-                    if fqn in params:
-=======
                     if fqn in cast(List[str], loaded_param_group[_PARAMS]):
->>>>>>> d21f311a
                         pg_mapping[id(loaded_param_group)] = len(return_osd[_PG]) - 1
 
     for param_group in cast(ListDictValueType, optim_state_dict[_PG]):
