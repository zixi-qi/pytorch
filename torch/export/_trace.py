--- conflicted
+++ resolved
@@ -632,10 +632,6 @@
 
     # NOTE: aot_export adds symint metadata for placeholders with int values;
     # since these become specialized, we replace such metadata with the original values
-<<<<<<< HEAD
-    flat_fake_args = pytree.tree_leaves((fake_args, fake_kwargs))
-=======
->>>>>>> 4d919a05f02 (Make run_decomp work)
     index = 0
     total_non_user_inputs = (
         len(graph_signature.parameters)
@@ -645,7 +641,7 @@
     for node in gm.graph.nodes:
         if node.op == "placeholder":
             if index >= total_non_user_inputs:
-                user_arg = flat_fake_args[index - total_non_user_inputs]
+                user_arg = flat_args[index - total_non_user_inputs]
                 if not isinstance(user_arg, torch.Tensor):
                     node.meta["val"] = user_arg
             index += 1
@@ -680,7 +676,7 @@
 
     from torch._guards import detect_fake_mode
 
-    fake_mode = detect_fake_mode(flat_fake_args)
+    fake_mode = detect_fake_mode(flat_args)
 
     from torch._dynamo import config as _dynamo_config
 
@@ -718,24 +714,6 @@
     constants = rewrite_script_object_meta(gm)
     constants.update(lift_constants_pass(gm, export_graph_signature, constant_attrs))
 
-<<<<<<< HEAD
-    # Prettify names for placeholder nodes.
-    placeholder_naming_pass(
-        gm,
-        export_graph_signature,
-        mod,
-        fake_args,
-        fake_kwargs,
-        fake_params_buffers,
-        constants,
-    )
-
-    _preserve_requires_grad_pass(
-        gm, export_graph_signature, fake_params_buffers, constants, flat_fake_args
-    )
-
-=======
->>>>>>> 4d919a05f02 (Make run_decomp work)
     return ATenExportArtifact(
         gm,
         export_graph_signature,
@@ -798,7 +776,7 @@
     # Prettify names for placeholder nodes.
     placeholder_naming_pass(
         aten_export_artifact.gm,
-        aten_export_artifact.export_graph_signature,
+        aten_export_artifact.sig,
         mod,
         fake_args,
         fake_kwargs,
