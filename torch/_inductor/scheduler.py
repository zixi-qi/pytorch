# mypy: disallow-untyped-defs
from __future__ import annotations

import collections
import dataclasses
import functools
import itertools
import logging
import math
import operator
import os
import pprint
import textwrap
import typing
from typing import (
    Any,
    Counter,
    DefaultDict,
    Dict,
    Generic,
    List,
    Optional,
    Sequence,
    Set,
    Tuple,
    TypeVar,
    Union,
)

import sympy

import torch
import torch._inductor.async_compile  # noqa: F401 required to warm up AsyncCompile pools
from torch._dynamo.utils import counters, dynamo_timed
from torch._inductor.metrics import get_metric_table, is_metric_table_enabled
from torch.fx.experimental.symbolic_shapes import free_unbacked_symbols
from torch.utils._sympy.symbol import free_symbol_is_type, SymT
from torch.utils._triton import has_triton

from . import comms, config, dependencies, ir, metrics
from .codecache import write_text
from .codegen.common import BackendFeature, get_scheduling_for_device, Kernel
from .comm_analysis import estimate_nccl_collective_runtime
from .dependencies import Dep, MemoryDep, StarDep, WeakDep
from .ir import ComputedBuffer, MultiOutput, MultiOutputLayout
from .runtime.runtime_utils import green_text, red_text
from .sizevars import SimplifyIndexing
from .utils import (
    cache_on_self,
    cmp,
    device_need_guard,
    get_device_tflops,
    get_dtype_size,
    get_gpu_dram_gbps,
    IndentedBuffer,
    is_collective,
    is_gpu,
    is_wait,
    sympy_product,
)
from .virtualized import V


log = logging.getLogger(__name__)
fusion_log = torch._logging.getArtifactLogger(__name__, "fusion")


@dataclasses.dataclass
class SchedulerBuffer:
    scheduler: Scheduler
    node: ir.Buffer
    defining_op: BaseSchedulerNode
    users: List[NodeUser] = dataclasses.field(default_factory=list)

    def __hash__(self) -> int:
        return hash(self.node.name)

    def debug_str(self) -> str:
        result = IndentedBuffer()
        name = self.get_name()
        result.writeline(f"{name}: {type(self.node).__name__}")
        result.writeline(f"{name}.layout = {self.node.layout}")
        if self.get_aliases():
            result.writeline(f"{name}.aliases = {pformat(self.get_aliases())}")
        if self.get_mutations():
            result.writeline(f"{name}.mutations = {pformat(self.get_mutations())}")

        if len(self.users) <= 1:
            result.writeline(f"{name}.users = {self.users}")
        else:
            result.writeline(f"{name}.users = [")
            with result.indent(1):
                for user in self.users:
                    result.writeline(f"{user},")
            result.writeline("]")
        return result.getrawvalue()

    def get_name(self) -> str:
        return self.node.get_name()

    def allocate(self) -> None:
        assert self.node is not None
        if not self.node.should_allocate():
            return

        if self.node.get_inputs_that_alias_output() or self.node.get_mutation_names():
            V.graph.wrapper_code.codegen_allocation(self.node)
            return

        # hacky check for if V.kernel is a real kernel or NullHandler
        if (
            hasattr(V.kernel, "args")
            and self.get_name() in V.kernel.inplace_update_buffers
        ):
            V.graph.wrapper_code.codegen_inplace_reuse(
                self.scheduler.name_to_buf[
                    V.kernel.inplace_update_buffers[self.get_name()]
                ].node,
                self.node,
            )
        else:
            V.graph.wrapper_code.codegen_allocation(self.node)

    def can_free(self) -> bool:
        # There's no real allocated buffer, no need to free it
        assert self.node is not None
        if isinstance(self.node.layout, ir.NoneLayout):
            return False
        for use in self.users:
            if isinstance(use.node, OutputNode):
                return False
        return True

    def set_users(self, users: List[NodeUser]) -> None:
        # deduplicate
        result: Dict[int, NodeUser] = {}
        for use in users:
            if id(use.node) in result:
                result[id(use.node)] = use.merge(result[id(use.node)])
            else:
                result[id(use.node)] = use
        self.users = list(result.values())

    def get_aliases(self) -> Sequence[str]:
        assert self.node is not None
        return self.node.get_inputs_that_alias_output()

    def get_mutations(self) -> List[str]:
        assert self.node is not None
        return self.node.get_mutation_names()


class BaseSchedulerNode:
    group: Tuple[torch.device, Tuple[Tuple[sympy.Expr, ...], ...]]
    read_writes: dependencies.ReadWrites
    unmet_dependencies: Set[Dep]

    def __init__(self, scheduler: Scheduler, node: ir.Operation) -> None:
        self.scheduler: Scheduler = scheduler
        self.node: Optional[ir.Operation] = node
        self.set_read_writes(node.get_read_writes())
        self.ancestors: Set[str] = set()
        self.min_order: int
        self.max_order: int
        self.last_usage: Set[
            str
        ] = set()  # buffers that won't be used after this kernel
        self.written = False

        self.outputs: List[SchedulerBuffer] = [
            SchedulerBuffer(
                scheduler=scheduler,
                node=output,
                defining_op=self,
            )
            for output in node.get_outputs()
        ]

    def __repr__(self) -> str:
        return f"{type(self).__name__}(name={self.get_name()!r})"

    def debug_str(self) -> str:
        """Longer form printout for trace logs"""
        name = self.get_name()
        buf = IndentedBuffer()
        buf.splice(
            f"""\
{name}: {type(self).__name__}({type(getattr(self, 'node', None)).__name__})
{name}.writes = {pformat(self.read_writes.writes)}
{name}.unmet_dependencies = {pformat(self.unmet_dependencies)}
{name}.met_dependencies = {pformat(self.read_writes.reads - self.unmet_dependencies)}
{name}.outputs = [
        """
        )
        with buf.indent():
            for out in self.get_outputs():
                buf.splice(out.debug_str())
        buf.writeline("]")

        try:
            buf.splice(self.debug_str_extra())
        except Exception:
            log.warning("Ignoring error in debug_str()", exc_info=True)

        return buf.getrawvalue().rstrip()

    def debug_str_extra(self) -> str:
        return ""

    def debug_str_short(self) -> str:
        maybe_data = getattr(self.node, "data", None)
        data_str = ""
        if isinstance(maybe_data, torch._inductor.ir.Pointwise):
            data_str = ", " + maybe_data.str_helper(
                [maybe_data.get_size()], shorten=False, multiline=False
            )
        elif isinstance(maybe_data, torch._inductor.ir.Reduction):
            data_str = ", " + maybe_data.str_helper(
                [maybe_data.get_reduction_size(), maybe_data.get_reduction_type()],
                shorten=False,
                multiline=False,
            )
        return f"{self}{data_str}"

    def log_details(self) -> None:
        log.info(
            "%s: unmet_dependencies = %s, writes = %s",
            self,
            self.unmet_dependencies,
            self.read_writes.writes,
        )

    def update_mutated_names(self, renames: Dict[str, str]) -> None:
        self.set_read_writes(self.read_writes.rename(renames))

    def add_fake_dep(self, dep: Dep) -> None:
        self.set_read_writes(self.read_writes.with_read(dep))

    def has_aliasing_or_mutation(self) -> bool:
        return any(
            buf.get_aliases() or buf.get_mutations() for buf in self.get_outputs()
        )

    def set_read_writes(self, rw: dependencies.ReadWrites) -> None:
        self.read_writes = rw
        self.unmet_dependencies = self.read_writes.reads
        self.prune_deps()

    def set_last_usage(
        self, future_used_buffers: Set[str], mutation_real_name: Dict[str, str]
    ) -> None:
        used_buffers = self.used_or_aliased_buffer_names()
        used_buffers = {mutation_real_name.get(k, k) for k in used_buffers}
        self.last_usage = used_buffers - future_used_buffers

    def mark_run(self) -> None:
        for buf in self.outputs:
            buf.allocate()

    def op_counts(self) -> Counter[str]:
        return self.read_writes.op_counts

    def used_buffer_names(self) -> Set[str]:
        return {
            dep.name
            for dep in itertools.chain(self.read_writes.reads, self.read_writes.writes)
        }

    def used_or_aliased_buffer_names(self) -> Set[str]:
        used_names = set()

        deps = [
            dep.name
            for dep in itertools.chain(self.read_writes.reads, self.read_writes.writes)
        ]
        while len(deps) > 0:
            dep = deps.pop()
            used_names.add(dep)
            if V.graph.name_to_buffer.get(dep):
                for alias in V.graph.name_to_buffer[dep].get_inputs_that_alias_output():
                    if alias not in used_names:
                        deps.append(alias)
        return used_names

    def prune_deps(self) -> None:
        self.unmet_dependencies = {
            dep
            for dep in self.unmet_dependencies
            if dep.name not in self.scheduler.available_buffer_names
        }

    def prune_weak_deps(self) -> None:
        # Prune weak dependencies on buffers that have been removed
        def should_prune(dep: Dep) -> bool:
            if not isinstance(dep, WeakDep):
                return False
            op = self.scheduler.name_to_buf[dep.name].defining_op
            return all(
                buf.get_name() in V.graph.removed_buffers for buf in op.get_outputs()
            )

        to_remove = {dep for dep in self.read_writes.reads if should_prune(dep)}
        self.set_read_writes(self.read_writes.remove_reads(to_remove))

    def prune_redundant_deps(
        self, name_to_fused_node: Dict[str, BaseSchedulerNode]
    ) -> None:
        _prune_redundant_deps(self, name_to_fused_node, self.scheduler.name_to_buf)

    def get_name(self) -> str:
        assert self.node is not None
        return self.node.get_operation_name()

    def get_first_name(self) -> str:
        return self.get_name()

    def get_operation_names(self) -> Set[str]:
        return {node.get_name() for node in self.get_nodes()}

    def get_buffer_names(self) -> Set[str]:
        return {out.get_name() for out in self.outputs}

    def get_nodes(self) -> Sequence[BaseSchedulerNode]:
        return [self]

    def get_outputs(self) -> Sequence[SchedulerBuffer]:
        return self.outputs

    def get_device(self) -> torch.device:
        assert self.node is not None
        return self.node.get_device()

    def is_reduction(self) -> bool:
        return False

    def is_split_scan(self) -> bool:
        return False

    def is_template(self) -> bool:
        return False

    def is_extern(self) -> bool:
        return False

    def is_foreach(self) -> bool:
        return False

    def can_inplace(self, read_dep: dependencies.Dep) -> bool:
        return False

    def has_side_effects(self) -> bool:
        return False

    def decide_inplace_update(self) -> None:
        """
        Decide if there should be inplace updates for the node
        and record the decision in the active kernel.
        """
        from .codegen.wrapper import buffer_reuse_key

        if not (
            isinstance(self, (SchedulerNode,))
            and config.inplace_buffers
            and V.graph.has_feature(self.get_device(), BackendFeature.INPLACE_BUFFERS)
            and (
                not isinstance(V.kernel, torch._inductor.codegen.simd.SIMDKernel)
                or getattr(V.kernel, "mutations", None) is not None
            )
            # hacky check for if V.kernel is a real kernel or NullHandler
            and hasattr(V.kernel, "args")
        ):
            return

        ordered_reads = sorted(self.read_writes.reads, key=lambda x: x.name)

        for buf in self.get_outputs():
            buf_node = buf.node
            assert buf_node is not None
            if (
                not buf_node.should_allocate()
                or buf_node.get_inputs_that_alias_output()
                or buf_node.get_mutation_names()
            ):
                continue

            for read in ordered_reads:
                input_buf: Optional[SchedulerBuffer] = self.scheduler.name_to_buf.get(
                    read.name
                )
                if (
                    input_buf
                    and V.graph.wrapper_code.can_reuse(input_buf, self)
                    and not isinstance(input_buf.defining_op, NopKernelSchedulerNode)
                ):
                    assert input_buf.users is not None
                    remaining_uses = [
                        x
                        for x in input_buf.users
                        if x.node.get_name() not in self.scheduler.completed_operations
                    ]
                    if (
                        len(remaining_uses) == 1
                        and remaining_uses[0].can_inplace
                        and remaining_uses[0].node is self
                        and input_buf.node is not None
                        and not isinstance(
                            input_buf.node.get_layout(),
                            (
                                ir.MultiOutputLayout,
                                ir.MutationLayoutSHOULDREMOVE,
                            ),
                        )
                        and not (
                            isinstance(
                                input_buf.defining_op.node,
                                (ir.FallbackKernel, ir.MultiOutput),
                            )
                            and len(input_buf.node.get_inputs_that_alias_output()) > 0
                        )
                        and buffer_reuse_key(input_buf.node)
                        == buffer_reuse_key(buf.node)
                    ):
                        # if there isn't a triton kernel, then we don't need to call triton-specific things.
                        # but TODO this might be a convenient place to signal to the Collective kernels to inplace
                        # (and, can we make "kernel" less generic of a name?)
                        V.kernel.args.make_inplace(input_buf.get_name(), buf.get_name())
                        # mutations not tracked in cpp kernels
                        if isinstance(
                            V.kernel, torch._inductor.codegen.simd.SIMDKernel
                        ):
                            V.kernel.mutations.add(input_buf.get_name())
                            V.kernel.mutations.add(buf.get_name())

                        # update last usage of reused node
                        self.last_usage.discard(input_buf.get_name())

                        V.kernel.inplace_update_buffers[
                            buf.get_name()
                        ] = input_buf.get_name()
                        break

    def codegen_originating_info(
        self, buffer: IndentedBuffer, only_once: bool = True
    ) -> None:
        if not config.comment_origin:
            return

        if only_once and self.written:
            return
        assert self.node is not None
        origins = self.node.get_origins()
        out_lines = []

        for o in origins:
            if o.op == "output":
                # These are boring and samey
                continue

            out_lines.append("")
            # TODO(voz): Should the pragma be constant somewhere?
            out_lines.append("#pragma CMT ORIGIN:")
            op_info_str = f"#pragma CMT {o.op} {o.target}"
            if "seq_nr" in o.meta:
                op_info_str = op_info_str + f" seq_nr:{o.meta['seq_nr']}"
            out_lines.append(op_info_str)
            if "stack_trace" in o.meta:
                stack_trace = f"{o.meta['stack_trace']}"
                stack_trace_last_line = stack_trace.split("|")[-1]
                out_lines.append(
                    "#pragma CMT "
                    + stack_trace_last_line.replace("{", "{{")
                    .replace("}", "}}")
                    .replace("\n", "\\")
                )
                out_lines.append("#pragma CMT END ORIGIN")
                out_lines.append("")

        if len(out_lines) == 0:
            return

        # TODO(voz): Ostensibly, we should not need this. But there are cases where C++ codegen does
        # not use BracesBuffer, so we have no good indicator of a C++ buffer atm.
        buffer.writelines(out_lines)
        self.written = True

    def get_read_write_buffers_sizes(self) -> int:
        """
        Counting the number of bytes accessed for a kernel is
        surprisingly tricky. In particular, there is a differentiation
        between 'theoretical' memory accesses and practical memory
        accesses. For example, a layernorm kernel may actually access an
        input 3 times, but in theory, it only needs to access its input
        once (and may be optimized to do so through say, persistent
        reductions)

        Another example is that even though a buffer is passed in, we may
        not access the entire buffer. This may occur if we are accessing
        a slice of the buffer. Another tricky case is for indirect
        indexing, where the amount of bytes accessed depends on the
        values of the input.

        What this function aims to compute is the memory accesses for
        worst-case inputs, best-case optimization. What this means is
        that for each buffer we compute the amount of potential accesses in two ways and take the minimum.

        1. Numel in ranges multiplied by number of deps the buffer has
        2. The buffer size
        """
        if isinstance(self, NopKernelSchedulerNode):
            return 0
        if isinstance(self, ExternKernelSchedulerNode) and isinstance(
            self.node, MultiOutput
        ):
            # todo: Calculate this - it's kinda annoying.
            return 0

        def try_size_hint(s: sympy.Expr) -> int:
            return V.graph.sizevars.size_hint(s, fallback=0)

        if isinstance(self, SchedulerNode):
            node_numel = try_size_hint(
                sympy_product(self.get_ranges()[0])
                * sympy_product(self.get_ranges()[1]),
            )
        else:
            node_numel = int(1e9)
        buf_accesses = collections.defaultdict(list)
        for dep in self.read_writes.reads | self.read_writes.writes:
            buf_accesses[dep.name].append(dep)

        reads = {dep.name for dep in self.read_writes.reads}
        writes = {dep.name for dep in self.read_writes.writes}

        def is_materialized(buf: str, snodes: Sequence[BaseSchedulerNode]) -> bool:
            users = self.scheduler.name_to_buf[buf].users
            buf_uses = {user.node for user in users}
            return len(buf_uses - set(snodes)) > 0

        if isinstance(self, FusedSchedulerNode):
            removed_buffers = {
                dep for dep in writes if not is_materialized(dep, self.snodes)
            }
            writes = writes - removed_buffers
            reads = reads - removed_buffers
        node_bytes = 0

        for buf_name in reads | writes:
            buf_accessed_elems = sum(node_numel for dep in buf_accesses[buf_name])
            buf: Union[ir.Buffer, ir.TensorBox]
            if buf_name in V.graph.name_to_buffer:
                buf = V.graph.name_to_buffer[buf_name]
            elif buf_name in V.graph.graph_inputs:
                buf = V.graph.graph_inputs[buf_name]
            else:
                continue

            def get_buf_elems(buf: Optional[Union[ir.Buffer, ir.TensorBox]]) -> int:
                if not buf:
                    return 0
                # Kind of a lazy way to get the MultiOutput nodes corresponding to
                # a MultiOutputLayout
                if isinstance(buf.layout, MultiOutputLayout):
                    users = self.scheduler.name_to_buf[buf.get_name()].users
                    tot = 0
                    for user in users:
                        assert isinstance(user.node, BaseSchedulerNode)
                        if isinstance(user.node.node, MultiOutput):
                            tot += get_buf_elems(user.node.node)
                        else:
                            # Buf is a MultiOutputLayout but not all of its
                            # users are MultiOutputs...
                            # TODO: Figure out what's going on
                            return 0
                    return tot
                else:
                    return try_size_hint(sympy_product(buf.get_size()))

            buf_elems = get_buf_elems(buf)
            node_bytes += min(buf_elems, buf_accessed_elems) * get_dtype_size(
                buf.get_dtype()
            )

        return node_bytes

    def get_estimated_runtime(self) -> float:
        """
        Returns estimated op runtime in nanoseconds (ns)
        """
        buf = self.get_nodes()[0].get_outputs()[0]
        layout = buf.node.get_layout()
        dtype = buf.node.get_dtype()

        if layout.device is not None and not is_gpu(layout.device.type):
            # default to no reordering based on runtime
            return 0

        # Collective kernels
        if is_collective(self.node):
            assert isinstance(self.node, ir.IRNode)
            try:
                return estimate_nccl_collective_runtime(self.node)
            except ValueError as e:
                # We don't know how to estimate runtime for this collective,
                # falling back to 0
                log.info(e)
                return 0

        elif is_wait(self.node):
            # ir.Wait is only used for collective ops.
            # The time needed for the collective op is already estimated and considered
            # when we are processing the collective op IR node, so ir.Wait takes 0 time
            # since it doesn't take extra time to get the result after the collective is completed.
            return 0

        try:
            gpu_memory_bandwidth = get_gpu_dram_gbps()
            gpu_flops = get_device_tflops(dtype) * 10**12
        except Exception:
            return 0

        if isinstance(self, ExternKernelSchedulerNode):
            assert isinstance(self.node, ir.ExternKernel), f"{type(self.node)=}"
            op = kernel_name_to_op.get(
                getattr(self.node, "python_kernel_name", ""), None
            )

            # if there is a resolved op, dry-run using fake mode and record flop count
            if op is not None:
                from torch._subclasses.fake_tensor import FakeTensorMode
                from torch.utils.flop_counter import FlopCounterMode

                if any(
                    len(free_unbacked_symbols(n.get_numel())) > 0
                    for n in self.node.inputs
                ):
                    # Tensor has unbacked symints, we don't know how to estimate
                    # runtime for that today
                    return 0

                with FakeTensorMode() as fake_mode, FlopCounterMode(
                    display=False
                ) as flop_counter_mode, V.set_current_node(
                    self.node.fx_node
                ), V.set_fake_mode(
                    fake_mode
                ):
                    from .ir import ir_node_to_tensor

                    fake_inputs = [
                        ir_node_to_tensor(input, guard_shape=False)
                        for input in self.node.inputs
                    ]
                    cls = self.node.__class__
                    cls.process_kernel(op, *fake_inputs, **self.node.kwargs)

                    # TODO(xmfan): find a better heuristic to model FLOPS/latency relationship
                    factor = 1.0
                    counted_flops = flop_counter_mode.get_total_flops()
                    counted_bytes = self.get_read_write_buffers_sizes()
                    compute_time = (factor * counted_flops / gpu_flops) * 1e9
                    transfer_time = counted_bytes / gpu_memory_bandwidth

                    # Return estimated runtime in nanoseconds
                    return max(compute_time, transfer_time)

        elif isinstance(self, FusedSchedulerNode) or isinstance(
            self.node, ComputedBuffer
        ):
            # Return estimated runtime in nanoseconds (bytes / gbps)
            return self.get_read_write_buffers_sizes() / gpu_memory_bandwidth

        return 0

    def get_template_node(self) -> Optional[ir.TemplateBuffer]:
        return None


class WhyNoFuse:
    # TODO when we drop support for Python < 3.10, we can use
    # @dataclass(slots=True) instead of manually specifying __slots__.
    __slots__ = ["node1", "node2", "reason", "args"]
    reason: str
    args: Tuple[Any, ...]

    def __init__(self, node1: BaseSchedulerNode, node2: BaseSchedulerNode):
        self.node1 = node1
        self.node2 = node2

    def __call__(self, reason: str, *args: Any) -> None:
        self.reason = reason
        self.args = args
        fusion_log.debug(self)

    def __str__(self) -> str:
        return f"cannot fuse {self.node1.get_name()} with {self.node2.get_name()}: " + (
            self.reason % self.args
        )


def pformat(obj: Any) -> str:
    if isinstance(obj, set):
        # pformat has trouble with sets of sympy exprs
        obj = sorted(obj, key=str)
    result = pprint.pformat(obj, indent=4)
    if "\n" in result:
        return f"\n{textwrap.indent(result, ' '*4)}"
    return result


class OutputNode:
    def __init__(self, dep: StarDep) -> None:
        self.unmet_dependencies = {dep}

    def is_reduction(self) -> bool:
        return False

    def get_inputs_that_alias_output(self) -> Sequence[str]:
        return ()

    def get_name(self) -> str:
        return "OUTPUT"

    __repr__ = get_name


def _prune_redundant_deps(
    node: BaseSchedulerNode,
    name_to_fused_node: Dict[str, BaseSchedulerNode],
    name_to_buf: Dict[str, SchedulerBuffer],
) -> None:
    """
    Prunes weakdeps intended for mutation ordering
    on an upstream fused node if after fusion there is another dependency
    on the fused upstream node, making the weakdep redundant

    In essence this enforces an ordering on fusions. As fusions occur, weakdeps will
    be incrementally removed, enabling other fusions, ensuring they are fused in order.
    """
    name_to_dep_count: Counter[str] = collections.Counter()

    for dep in node.unmet_dependencies:
        if not isinstance(dep, WeakDep):
            op = name_to_buf[dep.name].defining_op
            name_to_dep_count[name_to_fused_node[op.get_name()].get_name()] += 1

    def should_prune(dep: Dep) -> bool:
        if isinstance(dep, WeakDep):
            op_name = name_to_buf[dep.name].defining_op.get_name()
            is_redundant = name_to_dep_count[name_to_fused_node[op_name].get_name()] > 0
            # These can occur because fused nodes always gather deps from their snodes
            # If B has a weakdep on A
            # B gets fused with C, then any time BC is fused, the weakdep will reappear
            is_self_dep = name_to_fused_node[op_name] == node
            return is_redundant or is_self_dep
        else:
            return False

    deps_to_prune = {dep for dep in node.unmet_dependencies if should_prune(dep)}

    if deps_to_prune:
        node.unmet_dependencies = node.unmet_dependencies - deps_to_prune
        node.set_read_writes(node.read_writes.remove_reads(deps_to_prune))


# TODO(xmfan): reuse an existing mapping for this if it exists, or formalize this into ir.py:ExternKernel
kernel_name_to_op = {
    "extern_kernels.convolution": torch.ops.aten.convolution,
    "extern_kernels.mm": torch.ops.aten.mm,
    "extern_kernels.bmm": torch.ops.aten.bmm,
    "extern_kernels.addmm": torch.ops.aten.addmm,
}


class ExternKernelSchedulerNode(BaseSchedulerNode):
    def debug_str_extra(self) -> str:
        return f"{self.get_name()}.node.kernel = {getattr(self.node, 'python_kernel_name', None)}"

    def is_extern(self) -> bool:
        return True

    def has_side_effects(self) -> bool:
        assert self.node is not None
        return hasattr(self.node, "has_side_effects") and self.node.has_side_effects()


class NopKernelSchedulerNode(BaseSchedulerNode):
    pass


class SchedulerNode(BaseSchedulerNode):
    def __init__(
        self,
        scheduler: Scheduler,
        node: Union[ir.ComputedBuffer, ir.TemplateBuffer],
    ) -> None:
        super().__init__(scheduler, node)
        self._compute_attrs()

    def _compute_attrs(
        self,
        extra_indexing_constraints: Optional[Tuple[Dict[Any, Any], List[Any]]] = None,
    ) -> None:
        assert isinstance(self.node, (ir.ComputedBuffer, ir.TemplateBuffer))
        self._sizes, self._body = self.node.simplify_and_reorder(
            extra_indexing_constraints=extra_indexing_constraints
        )

        group_fn = self.scheduler.get_backend(self.node.get_device()).group_fn
        self.group = (self.node.get_device(), group_fn(self._sizes))

        if isinstance(self.node, ir.TemplateBuffer):
            self.set_read_writes(self.node.normalized_read_writes())
        else:
            self.set_read_writes(
                dependencies.extract_read_writes(
                    self._body, *self._sizes, normalize=True
                )
            )

    def recompute_size_and_body(
        self, extra_indexing_constraints: Tuple[Dict[Any, Any], List[Any]]
    ) -> None:
        self._compute_attrs(extra_indexing_constraints=extra_indexing_constraints)

    def debug_str_extra(self) -> str:
        name = self.get_name()
        lines = [
            f"{name}.group.device = {self.group[0]}",
            f"{name}.group.iteration = {self.group[1]}",
            f"{name}.sizes = {self._sizes}",
        ]
        for dep in self.read_writes.reads_and_writes():
            if not isinstance(dep, WeakDep):
                buf_name = dep.name
                buf = V.graph.get_buffer(buf_name)
                lines.append(f"{buf_name}_layout = {pformat(buf.layout)}")
        if isinstance(self._body, ir.LoopBody):
            lines.append(f"class {name}_loop_body:")
            lines.append(textwrap.indent(self._body.debug_str(), "    "))

        assert self.node is not None
        if ir.is_triton(self.node.get_device()):
            lines.extend(debug_triton_code(self))

        return "\n".join(lines)

    def get_ranges(self) -> Sequence[Sequence[sympy.Expr]]:
        return self._sizes

    def is_reduction(self) -> bool:
        assert isinstance(
            self.node, (ir.ComputedBuffer, ir.TemplateBuffer)
        ), f"{type(self.node)=}"
        return bool(self.node.get_reduction_type())

    def is_split_scan(self) -> bool:
        assert isinstance(
            self.node, (ir.ComputedBuffer, ir.TemplateBuffer)
        ), f"{type(self.node)=}"
        return isinstance(self.node, ir.ComputedBuffer) and isinstance(
            self.node.data, ir.SplitScan
        )

    def is_template(self) -> bool:
        return isinstance(self.node, ir.TemplateBuffer)

    def get_template_node(self) -> Optional[ir.TemplateBuffer]:
        return self.node if isinstance(self.node, ir.TemplateBuffer) else None

    def run(self, *index_vars: Sequence[sympy.Expr]) -> None:
        self.decide_inplace_update()
        self.mark_run()
        self.codegen(index_vars)

    def ranges_from_index_vars(
        self, index_vars: Sequence[Sequence[sympy.Expr]]
    ) -> Dict[sympy.Expr, sympy.Expr]:
        sizes = self._sizes
        assert sum(map(len, sizes)) == sum(map(len, index_vars))
        var_ranges = dict(
            zip(
                itertools.chain.from_iterable(index_vars),
                itertools.chain.from_iterable(sizes),
            )
        )
        return var_ranges

    def codegen(self, index_vars: Sequence[Sequence[sympy.Expr]]) -> None:
        var_ranges = self.ranges_from_index_vars(index_vars)
        try:
            with V.set_ops_handler(
                SimplifyIndexing(V.get_ops_handler(), var_ranges)
            ), V.kernel.set_current_node(self):
                self._body(*index_vars)
        except Exception:
            log.fatal("Error in codegen for %s", self.node)
            raise

    def pointwise_read_writes(self) -> dependencies.ReadWrites:
        """
        Get the memory dependencies in the non-reduction axis.
        """
        sizes, reduction_sizes = self._sizes

        def fn(index: Sequence[sympy.Symbol]) -> str:
            return self._body(index, [sympy.Integer(0) for _ in reduction_sizes])

        return dependencies.extract_read_writes(fn, sizes)

    def can_inplace(self, read_dep: dependencies.Dep) -> bool:
        if self.is_template():
            return False
        if any(out.get_aliases() for out in self.get_outputs()):
            return False
        if len(self.read_writes.writes) == 1 and isinstance(
            read_dep, dependencies.MemoryDep
        ):
            write_dep = next(iter(self.read_writes.writes))
            assert isinstance(write_dep, dependencies.MemoryDep), f"{type(write_dep)=}"
            return read_dep.index == write_dep.index and read_dep.size == write_dep.size
        return False

    @cache_on_self
    def _get_atomic_add_buffers(self) -> Set[str]:
        buffers_store_as_atomic_add = set()
        if isinstance(self._body, ir.LoopBody):
            for node in self._body.get_nodes():
                if (
                    node.op == "call_method"
                    and node.target == "store"
                    and (
                        ("mode" in node.kwargs and node.kwargs["mode"] == "atomic_add")
                        or (len(node.args) == 5 and node.args[4] == "atomic_add")
                    )
                ):
                    buffers_store_as_atomic_add.add(
                        node.kwargs["name"]
                        if "name" in node.kwargs
                        else (node.args[1] if len(node.args) >= 2 else "")
                    )
        return buffers_store_as_atomic_add


class FusedSchedulerNode(BaseSchedulerNode):
    """
    This is a "fake" scheduler node that represents a group of scheduler nodes
    that are meant to be fused together. The way it does this is by maintaining
    its unmet dependencies as the union of its constituent nodes.
    """

    @classmethod
    def fuse(
        cls, node1: BaseSchedulerNode, node2: BaseSchedulerNode
    ) -> FusedSchedulerNode:
        assert node1.scheduler is node2.scheduler
        assert isinstance(node1, (SchedulerNode, FusedSchedulerNode))
        assert isinstance(node2, (SchedulerNode, FusedSchedulerNode))
        nodes = list(itertools.chain(node1.get_nodes(), node2.get_nodes()))
        return cls(node1.scheduler, nodes)

    def __init__(
        self, scheduler: Scheduler, snodes: Sequence[BaseSchedulerNode]
    ) -> None:
        # NB: No need to call super().__init__() because we don't need to re-use any of its logic.
        self.snodes = snodes
        self.scheduler = scheduler
        self.node = None
        self.group = max(snodes, key=lambda x: int(x.is_reduction())).group
        self.ancestors = set.union(
            *[x.ancestors for x in snodes if x.ancestors is not None]
        )

        self.set_read_writes(
            dependencies.ReadWrites.merge_list([x.read_writes for x in snodes])
        )

        self.unmet_dependencies = {
            dep
            for dep in set.union(*[x.unmet_dependencies for x in snodes])
            if dep.name not in self.get_buffer_names()
        } - self.read_writes.writes
        self.min_order = min(x.min_order for x in self.snodes)
        self.max_order = max(x.max_order for x in self.snodes)

    @cache_on_self
    def get_name(self) -> str:
        return "_".join([x.get_name() for x in self.snodes])

    def get_first_name(self) -> str:
        return self.snodes[0].get_name()

    @cache_on_self
    def get_buffer_names(self) -> Set[str]:
        return set.union(*[x.get_buffer_names() for x in self.snodes])

    def get_outputs(self) -> List[SchedulerBuffer]:
        result: List[SchedulerBuffer] = []
        for node in self.snodes:
            result.extend(node.get_outputs())
        return result

    def debug_str_extra(self) -> str:
        lines = [
            f"{self.get_name()}.snodes[{i}] =\n{node.debug_str()}"
            for i, node in enumerate(self.snodes)
        ]
        node = self.snodes[0].node
        assert node is not None
        device = node.get_device()
        if ir.is_triton(device):
            lines.extend(debug_triton_code(self))

        return textwrap.indent("\n".join(lines).rstrip(), "    ")

    def debug_str_short(self) -> str:
        snodes_str = [node.debug_str_short() for node in self.snodes]
        return f"{self}, snodes: {snodes_str}"

    def set_last_usage(
        self, future_used_buffers: Set[str], mutation_real_name: Dict[str, str]
    ) -> None:
        # Set self.last_usage using the global information
        # This will be used for inter-kernel optimisations
        super().set_last_usage(future_used_buffers, mutation_real_name)
        # Set self.last_usage on the snodes
        # This will be used for optimisations within the kernel
        future_used_buffers: Set[str] = set()
        for node in reversed(self.snodes):
            node.set_last_usage(future_used_buffers, mutation_real_name)
            future_used_buffers.update(node.last_usage)

    @cache_on_self
    def used_buffer_names(self) -> Set[str]:
        return set.union(*[x.used_buffer_names() for x in self.snodes])

    @cache_on_self
    def used_or_aliased_buffer_names(self) -> Set[str]:
        return set.union(*[x.used_or_aliased_buffer_names() for x in self.snodes])

    def get_nodes(self) -> Sequence[BaseSchedulerNode]:
        return self.snodes

    def __repr__(self) -> str:
        return f"{type(self).__name__}(nodes={self.get_name()})"

    @cache_on_self
    def is_reduction(self) -> bool:
        return any(x.is_reduction() for x in self.snodes)

    @cache_on_self
    def is_split_scan(self) -> bool:
        return any(x.is_split_scan() for x in self.snodes)

    @cache_on_self
    def is_template(self) -> bool:
        return any(x.is_template() for x in self.snodes)

    @cache_on_self
    def get_template_node(self) -> Optional[ir.TemplateBuffer]:
        for node in self.snodes:
            if node.is_template():
                return node.get_template_node()
        return None

    def get_device(self) -> torch.device:
        return self.group[0]

    @cache_on_self
    def has_aliasing_or_mutation(self) -> bool:
        return any(x.has_aliasing_or_mutation() for x in self.snodes)

    @cache_on_self
    def op_counts(self) -> Counter[str]:
        op_counts: Counter[str] = collections.Counter()
        for node in self.snodes:
            op_counts.update(node.op_counts())
        return op_counts

    # None of these need to be implemented, as a FusedSchedulerNode is just an
    # abstraction for scheduling purposes
    def update_mutated_names(self, renames: Dict[str, str]) -> None:
        raise NotImplementedError

    def add_fake_dep(self, name: Dep) -> None:
        raise NotImplementedError

    def can_inplace(self, read_dep: dependencies.Dep) -> bool:
        raise NotImplementedError

    def debug_str(self) -> str:
        """Longer form printout for trace logs"""
        name = self.get_name()
        node_typestr = ",".join(type(n).__name__ for n in self.snodes)
        buf = IndentedBuffer()
        buf.splice(
            f"""\
{name}: {type(self).__name__}({node_typestr})
{name}.writes = {pformat(self.read_writes.writes)}
{name}.unmet_dependencies = {pformat(self.unmet_dependencies)}
{name}.met_dependencies = {pformat(self.read_writes.reads - self.unmet_dependencies)}
{name}.outputs = [
            """
        )
        with buf.indent():
            for out in self.get_outputs():
                buf.splice(out.debug_str())
        buf.writeline("]")

        try:
            buf.splice(self.debug_str_extra())
        except Exception:
            log.warning("Ignoring error in debug_str()", exc_info=True)

        return buf.getrawvalue().rstrip()


class ForeachKernelSchedulerNode(FusedSchedulerNode):
    """Scheduler node which consists of a list of scheduler nodes that each operate on a
    distinct tensor in a list of tensors."""

    def get_consumer_subnode_for(
        self, producer: BaseSchedulerNode
    ) -> Optional[BaseSchedulerNode]:
        for buf in producer.get_outputs():
            if buf.get_name() in self.read_to_node:
                return self.read_to_node[buf.get_name()]

        return None

    def get_producer_subnode_for(
        self, consumer: BaseSchedulerNode
    ) -> Optional[BaseSchedulerNode]:
        for rd in consumer.read_writes.reads:
            if rd.name not in self.scheduler.name_to_buf:
                continue

            node_name = self.scheduler.name_to_buf[rd.name].defining_op.get_name()
            if node_name in self.name_to_node:
                return self.name_to_node[node_name]

        return None

    @classmethod
    def can_fuse(cls, producer: BaseSchedulerNode, consumer: BaseSchedulerNode) -> bool:
        why = WhyNoFuse(producer, consumer)
        if producer.is_foreach() and consumer.is_foreach():
            producer = typing.cast(ForeachKernelSchedulerNode, producer)
            consumer = typing.cast(ForeachKernelSchedulerNode, consumer)
            foreach_match = len(producer.snodes) == len(consumer.snodes)
            if not foreach_match:
                why("foreach do not have same length")
            return foreach_match and all(
                producer.scheduler.can_fuse(l, r)
                for l, r in zip(producer.snodes, consumer.snodes)
            )
        elif consumer.is_foreach():
            if producer.is_reduction():
                why(
                    "candidate producer is a reduction, foreach ops cannot be fused with reductions currently"
                )
                return False

            consumer = typing.cast(ForeachKernelSchedulerNode, consumer)
            consumer_subnode = consumer.get_consumer_subnode_for(producer)
            if consumer_subnode is not None:
                return consumer.scheduler.can_fuse(producer, consumer_subnode)

            why("candidate producer is not dep of any foreach consumer")
            return False

        elif producer.is_foreach():
            if consumer.is_reduction():
                why(
                    "candidate consumer is a reduction, foreach ops cannot be fused with reductions currently"
                )
                return False

            producer = typing.cast(ForeachKernelSchedulerNode, producer)
            producer_subnode = producer.get_producer_subnode_for(consumer)
            if producer_subnode is not None:
                return producer.scheduler.can_fuse(producer_subnode, consumer)

            why("candidate consumer has no dep in any foreach producer")
            return False

        raise AssertionError(
            "At least one node passed to ForeachKernelSchedulerNode.can_fuse should be a foreach node"
        )

    @classmethod
    def fuse(
        cls, producer: BaseSchedulerNode, consumer: BaseSchedulerNode
    ) -> ForeachKernelSchedulerNode:
        assert producer.is_foreach() or consumer.is_foreach()
        prev_node_1 = None
        prev_node_2 = None
        fused_nodes: List[BaseSchedulerNode]
        if producer.is_foreach() and consumer.is_foreach():
            producer = typing.cast(ForeachKernelSchedulerNode, producer)
            consumer = typing.cast(ForeachKernelSchedulerNode, consumer)
            fused_nodes = [
                FusedSchedulerNode.fuse(l, r)
                for l, r in zip(producer.snodes, consumer.snodes)
            ]
        elif producer.is_foreach():
            producer = typing.cast(ForeachKernelSchedulerNode, producer)
            producer_subnode = producer.get_producer_subnode_for(consumer)
            fused_nodes = []
            prev_node_1 = producer
            prev_node_2 = None
            for node in producer.snodes:
                if node is producer_subnode:
                    new_node = FusedSchedulerNode.fuse(node, consumer)
                    prev_node_2 = new_node
                    fused_nodes.append(new_node)
                else:
                    fused_nodes.append(node)

        elif consumer.is_foreach():
            consumer = typing.cast(ForeachKernelSchedulerNode, consumer)
            consumer_subnode = consumer.get_consumer_subnode_for(producer)
            fused_nodes = []
            prev_node_1 = consumer
            prev_node_2 = None

            for node in consumer.snodes:
                if node is consumer_subnode:
                    new_node = FusedSchedulerNode.fuse(producer, node)
                    prev_node_2 = new_node
                    fused_nodes.append(new_node)
                else:
                    fused_nodes.append(node)

        return cls(producer.scheduler, fused_nodes, prev_node_1, prev_node_2)

    def __init__(
        self,
        scheduler: Scheduler,
        nodes: Sequence[BaseSchedulerNode],
        prev_node_1: Optional[BaseSchedulerNode] = None,
        prev_node_2: Optional[BaseSchedulerNode] = None,
    ) -> None:
        self.read_to_node = {}
        self.name_to_node = {}

        if prev_node_1 is None or prev_node_2 is None:
            super().__init__(scheduler, nodes)

            for node in nodes:
                for read in node.read_writes.reads:
                    self.read_to_node[read.name] = node

                for name in node.get_operation_names():
                    self.name_to_node[name] = node
        else:
            self.scheduler = scheduler
            self.snodes = nodes
            self.node = None
            self.users: List[NodeUser] = []

            self.set_read_writes(
                dependencies.ReadWrites.merge_list(
                    [prev_node_1.read_writes, prev_node_2.read_writes]
                )
            )

            self.unmet_dependencies = {
                dep
                for dep in set.union(
                    prev_node_1.unmet_dependencies, prev_node_2.unmet_dependencies
                )
                if dep.name not in self.get_buffer_names()
            } - self.read_writes.writes

            self.min_order = min([prev_node_1.min_order, prev_node_2.min_order])
            self.max_order = max([prev_node_1.max_order, prev_node_2.max_order])

            if prev_node_1.is_foreach():
                assert isinstance(prev_node_1, ForeachKernelSchedulerNode)
                foreach_node, other_node = prev_node_1, prev_node_2
            else:
                assert isinstance(prev_node_2, ForeachKernelSchedulerNode)
                foreach_node, other_node = prev_node_2, prev_node_1

            self.ancestors = foreach_node.ancestors
            self.ancestors.update(other_node.ancestors)

            self.name_to_node = foreach_node.name_to_node
            for name in other_node.get_operation_names():
                self.name_to_node[name] = other_node

        self.group = (nodes[0].get_device(), ((sympy.Expr("foreach"),),))

        self.origins: Set[torch.fx.Node] = set()

    def mark_run(self) -> None:
        raise NotImplementedError

    def codegen(self) -> None:
        assert isinstance(self.node, ir.ComputedBuffer), f"{type(self.node)=}"
        self.node.get_store_function()(self.node.make_loader()())

    def is_foreach(self) -> bool:
        return True

    def get_subkernel_nodes(self) -> List[BaseSchedulerNode]:
        """Returns a list of nodes which comprise the foreach kernel, operating on corresponding elements of our input lists.
        These nodes may be vertically fused."""
        return list(self.snodes)

    def get_nodes(self) -> Sequence[BaseSchedulerNode]:
        """Returns all nodes contained in this kernel, unpacking fused nodes
        into their constituent scheduler nodes."""
        return list(itertools.chain.from_iterable(x.get_nodes() for x in self.snodes))

    def get_first_name(self) -> str:
        return self.snodes[0].get_first_name()

    def prune_redundant_deps(
        self, name_to_fused_node: Dict[str, BaseSchedulerNode]
    ) -> None:
        _prune_redundant_deps(self, name_to_fused_node, self.scheduler.name_to_buf)

        for node in self.snodes:
            node.prune_redundant_deps(name_to_fused_node)


def pick_loop_order(
    stride_lengths: List[List[int]],
    sizes: List[sympy.Expr],
    priority_idx: Tuple[int, ...] = (),
) -> List[int]:
    """
    A heuristic to decide loop iteration orders.  This has not been well
    tuned and may be something we should autotune.
    """

    @functools.cmp_to_key
    def index_cmp(a: int, b: int) -> int:
        if sizes[a] == 1 or sizes[b] == 1:
            # 1-sizes don't matter, just move them to the end
            return cmp(sizes[a] == 1, sizes[b] == 1)

        # Take abs, otherwise flipped dimensions are treated as smaller
        # strides than contiguous dims
        stride_len_a = [abs(sl[a]) for sl in stride_lengths]
        stride_len_b = [abs(sl[b]) for sl in stride_lengths]

        # equivalent to
        # np.logical_or(stride_lengths[:, b] == 0, stride_lengths[:, a] < stride_lengths[:, b]).all()
        a_first = sum(
            sl_b == 0 or sl_a < sl_b for sl_a, sl_b in zip(stride_len_a, stride_len_b)
        )
        b_first = sum(
            sl_a == 0 or sl_b < sl_a for sl_a, sl_b in zip(stride_len_a, stride_len_b)
        )
        if a_first > b_first:
            return -1
        if b_first > a_first:
            return 1

        # otherwise contiguous
        return cmp(b, a)

    order = list(reversed(range(len(stride_lengths[0]))))
    if len(priority_idx) > 0:
        # if we have priority node, only use that node's order
        stride_lengths = [stride_lengths[pi] for pi in priority_idx]
    if config.pick_loop_orders:
        order.sort(key=index_cmp)
    return order


@dataclasses.dataclass
class NodeUser:
    node: Union[BaseSchedulerNode, OutputNode]
    can_inplace: bool = False

    # A weak user must be scheduled after a given node, but doesn't actually
    # use the result
    is_weak: bool = False

    def __hash__(self) -> int:
        return hash((self.node.get_name(), self.can_inplace, self.is_weak))

    def __eq__(self, other: object) -> bool:
        return (
            isinstance(other, NodeUser)
            and self.get_name() == other.get_name()
            and self.can_inplace == other.can_inplace
            and self.is_weak == other.is_weak
        )

    def get_name(self) -> str:
        return self.node.get_name()

    def merge(self, other: NodeUser) -> NodeUser:
        assert self.node is other.node
        return NodeUser(
            self.node,
            self.can_inplace and other.can_inplace,
            self.is_weak and other.is_weak,
        )


_post_grad_graph_counter = itertools.count()


class Scheduler:
    __dep_size_hint_cache: Dict[Dep, int]

    @dynamo_timed
    def __init__(self, nodes: List[ir.Operation]) -> None:
        super().__init__()
        self.__dep_size_hint_cache = {}
        V.graph.scheduler = self
        self.backends: Dict[torch.device, BaseScheduling] = {}
        self.post_grad_graph_id = next(_post_grad_graph_counter)

        self.completed_operations: Set[str] = set()
        self.available_buffer_names = {
            *V.graph.graph_inputs.keys(),
            *V.graph.constants.keys(),
            *V.graph.torchbind_constants.keys(),
        }

        self.nodes = [self.create_scheduler_node(n) for n in nodes]

        # some new constants could have been created above
        self.available_buffer_names.update(V.graph.constants.keys())
        for node in self.nodes:
            node.prune_deps()

        self.name_to_node: Dict[str, BaseSchedulerNode] = {
            n.get_name(): n for n in self.nodes
        }
        self.name_to_buf: Dict[str, SchedulerBuffer] = {
            buf.get_name(): buf for node in self.nodes for buf in node.get_outputs()
        }
        self.name_to_fused_node: Dict[str, BaseSchedulerNode] = self.name_to_node.copy()

        # mutation_real_name: Maps back to the original name for codegen
        # Example:
        # If you mutate buf0 inside of buf1's kernel, then:
        # mutation_real_name = {"buf0" : "buf1"}
        # all subsequent uses of buf0 become buf1's usage in dependency graph
        self.mutation_real_name: Dict[str, str] = {}

        # We handle mutation by renaming modified versions of the same
        # buffer in the dependency graph to prevent cycles.
        # mutation_renames: tracks the current name for a given buffer
        #                   (changed once per mutation)
        # Example:
        # If you mutate buf0 inside of buf1's kernel, then:
        # mutation_renames = {"buf1" : "buf0"}
        # in codegen we only use buf0, never buf1
        self.mutation_renames: Dict[str, str] = {}

        self.compute_dependencies()
        self.topological_sort_schedule()
        self.dead_node_elimination()
        if config.reorder_for_compute_comm_overlap:
            comms.decide_global_ordering_of_comms(self.nodes)
        self.compute_ancestors()

        metrics.ir_nodes_pre_fusion += len(self.nodes)
        V.debug.ir_pre_fusion(self.nodes)
        self.num_orig_nodes = len(self.nodes)
        self.name_to_fused_node = {n.get_name(): n for n in self.nodes}
        self.create_foreach_nodes()
        self.topological_sort_schedule()
        self.logged_slow_fusion: Set[Tuple[str, str]] = set()
        self.fuse_nodes()
        self.finalize_multi_template_buffers()
        if config.reorder_for_compute_comm_overlap:
            self.nodes = comms.reorder_compute_and_comm_for_overlap(self.nodes)
        self.compute_last_usage()
        V.debug.ir_post_fusion(self.nodes)
        V.debug.graph_diagram(self.nodes)
        self.debug_draw_graph()

        # used during codegen:
        self.current_device: Optional[torch.device] = None
        self.buffer_names_to_free: Set[str] = set()

        # fx graph node to the position it appears in the graph
        # for debug attribution
        self.origin_to_index: Dict[torch.fx.Node, int] = {}

        get_metric_table("graph_stats").add_row(
            lambda: {
                "graph_id": self.post_grad_graph_id,
                "num_nodes_before_fusion": self.num_orig_nodes,
                "num_nodes_after_fusion": len(self.nodes),
            }
        )

    def get_current_device_or_throw(self) -> torch.device:
        if device := self.current_device:
            return device
        else:
            raise RuntimeError("No current device")

    def debug_draw_graph(self) -> None:
        """Generate an image of the graph for debugging"""
        if os.environ.get("INDUCTOR_WRITE_SCHEDULER_GRAPH", None) == "1":
            from .debug import draw_buffers

            draw_buffers(self.nodes, print_graph=True)

    def debug_print_nodes(self, label: str) -> None:
        if log.isEnabledFor(logging.INFO):
            log.info("%s:", label)
            for node in self.nodes:
                node.log_details()

    def create_scheduler_node(self, node: ir.Operation) -> BaseSchedulerNode:
        assert (
            node.get_origins() is not None
        ), "All nodes passed to scheduling must have an origin"
        if node.is_no_op():
            return NopKernelSchedulerNode(self, node)
        elif isinstance(node, (ir.ComputedBuffer, ir.TemplateBuffer)):
            return SchedulerNode(self, node)
        elif isinstance(node, ir.ExternKernel):
            return ExternKernelSchedulerNode(self, node)
        else:
            raise NotImplementedError(node)

    def create_foreach_nodes(self) -> None:
        removed_node_names = set()
        fe_nodes = []
        kept_node_names = self.name_to_fused_node.keys()

        for names in V.graph.lists.values():
            names = [
                name
                for name in names
                if name in kept_node_names
                and not isinstance(self.name_to_node[name], NopKernelSchedulerNode)
            ]
            if not names:
                # All nodes eliminated
                continue

            removed_node_names.update(names)
            snodes = [self.name_to_node[name] for name in names]

            fe_node = ForeachKernelSchedulerNode(self, snodes)

            fe_nodes.append(fe_node)

            for name in names:
                self.name_to_fused_node[name] = fe_node

        self.nodes = [
            node for node in self.nodes if node.get_name() not in removed_node_names
        ] + list(fe_nodes)

    def compute_dependencies(self) -> None:
        """
        Create dependency edges between nodes, handling aliasing and
        mutation properly.
        """

        T = TypeVar("T")

        class DedupList(Generic[T]):
            """
            This data structure behaves like a list except it makes sure the
            elements remain unique.
            Normally one could use a set/dict for this purpose however
            the list in question gets elements appended as it is being
            iterated over which means that we need to keep the list
            semantics.
            """

            def __init__(
                self,
                items: Optional[List[T]] = None,
                membership: Optional[Set[T]] = None,
            ) -> None:
                self.items = items or list()
                self.membership = membership or set()

            def append(self, node_user: T) -> None:
                if node_user in self.membership:
                    return
                self.items.append(node_user)
                self.membership.add(node_user)

            def __add__(self, other: DedupList[T]) -> DedupList[T]:
                new_membership = set.union(self.membership, other.membership)
                new_items = self.items + [
                    x for x in other.items if x not in self.membership
                ]
                return DedupList(new_items, new_membership)

        name_to_users: DefaultDict[str, DedupList[NodeUser]] = collections.defaultdict(
            DedupList
        )

        # handle aliasing by using python aliasing in name_to_users
        # if foo aliases bar then we will make name_to_users["foo"] point
        # to the same python list as name_to_users["bar"]
        for node in self.nodes:
            for buf1 in node.get_outputs():
                buf1_name = buf1.get_name()
                for buf2_name in buf1.get_aliases():
                    if buf1_name in name_to_users and buf2_name in name_to_users:
                        # merge the two
                        list1 = name_to_users[buf1_name]
                        list2 = name_to_users[buf2_name]
                        combined = list1 + list2
                        for key in name_to_users.keys():
                            if (
                                name_to_users[key] is list1
                                or name_to_users[key] is list2
                            ):
                                name_to_users[key] = combined
                    elif buf1_name in name_to_users:
                        name_to_users[buf2_name] = name_to_users[buf1_name]
                    else:
                        name_to_users[buf1_name] = name_to_users[buf2_name]

        def rename(n: str) -> str:
            if n in self.mutation_renames:
                return rename(self.mutation_renames[n])
            return n

<<<<<<< HEAD
=======
        def dep_closure(node: BaseSchedulerNode) -> Set[str]:
            reachable_names = set(node.get_buffer_names())
            read_deps: Dict[
                Tuple[sympy.Expr, Tuple[sympy.Expr, ...]], List[MemoryDep]
            ] = collections.defaultdict(list)

            for rd in node.read_writes.reads:
                if (
                    isinstance(rd, dependencies.MemoryDep)
                    and rd.name in self.name_to_buf
                ):
                    read_deps[(rd.index, rd.size)].append(rd)

            for wd in node.read_writes.writes:
                if not isinstance(wd, MemoryDep):
                    continue

                for rd in read_deps[wd.index, wd.size]:
                    buf = self.name_to_buf[rd.name]
                    reachable_names.update(dep_closure(buf.defining_op))
            return reachable_names

>>>>>>> d0b5500e
        def add_user(
            used_by_name: str,
            user_node: Union[BaseSchedulerNode, OutputNode],
            can_inplace: bool = False,
            is_weak: bool = False,
        ) -> None:
            name_to_users[rename(used_by_name)].append(
                NodeUser(user_node, can_inplace, is_weak)
            )

        unbacked_symbol_to_origin_node = {}

        # NB: None means that the dependency is on an input.  Don't actually
        # generate a dependency because if we do, Inductor will start trying
        # to free the unbacked int but that's pointless
        for name, val in V.graph.graph_inputs.items():
            if isinstance(val, sympy.Expr):
                for fs in val.free_symbols:
                    unbacked_symbol_to_origin_node[fs] = None

        for node in self.nodes:
            log.debug("scheduling %s", node.node)

            # unbacked symbols don't follow ordinary buffer dependencies, so
            # we track their def/uses separately
            assert node.node is not None
            unbacked_symbol_defs = sorted(
                node.node.get_unbacked_symbol_defs(), key=lambda x: x.name
            )
            for s in unbacked_symbol_defs:
                assert isinstance(s, sympy.Symbol)
                # Pick the first definer as canonical.  There may be multiple
                # because if a MultiOutputLayout buffer propagates an unbacked
                # symint to multiple outputs, they will all claim to def it.
                if s not in unbacked_symbol_to_origin_node:
                    unbacked_symbol_to_origin_node[s] = node.get_name()

            unbacked_symbol_uses = sorted(
                node.node.get_unbacked_symbol_uses(), key=lambda x: x.name
            )
            # if a kernel takes unbacked symints, register dependencies
            for s in unbacked_symbol_uses:
                assert (
                    s in unbacked_symbol_to_origin_node
                ), f"{s} not in {unbacked_symbol_to_origin_node}"
                if (r := unbacked_symbol_to_origin_node[s]) is not None:
                    for buf in self.name_to_node[r].get_outputs():
                        node.add_fake_dep(StarDep(buf.get_name()))

            if (
                len(node.read_writes.writes) == 1
                and (dep := next(iter(node.read_writes.writes)))
                and isinstance(dep, MemoryDep)
            ):
                node_mode = dep.mode
            else:
                node_mode = None

            # Handle output mutations
            for buf in node.get_outputs():
                # a node will mutate either 0 or 1 buffers
                assert len(buf.get_mutations()) <= 1
                for alt_name in buf.get_mutations():
                    alt_name = rename(alt_name)
                    # this node must run after the prior writer
                    add_user(alt_name, node)
                    node.add_fake_dep(StarDep(alt_name, mode=node_mode))
                    for user in name_to_users[alt_name].items:
                        if user.get_name() == node.get_name():
                            continue

                        for other_name in user.node.get_buffer_names():
                            # this node must run after all prior readers
                            other_name = rename(other_name)
                            node.add_fake_dep(WeakDep(other_name, mutating_buf=buf.get_name()))
                            add_user(other_name, node, is_weak=True)

            # add normal non-mutation dependencies
            for read in node.read_writes.reads:
                if not isinstance(read, WeakDep):
                    add_user(read.name, node, node.can_inplace(read))

            node.update_mutated_names(self.mutation_renames)

            # update our renaming scheme for the next iteration
            for buf in node.get_outputs():
                for alt_name in buf.get_mutations():
                    self.mutation_renames[rename(alt_name)] = buf.get_name()
                    self.mutation_renames[alt_name] = buf.get_name()
                    self.mutation_real_name[
                        buf.get_name()
                    ] = self.mutation_real_name.get(alt_name, alt_name)

        # make sure outputs aren't dead-code-eliminated
        for buf_name in V.graph.get_output_names():
            log.debug("scheduling output %s", buf_name)
            add_user(buf_name, OutputNode(StarDep(buf_name)))

        # make sure unbacked symints aren't dead-code-eliminated
        for out in V.graph.graph_outputs:
            for s in out.get_unbacked_symbol_uses():
                assert (
                    s in unbacked_symbol_to_origin_node
                ), f"{s} not in {unbacked_symbol_to_origin_node.keys()}"
                if r := unbacked_symbol_to_origin_node[s]:
                    for buf_name in self.name_to_node[r].get_buffer_names():
                        log.debug(
                            "scheduling output %s for unbacked symint %s", buf_name, s
                        )
                        add_user(buf_name, OutputNode(StarDep(buf_name)))

        # make sure input mutation isn't dead-code-eliminated
        for name in self.mutation_renames:
            if name in V.graph.graph_inputs:
                add_user(name, OutputNode(StarDep(name)))
                V.graph.mutated_inputs.add(name)
            elif name in V.graph.constants:
                # In AOTI, module parameters and buffers are not lifted as graph inputs
                add_user(name, OutputNode(StarDep(name)))

        inp_names = {
            name: index for index, name in enumerate(V.graph.graph_inputs.keys())
        }
        V.graph.mutated_input_idxs = [
            inp_names[name] for name in V.graph.mutated_inputs
        ]

        # copy users information onto the nodes
        for node in self.nodes:
            for buf in node.get_outputs():
                buf.set_users(name_to_users[buf.get_name()].items)

    def dead_node_elimination(self) -> None:
        """
        Remove any nodes without users
        """
        # self.nodes is in topological order, so by iterating in reverse order
        # we have visited (and potentially removed) all users before visiting a
        # given node.
        updated_nodes = []
        for node in reversed(self.nodes):

            def can_eliminate_user(user: NodeUser) -> bool:
                return user.is_weak or user.get_name() in V.graph.removed_operations

            active_buffers = False
            for buf in node.get_outputs():
                can_eliminate = all(can_eliminate_user(u) for u in buf.users)
                if can_eliminate:
                    log.debug("removed dead buffer: %s", buf.get_name())
                    V.graph.removed_buffers.add(buf.get_name())
                else:
                    active_buffers = True

            can_eliminate = not node.has_side_effects() and not active_buffers

            if not can_eliminate:
                updated_nodes.append(node)
            else:
                # dead code
                log.debug("removed dead operation: %s", node.get_name())
                V.graph.removed_operations.add(node.get_name())

        self.nodes = list(reversed(updated_nodes))

        # Prune any WeakDeps no longer needed
        for node in self.nodes:
            node.prune_weak_deps()

    def topological_sort_schedule(self) -> None:
        """
        Ensure self.nodes is in topologically sorted order
        """
        seen: Set[BaseSchedulerNode] = set()
        result: List[BaseSchedulerNode] = []

        def visit(n: BaseSchedulerNode) -> None:
            if n not in seen:
                seen.add(n)
                for dep in sorted(n.unmet_dependencies, key=lambda d: d.name):
                    op = self.name_to_buf[dep.name].defining_op
                    visit(self.name_to_fused_node[op.get_name()])
                result.append(n)

        for node in self.nodes:
            visit(node)
        self.nodes = result

    def compute_ancestors(self) -> None:
        """
        Populate each node.ancestors
        """
        # note self.nodes is topologically sorted
        name_to_ancestors: Dict[str, Set[str]] = {}
        for node in self.nodes:
            ancestors = set()
            for dep in node.unmet_dependencies:
                dep_node_name = self.name_to_buf[dep.name].defining_op.get_name()
                ancestors.add(dep_node_name)
                ancestors |= name_to_ancestors[dep_node_name]
            name_to_ancestors[node.get_name()] = ancestors
            node.ancestors = ancestors

        for order, node in enumerate(self.nodes):
            node.min_order = order
            node.max_order = order

    def fuse_nodes(self) -> None:
        """
        Mutates self.nodes to combine nodes into FusedSchedulerNodes.
        """
        for i in range(10):
            old_len = len(self.nodes)
            fusion_log.debug(
                "===== attempting fusion (%d/10): %d nodes =====",
                i + 1,
                old_len,
            )
            self.fuse_nodes_once()
            new_len = len(self.nodes)
            fusion_log.debug(
                "completed fusion round (%d/10): fused %d nodes into %d nodes\n",
                i + 1,
                old_len,
                new_len,
            )
            if new_len == old_len or new_len == 1:
                fusion_log.debug("===== fusion complete (%d iterations) =====", i + 1)
                break

    def benchmark_fused_nodes(
        self, nodes: Sequence[BaseSchedulerNode]
    ) -> Tuple[float, str]:
        """
        Benchmark fused list of nodes and return the execution time
        in milliseconds on randomly generated inputs.
        """
        assert len(nodes) > 0
        device = nodes[0].get_device()
        self.current_device = device
        backend = self.get_backend(device)
        return backend.benchmark_fused_nodes(nodes)

    def finalize_multi_template_buffers(self) -> None:
        def replace_operation_buffer(
            orig_node: ir.MultiTemplateBuffer, new_node: ir.OperationBuffer
        ) -> None:
            replaced_name = new_node.name
            orig_name = orig_node.get_name()
            assert isinstance(orig_name, str) and isinstance(replaced_name, str)

            del V.graph.name_to_buffer[replaced_name]
            new_node.name = orig_name

            orig = V.graph.buffers.index(orig_node)
            V.graph.buffers.remove(new_node)
            V.graph.buffers[orig] = new_node
            V.graph.name_to_buffer[orig_name] = new_node

            orig = V.graph.operations.index(orig_node)
            V.graph.operations.remove(new_node)
            V.graph.operations[orig] = new_node

        for i, node in enumerate(self.nodes):
            if isinstance(node, SchedulerNode) and isinstance(
                node.node, ir.MultiTemplateBuffer
            ):
                multi_node = node.node
                min_node_unfused, _ = multi_node.get_min_choice()

                if isinstance(
                    min_node_unfused,
                    torch._inductor.ir.TritonTemplateCallerBase,
                ):
                    node.node.finalize_as_triton_caller(min_node_unfused)
                    continue

                out_tensorbox = min_node_unfused.output_node()
                out_storage = out_tensorbox.data
                assert isinstance(out_storage, ir.StorageBox)
                out_buffer = out_storage.data
                assert isinstance(out_buffer, ir.OperationBuffer)

                out_buffer.layout = multi_node.layout
                replace_operation_buffer(multi_node, out_buffer)
                new_scheduler_node = self.create_scheduler_node(out_buffer)

                self.nodes[i] = new_scheduler_node
                self.name_to_node[node.get_name()] = new_scheduler_node
                self.name_to_fused_node[node.get_name()] = new_scheduler_node

                for new_out, old_out in zip(
                    new_scheduler_node.get_outputs(), node.get_outputs()
                ):
                    self.name_to_buf[old_out.get_name()] = new_out
                    new_out.users = old_out.users

                new_scheduler_node.min_order = node.min_order
                new_scheduler_node.max_order = node.max_order
                new_scheduler_node.last_usage = node.last_usage

    def speedup_by_fusion(
        self, node1: BaseSchedulerNode, node2: BaseSchedulerNode
    ) -> bool:
        """
        If config.benchmark_fusion is False, always return True.
        Otherwise, return True if fusion can brings speedup.
        """

        is_multi_template = node1.is_template() and isinstance(
            node1.get_template_node(), ir.MultiTemplateBuffer
        )
        if not config.benchmark_fusion and not is_multi_template:
            return True

        if (
            node1.is_template()
            and not isinstance(node1.get_template_node(), ir.TritonTemplateBuffer)
            or node1.is_foreach()
            or node2.is_foreach()
        ):
            # TODO support benchmarking epilogue fusion
            return True

        node_list_1 = node1.get_nodes()
        device = node_list_1[0].get_device()

        # don't support benchmark fusion for CPU right now.
        if device.type == "cpu":
            return True

        node_list_2 = node2.get_nodes()
        node_list_fused = list(itertools.chain(node_list_1, node_list_2))

        # We can not accurately benchmark kernel using atomic_add
        # due to how we generate random integer inputs.
        # Skip benchmarking them by allowing fusion.
        if any(
            hasattr(n.node, "data")
            and n.node is not None
            and hasattr(n.node.data, "scatter_mode")
            and n.node.data.scatter_mode == "atomic_add"
            for n in node_list_fused
        ):
            return True

        from triton.compiler.errors import CompilationError

        why = WhyNoFuse(node1, node2)

        def log_fusion(ms_fused: float, ms1: float, ms2: float) -> None:
            if fusion_log.isEnabledFor(logging.DEBUG):
                if ms_fused < ms1 + ms2:
                    fusion_log.debug(
                        "can fuse (benchmark): fusing %s with %s cause %sx speedup",
                        node1.get_buffer_names(),
                        node2.get_buffer_names(),
                        green_text(f"{(ms1 + ms2) / ms_fused:.3f}"),
                    )
                else:
                    fusion_log.debug(
                        "cannot fuse (benchmark): fusing %s with %s cause %sx slowdown",
                        node1.get_buffer_names(),
                        node2.get_buffer_names(),
                        red_text(f"{ms_fused / (ms1 + ms2):.3f}"),
                    )

        if isinstance(node1, SchedulerNode) and isinstance(
            node1.node, ir.MultiTemplateBuffer
        ):
            multi_node = node1.node
            choice_timings = multi_node.choice_timings

            _, ms1 = multi_node.get_min_choice()
            ms2, path2 = self.benchmark_fused_nodes(node_list_2)

            min_ms_fused = float("inf")
            ms_fused_choice = None

            triton_choices = 0

            for choice, unfused_time in choice_timings.items():
                if not isinstance(choice, torch._inductor.ir.TritonTemplateCallerBase):
                    continue

                if unfused_time >= ms1 + ms2:
                    continue

                triton_choices += 1
                if triton_choices > config.max_epilogue_benchmarked_choices:
                    break

                # TODO - parallel compile triton templates
                # TODO - should prune/skip choices that are not within certain % of best choice
                with node1.node.swap_as_triton_caller(choice):
                    ms_fused, _ = self.benchmark_fused_nodes(node_list_fused)

                    if ms_fused < min_ms_fused:
                        min_ms_fused = ms_fused
                        ms_fused_choice = choice

            log_fusion(min_ms_fused, ms1, ms2)

            # after we do a fusion, we finalize a triton template.
            # TODO - could preserve multi template and choices for subsequent fusions
            if min_ms_fused < (ms1 + ms2) and ms_fused_choice is not None:
                node1.node.finalize_as_triton_caller(ms_fused_choice)
                return True
            else:
                return False
        else:
            try:
                ms1, path1 = self.benchmark_fused_nodes(node_list_1)
                if math.isinf(ms1):
                    why("register spilling of the first kernel")
                    return False
                ms2, path2 = self.benchmark_fused_nodes(node_list_2)
                if math.isinf(ms2):
                    why("register spilling of the second kernel")
                    return False
                ms_fused, path_fused = self.benchmark_fused_nodes(node_list_fused)
                if math.isinf(ms_fused):
                    why("register spilling of the fused kernel")
                    return False
            except CompilationError as e:
                # workaround triton issue: https://github.com/openai/triton/issues/2151
                if "Loop-carried variable" in str(e):
                    return True  # allow fusion
                else:
                    raise

        log_fusion(ms_fused, ms1, ms2)
        if (
            is_metric_table_enabled("slow_fusion")
            and ms_fused >= ms1 + ms2
            and (path1, path2) not in self.logged_slow_fusion
        ):
            self.logged_slow_fusion.add((path1, path2))
            get_metric_table("slow_fusion").add_row(
                lambda: {
                    "kernel1_path": path1,
                    "kernel1_latency": ms1,
                    "kernel2_path": path2,
                    "kernel2_latency": ms2,
                    "fused_kernel_path": path_fused,
                    "fused_kernel_latency": ms_fused,
                    "slow_down_ratio": ms_fused / (ms1 + ms2),
                }
            )
        return ms_fused < ms1 + ms2

    def fuse_nodes_once(self) -> None:
        """
        Mutates self.nodes to combine nodes into FusedSchedulerNodes.

        This relies on two key functions to control the logic:
            - self.can_fuse(): checks if a fusion is legal
            - self.score_fusion(): assigns priority to a given fusion
        """
        fused_nodes = set(self.nodes)
        if fusion_log.isEnabledFor(logging.DEBUG):
            fusion_log.debug("fuse_nodes_once, candidates:")
            for node in fused_nodes:
                fusion_log.debug("  " + node.debug_str_short())  # noqa: G003
        for node1, node2 in self.get_possible_fusions():
            node1 = self.name_to_fused_node[node1.get_first_name()]
            node2 = self.name_to_fused_node[node2.get_first_name()]
            if self.can_fuse(node1, node2) and not self.will_fusion_create_cycle(
                node1, node2
            ):
                if not self.speedup_by_fusion(node1, node2):
                    continue
                fusion_log.debug(
                    "fusing %s with %s", node1.get_name(), node2.get_name()
                )

                # above can_fuse asserts that node2 has the same device
                device = node1.get_device()
                node3 = self.get_backend(device).fuse(node1, node2)
                fused_nodes.remove(node1)
                fused_nodes.remove(node2)
                fused_nodes.add(node3)
                self.name_to_fused_node.update(
                    {n.get_name(): node3 for n in node3.get_nodes()}
                )
        self.nodes = sorted(fused_nodes, key=lambda x: x.min_order)
        self.topological_sort_schedule()
        self.prune_redundant_deps()

    def prune_redundant_deps(self) -> None:
        for node in self.nodes:
            node.prune_redundant_deps(self.name_to_fused_node)

    def get_possible_fusions(self) -> List[Tuple[BaseSchedulerNode, BaseSchedulerNode]]:
        """
        Helper to find all legal fusion opportunities, sorted by self.score_fusion()
        """
        possible_fusions = []
        seen = set()

        def check_all_pairs(nodes: List[BaseSchedulerNode]) -> None:
            for node1_index, node1 in enumerate(nodes):
                for node2 in nodes[node1_index + 1 :]:
                    key = (node1, node2)
                    if key in seen:
                        continue
                    seen.add(key)

                    if self.can_fuse(node1, node2):
                        possible_fusions.append(key)
                    elif (node2.is_template() or node2.is_foreach()) and self.can_fuse(
                        node2, node1
                    ):
                        # foreach fusions and epilogue fusions are order dependent
                        possible_fusions.append((node2, node1))

        buffer_names_grouping = collections.defaultdict(list)
        for node in self.nodes:
            for buf in node.used_buffer_names():
                buffer_names_grouping[buf].append(node)
        for node_grouping in buffer_names_grouping.values():
            check_all_pairs(node_grouping)

        if config.aggressive_fusion:
            group_grouping = collections.defaultdict(list)
            for node in self.nodes:
                group = getattr(node, "group", None)
                if group:
                    group_grouping[group].append(node)
            for node_grouping in group_grouping.values():
                check_all_pairs(node_grouping)

        possible_fusions = self.get_possible_fusions_with_highest_priority(
            possible_fusions
        )
        possible_fusions.sort(key=self.score_fusion_key, reverse=True)
        fusion_log.debug("found %d possible fusions", len(possible_fusions))
        return possible_fusions

    def will_fusion_create_cycle(
        self, node1: BaseSchedulerNode, node2: BaseSchedulerNode
    ) -> bool:
        """
        Finds whether there's a path from node1 to node2 (or vice-versa)
        caused indirectly by other fusions.
        """

        visited = set()

        def found_path(node: BaseSchedulerNode) -> bool:
            # only fused nodes can introduce new ancestors.
            if isinstance(node, FusedSchedulerNode) and node not in visited:
                visited.add(node)
                if node.get_operation_names().issubset(combined_ancestors):
                    # All fusion outputs are in ancestors of node1 and node2, thus
                    # cannot introduce new path:
                    #
                    # 1. if output is neither descendent of node1 or node2, the
                    #        output cannot introduce a path
                    # 2. due to [can_fuse]: if WLOG output is descendent of node1, it cannot be
                    #        on path(node1->node2), hence it cannot be ancestor of node2
                    # 3. due to [acyclic]: if WLOG output is descendent of node1, it cannot be
                    #        ancestor of node1
                    return False
                else:
                    # continue DFS of new ancestors introduced by the fusion
                    return bool(combined_names & node.ancestors) or any(
                        found_path(self.name_to_fused_node[n])
                        for n in node.ancestors - combined_ancestors
                    )
            return False

        combined_names = node1.get_operation_names() | node2.get_operation_names()
        combined_ancestors = (node1.ancestors | node2.ancestors) - combined_names
        cycle = any(found_path(self.name_to_fused_node[n]) for n in combined_ancestors)
        if cycle:
            WhyNoFuse(node1, node2)("will create cycle")
        return cycle

    def can_fusion_increase_peak_memory(
        self, node1: BaseSchedulerNode, node2: BaseSchedulerNode
    ) -> bool:
        """
        This function prevents fusion for nodes that can increase memory
        footprint. This problem is more common in horizontal fusion, where nodes
        that are far apart in the original order get fused, lengthening the live
        intervals of tensors. This is very evident in models with activation
        checkpointing, where the recomputed nodes from different checkpointed
        regions get fused and significantly increase the memory footprint.

        The current attempt is a quick, possibly hacky, heuristic to prevent the
        fusion of nodes that are far away in the original order.

        A better but difficult to implement heurisitic would be to use live
        intervals of the buffers, find region of peak pressure in the original
        program and prevent fusion that crosses that peak region. We might need
        special care or good approximation in this implementation, as fusion of
        node changes live intervals, and re-computing live intervals and peak
        memory after each fusion can introduce large compilation overhead.
        """
        proximity_score = max(
            abs(node1.min_order - node2.max_order),
            abs(node2.min_order - node1.max_order),
        )
        return proximity_score > 64

    def decide_fusion_fail_reason(
        self,
        node1: BaseSchedulerNode,
        node2: BaseSchedulerNode,
        common_buf_names: Tuple[str, ...],
    ) -> str:
        """
        Try to decide reasons why fusion fail due to no shared memory even though
        there are common buffers.
        """
        reasons = {}
        node1_name2dep = {dep.name: dep for dep in node1.read_writes.reads_and_writes()}
        node2_name2dep = {dep.name: dep for dep in node2.read_writes.reads_and_writes()}

        for buf_name in common_buf_names:
            buf = V.graph.get_buffer(buf_name)
            lhs_dep = node1_name2dep[buf_name]
            rhs_dep = node2_name2dep[buf_name]

            if lhs_dep.get_numel() != rhs_dep.get_numel():
                reasons[
                    buf_name
                ] = f"different numel: {lhs_dep.get_numel()} v.s. {rhs_dep.get_numel()}"
                continue

            # same numel but different MemoryDep.size. Should be broadcasting
            if sympy_product(lhs_dep.size) != sympy_product(rhs_dep.size):
                reasons[buf_name] = "broadcast"
                continue

            if not isinstance(lhs_dep, MemoryDep) or not isinstance(rhs_dep, MemoryDep):
                reasons[
                    buf_name
                ] = f"not MemoryDep: {type(lhs_dep)} v.s. {type(rhs_dep)}"
                continue

            lhs_off = lhs_dep.get_offset()
            rhs_off = rhs_dep.get_offset()
            if lhs_off != rhs_off:
                # One example is in transformer, we use a concatenated linear layer
                # to project Q/K/V and then split the result. The 3 splits will
                # point to the same buffer with different offsets.
                reasons[buf_name] = f"different offset: {lhs_off} v.s. {rhs_off}"
                continue

            if (
                lhs_dep.normalize_with_stride_order()
                == rhs_dep.normalize_with_stride_order()
            ):
                reasons[buf_name] = f"Mismatch loop orders: {lhs_dep} v.s. {rhs_dep}"
                continue

            # Add more rules here
            reasons[
                buf_name
            ] = f"Unknown reason: {lhs_dep} v.s. {rhs_dep}. Layout: {buf.layout}"

        return str(reasons)

    def can_fuse(self, node1: BaseSchedulerNode, node2: BaseSchedulerNode) -> bool:
        """
        Determine if it is possible to combine node1 and node2 into a
        single fused node.
        """

        if node1 is node2:
            return False

        why = WhyNoFuse(node1, node2)

        if (
            isinstance(node1, (ExternKernelSchedulerNode, NopKernelSchedulerNode))
            and not node1.is_template()
        ):
            why("node1 is extern or nop")
            return False
        if (
            isinstance(node2, (ExternKernelSchedulerNode, NopKernelSchedulerNode))
            and not node2.is_template()
        ):
            why("node2 is extern or nop")
            return False

        if node2.get_operation_names() & node1.ancestors:
            why("node1 must go before node2")
            return False

        if node2.is_template():
            why("templates can only fuse epilogues")
            return False
        if node1.is_template() and (
            node2.has_aliasing_or_mutation()
            or node2.is_reduction()
            or not config.epilogue_fusion
        ):
            why("template epilogue not satisfied")
            return False

        device = node1.get_device()
        device2 = node2.get_device()
        if device != device2:
            why("device mismatch (%s vs %s)", device, device2)
            return False
        del device2

        no_shared_data = self.score_fusion_memory(node1, node2) == 0
        if no_shared_data and (
            not config.aggressive_fusion or node1.is_reduction() or node2.is_reduction()
        ):
            if is_metric_table_enabled("fusion_failure_due_to_indexing_mismatch"):
                common_buf_names = (
                    node1.read_writes.buffer_names() & node2.read_writes.buffer_names()
                )
                if len(common_buf_names) > 0:
                    get_metric_table("fusion_failure_due_to_indexing_mismatch").add_row(
                        lambda: {
                            "pre_grad_graph_id": V.graph.graph_id,
                            "post_grad_graph_id": V.graph.post_grad_graph_id,
                            "node1_name": node1.get_name(),
                            "node2_name": node2.get_name(),
                            "node1_debug_str": write_text(node1.debug_str()),
                            "node2_debug_str": write_text(node2.debug_str()),
                            "common_buffer_names": list(common_buf_names),
                            "failure_reason": self.decide_fusion_fail_reason(
                                node1, node2, common_buf_names
                            ),
                        }
                    )

                    why("no shared data due to indexing mismatch")
                    return False
            why("no shared data")
            return False  # heuristic not needed for correctness

        if (
            not node1.is_foreach()
            and not node2.is_foreach()
            and len(node1.get_nodes()) + len(node2.get_nodes()) > config.max_fusion_size
        ):
            why("exceeds max fusion")
            return False  # heuristic not needed for correctness

        if node1.get_operation_names() & node2.ancestors:
            # node2 depends on node1 outputs
            if not self.can_fuse_vertical(node1, node2):
                return False
            return self.get_backend(device).can_fuse_vertical(node1, node2)
        else:  # nodes don't depend on each other, but may have common reads
            if self.can_fusion_increase_peak_memory(node1, node2):
                why("will increase peak memory")
                return False
            return self.get_backend(device).can_fuse_horizontal(node1, node2)

    def can_fuse_vertical(
        self, node1: BaseSchedulerNode, node2: BaseSchedulerNode
    ) -> bool:
        """
        Check if it is legal to fuse a consumer (node2) into a producer (node1).

        We can fuse them if all the reads of node2 either match
        corresponding writes in node1, or are written by nodes that can
        be scheduled before the fusion of node1 and node2.
        """
        node1_buf_names = node1.get_buffer_names()
        node1_op_names = node1.get_operation_names()
        computed_deps = set()
        why = WhyNoFuse(node1, node2)

        for cd in node1.read_writes.writes:
            if not isinstance(cd, MemoryDep):
                continue
            for rd in node2.unmet_dependencies:
                if self.fusable_read_and_write(rd, cd):
                    computed_deps.add(rd)

        for dep in node2.unmet_dependencies:
            if isinstance(dep, WeakDep) and self.fusable_weak_dep(dep, node1, node2):
                computed_deps.add(dep)

        remaining_deps = {dep.name for dep in node2.unmet_dependencies - computed_deps}
        if remaining_deps & node1_buf_names:
            # MemoryDeps didn't match and read different locations of the same buffer.
            # Examples here include:
            #   - MemoryDep("foo", x) != MemoryDep("foo", x + 1)
            #   - MemoryDep("foo", x) != StarDep("foo")
            why("memory deps did not match")
            return False
        for name in remaining_deps:
            op_name = self.name_to_buf[name].defining_op.get_name()
            if node1_op_names & self.name_to_fused_node[op_name].ancestors:
                why("intermediate nodes between node1 & node2")
                return False

        return True

    def fusable_weak_dep(
        self, weak_dep: WeakDep, node1: BaseSchedulerNode, node2: BaseSchedulerNode
    ) -> bool:
        # A weak dep can be fused if and only if the fused operation acts inplace
        # on the buffer being mutated. i.e. the same index is being read then mutated
        mutating_writes = [
            write
            for write in node2.read_writes.writes
            if write.name == weak_dep.mutating_buf
        ]
        if len(mutating_writes) != 1:
            return False
        write = mutating_writes[0]
        assert isinstance(write, MemoryDep)

        if free_symbol_is_type(write.index, SymT.TMP):
            return False

        relevant_reads = (
            read
            for read in node1.read_writes.reads
            if self.mutation_renames.get(read.name, read.name) == weak_dep.mutating_buf
        )
        return all(
            isinstance(read, MemoryDep)
            and not free_symbol_is_type(read.index, SymT.TMP)
            and read.index == write.index
            and read.size == write.size
            for read in relevant_reads
        )

    # StarDep doesn't match MemoryDep, different indices don't match
    # However, broadcasting sometimes strips dimensions, and if that's the case
    # we still can match unmet dep
    # if there's indirect indexing, don't match it
    def fusable_read_and_write(self, read: Dep, write: MemoryDep) -> bool:
        if isinstance(read, MemoryDep):
            if read.mode == write.mode and write.mode is not None:
                return True
            read_name = read.name
            if read_name in self.mutation_renames:
                read_name = self.mutation_renames[read_name]
            return (
                read_name == write.name
                and not free_symbol_is_type(read.index, SymT.TMP)
                and not free_symbol_is_type(write.index, SymT.TMP)
                and read.index == write.index
                and len(read.size) >= len(write.size)
                and read.size[: len(write.size)] == write.size
            )
        elif isinstance(read, StarDep):
            read_name = self.mutation_renames.get(read.name, read.name)
            write_name = self.mutation_renames.get(write.name, write.name)
            if (
                read.mode == write.mode
                and write.mode is not None
                and read_name == write_name
            ):
                return True
        return False

    def score_fusion(
        self, node1: BaseSchedulerNode, node2: BaseSchedulerNode
    ) -> Tuple[bool, bool, int, int]:
        """
        Assign a score (higher comes first) to the fusion of node1
        and node2.  When different fusions conflict with each other,
        this is the way we decide what order to run them in.

        Our current score is based on:
        - Estimate of the saved memory operations
        - Fusions closer together in original order
        """
        memory_score = self.score_fusion_memory(node1, node2)
        proximity_score = -max(
            abs(node1.min_order - node2.max_order),
            abs(node2.min_order - node1.max_order),
        )
        return (
            node1.is_template() == config.epilogue_fusion_first and memory_score > 0,
            node1.is_reduction() == node2.is_reduction() and memory_score > 0,
            memory_score,
            proximity_score,
        )

    def dep_size_hint(self, dep: Dep) -> int:
        res = 0
        if dep not in self.__dep_size_hint_cache:
            try:
                if not dep.has_unbacked_symbols():
                    res = dep.numbytes_hint()
            except KeyError:
                # In at least one test (test/inductor/test_torchbind.py) we
                # create a StarDep that doesn't exist in the graph and calling
                # `has_unbacked_symbols()` throws an error.
                pass
            self.__dep_size_hint_cache[dep] = res
        else:
            res = self.__dep_size_hint_cache[dep]
        return res

    def score_fusion_memory(
        self, node1: BaseSchedulerNode, node2: BaseSchedulerNode
    ) -> int:
        """
        The first term in our fusion score that estimates number of saved
        memory operations.
        """
        common_memory_deps = (node1.read_writes.reads | node1.read_writes.writes) & (
            node2.read_writes.reads | node2.read_writes.writes
        )
        return sum(self.dep_size_hint(dep) for dep in common_memory_deps)

    def get_possible_fusions_with_highest_priority(
        self, possible_fusions: List[Tuple[BaseSchedulerNode, BaseSchedulerNode]]
    ) -> List[Tuple[BaseSchedulerNode, BaseSchedulerNode]]:
        # Group the possible fusions based on their priority from the backend.
        # Only return the group of possible fusions with highest priority.
        if len(possible_fusions) == 0:
            return possible_fusions
        possible_fusions_group_by_priority: Dict[
            int, List[Tuple[BaseSchedulerNode, BaseSchedulerNode]]
        ] = {}

        for node1, node2 in possible_fusions:
            assert node1.get_device() == node2.get_device()
            device = node1.get_device()
            fusion_pair_priority = int(
                self.get_backend(device).get_fusion_pair_priority(node1, node2)
            )
            if fusion_pair_priority not in possible_fusions_group_by_priority:
                possible_fusions_group_by_priority[fusion_pair_priority] = [
                    (node1, node2),
                ]
            else:
                possible_fusions_group_by_priority[fusion_pair_priority].append(
                    (node1, node2)
                )
        # return the possible fusions with highest priority
        possible_fusions_with_highest_priority = min(
            possible_fusions_group_by_priority.items(), key=operator.itemgetter(0)
        )[1]
        assert len(possible_fusions_with_highest_priority) > 0
        return possible_fusions_with_highest_priority

    def score_fusion_key(
        self, nodes: Tuple[BaseSchedulerNode, BaseSchedulerNode]
    ) -> Tuple[bool, bool, int, int]:
        """
        Shim for list.sort(key=...)
        """
        node1, node2 = nodes
        return self.score_fusion(node1, node2)

    def compute_last_usage(self) -> None:
        """
        Populate node.last_usage recursively (also for the nodes within a FusedSchedulerNode)
        """

        future_used_buffers = set(V.graph.get_output_names())

        for node in reversed(self.nodes):
            node.set_last_usage(future_used_buffers, self.mutation_real_name)
            future_used_buffers.update(node.last_usage)

    def free_buffers(self) -> None:
        """Free any buffers that are no longer needed"""
        for name in sorted(
            self.buffer_names_to_free
            - V.graph.removed_buffers
            - V.graph.wrapper_code.freed
        ):
            if name in self.name_to_buf:
                buf = self.name_to_buf[name]
                if buf.can_free():
                    V.graph.wrapper_code.codegen_free(buf.node)
            elif name in V.graph.graph_inputs:
                storage = V.graph.graph_inputs[name].data
                assert isinstance(storage, ir.StorageBox) and storage.is_input_buffer()
                V.graph.wrapper_code.codegen_free(storage.data)

        self.buffer_names_to_free.clear()

    def remove_kernel_local_buffers(self) -> None:
        """
        Any buffers that are both created and have a last use in the
        same kernel can be removed.
        """

        fused_node_names = {
            self.name_to_buf[buf].defining_op.get_name()
            for buf in V.kernel.store_buffer_names
        }
        names_to_remove = []
        for out_buf in V.kernel.store_buffer_names:
            users = self.name_to_buf[out_buf].users
            assert users is not None
            users = {user.get_name() for user in users if not user.is_weak}
            if users.issubset(fused_node_names):
                names_to_remove.append(out_buf)

        def remove_filter(n: str) -> bool:
            return (
                n not in V.kernel.must_keep_buffers
                and n not in V.kernel.args.input_buffers
                and n not in self.mutation_renames
                and n not in self.mutation_real_name
            )

        names_to_remove = list(filter(remove_filter, names_to_remove))

        for name in names_to_remove:
            if name in V.kernel.args.inplace_buffers:
                buf = V.kernel.args.inplace_buffers[name]
                if isinstance(buf, str) and buf.startswith("REMOVED"):
                    continue
                remove = all(n in names_to_remove for n in buf.other_names)
                if remove:
                    self.remove_inplace_buffer(name)
                V.kernel.inplaced_to_remove.add(name)
            else:
                self.remove_buffer(name)

    def remove_buffer(self, name: str) -> None:
        # Assign a special value instead of deleting the entry
        # because we still rely on output_buffers's length to
        # generate unique arg name.
        log.debug("remove_buffer(%r)", name)
        V.kernel.args.output_buffers[name] = "REMOVED"
        V.kernel.removed_buffers.add(name)

    def remove_inplace_buffer(self, name: str) -> None:
        log.debug("removing_inplace_buffer(%r)", name)
        inner_name = V.kernel.args.inplace_buffers[name].inner_name
        V.kernel.args.inplace_buffers[name] = inner_name.replace(
            "in_out_ptr", "REMOVED"
        )
        V.kernel.removed_buffers.add(name)

    def flush(self) -> None:
        for backend in self.backends.values():
            backend.flush()
        self.free_buffers()

    def codegen_extern_call(self, scheduler_node: ExternKernelSchedulerNode) -> None:
        assert isinstance(scheduler_node, ExternKernelSchedulerNode)
        # 'decide_inplace_update' stores the inplace update decisions in
        # the current kernel from where 'allocate' retrieve those decisions.
        # We have to make sure there is a non-NULL kernel handler to store
        # those inplace update decisions.
        counters["inductor"]["extern_calls"] += 1
        with V.set_kernel_handler(Kernel(increase_kernel_count=False)):
            scheduler_node.decide_inplace_update()
            scheduler_node.mark_run()
        node = scheduler_node.node
        assert isinstance(node, ir.ExternKernel), f"{type(node)=}"
        node.codegen(V.graph.wrapper_code)
        self.free_buffers()

    def create_backend(self, device: torch.device) -> BaseScheduling:
        assert (
            not is_gpu(device.type) or device.index is not None
        ), f"{device} should have been normalized in lowering"
        V.graph.add_device_info(device)

        device_scheduling = get_scheduling_for_device(device.type)
        if device_scheduling is None:
            raise RuntimeError(f"Unsupported device type: {device.type}")

        if not has_triton():
            if (
                device.type == "cuda"
                and (device_props := torch.cuda.get_device_properties(device)).major < 7
            ):
                raise RuntimeError(
                    f"Found {device_props.name} which is too old to be supported by the triton GPU compiler, which is used as the backend. Triton only supports devices of CUDA Capability >= 7.0, but your device is of CUDA capability {device_props.major}.{device_props.minor}"  # noqa: B950
                )
            elif is_gpu(device.type):
                raise RuntimeError(
                    "Cannot find a working triton installation. More information on installing Triton can be found at https://github.com/openai/triton"  # noqa: B950
                )

        return device_scheduling(self)

    def get_backend(self, device: torch.device) -> BaseScheduling:
        if device not in self.backends:
            self.backends[device] = self.create_backend(device)
        return self.backends[device]

    def enter_context(self, node: BaseSchedulerNode) -> None:
        def get_order(n: torch.fx.Node) -> int:
            if n not in self.origin_to_index:
                self.origin_to_index.update({n: i for i, n in enumerate(n.graph.nodes)})
            return self.origin_to_index[n]

        # Use a dict to have ordering
        origins = {
            (get_order(e), e): None
            for n in node.get_nodes()
            if n.node is not None
            for e in n.node.get_origins()
        }
        origins = list(origins.keys())
        if origins:
            _, last = max(origins, key=operator.itemgetter(0))
            V.graph.wrapper_code.enter_context(last)

    @dynamo_timed
    def codegen(self) -> None:
        for node in self.nodes:
            try:
                log.debug(
                    "Generating code for node %s with estimated runtime %f",
                    node.get_name(),
                    node.get_estimated_runtime(),
                )
            except Exception as e:
                log.debug(
                    "Generating code for node %s with estimated runtime 0.0",
                    node.get_name(),
                )

            self.enter_context(node)

            if not isinstance(node, NopKernelSchedulerNode) and (
                device := node.get_device()
            ):
                if (
                    device != self.current_device
                    or node.is_extern()
                    or node.is_template()
                ):
                    self.flush()
                if device != self.current_device:
                    if self.current_device and device_need_guard(
                        self.current_device.type
                    ):
                        V.graph.wrapper_code.codegen_device_guard_exit()
                    if device_need_guard(device.type):
                        assert device.index is not None, "device should have an index"
                        V.graph.wrapper_code.codegen_device_guard_enter(device.index)

                    self.current_device = device

            self.buffer_names_to_free.update(node.last_usage)

            if node.is_template():
                node, *epilogue = node.get_nodes()
                self.get_backend(device).codegen_template(node, epilogue)
            elif node.is_extern():
                node = typing.cast(ExternKernelSchedulerNode, node)
                self.codegen_extern_call(node)
            elif node.is_foreach():
                node = typing.cast(ForeachKernelSchedulerNode, node)
                backend_ = self.get_backend(device)
                from .codegen.cuda_combined_scheduling import CUDACombinedScheduling
                from .codegen.simd import SIMDScheduling

                if isinstance(backend_, (SIMDScheduling, CUDACombinedScheduling)):
                    backend = backend_
                else:
                    raise AssertionError(f"{type(self)=}")
                backend.codegen_foreach(node)
            elif isinstance(node, (FusedSchedulerNode, SchedulerNode)):
                self.get_backend(device).codegen_node(node)
            else:
                assert isinstance(node, NopKernelSchedulerNode)
                node.mark_run()

            if config.triton.debug_sync_kernel:
                self.get_backend(device).codegen_sync()

            self.available_buffer_names.update(node.get_buffer_names())
            self.completed_operations.update(node.get_operation_names())

            if not isinstance(node, NopKernelSchedulerNode):
                device = node.get_device()
                if device is not None and self.get_backend(device).ready_to_flush():
                    self.flush()

        if self.current_device and device_need_guard(self.current_device.type):
            # exit the outermost CUDA device guard. this is
            # important for nested indentation codegen-ing.
            V.graph.wrapper_code.codegen_device_guard_exit()

        self.flush()

    def get_buffer_layout(self, buf_name: str) -> ir.Layout:
        buf = self.name_to_buf[buf_name]
        assert buf.node is not None
        return buf.node.get_layout()


class BaseScheduling:
    @classmethod
    def get_backend_features(cls, device: torch.device) -> Sequence[BackendFeature]:
        """Return a set of .codegen.common.BackendFeature()"""
        return ()

    def can_fuse_vertical(
        self, node1: BaseSchedulerNode, node2: BaseSchedulerNode
    ) -> bool:
        """
        Check whether node1 and node2 can be vertically fused or not.
        """
        raise NotImplementedError

    def can_fuse_horizontal(
        self, node1: BaseSchedulerNode, node2: BaseSchedulerNode
    ) -> bool:
        """
        Check whether node1 and node2 can be horizontally fused or not.
        """
        raise NotImplementedError

    def fuse(
        self, node1: BaseSchedulerNode, node2: BaseSchedulerNode
    ) -> FusedSchedulerNode:
        """
        Fuse two nodes
        """
        if node1.is_foreach() or node2.is_foreach():
            return ForeachKernelSchedulerNode.fuse(node1, node2)
        else:
            return FusedSchedulerNode.fuse(node1, node2)

    def group_fn(
        self, sizes: Sequence[Sequence[sympy.Expr]]
    ) -> Tuple[Tuple[sympy.Expr, ...], ...]:
        """
        Process the iteration sizes in case a transformation needs to be applied.
        """
        raise NotImplementedError

    def codegen_template(
        self,
        template_node: BaseSchedulerNode,
        epilogue_nodes: Sequence[BaseSchedulerNode],
    ) -> Optional[str]:
        """
        Given a template node, generate a kernel.

        This function is only available for triton now. If the third-party backend behaves as a sub-class
        of TritonScheduling, it can override it or reuse it.
        """
        raise NotImplementedError

    def codegen_node(self, node: Union[FusedSchedulerNode, SchedulerNode]) -> None:
        """
        Generate a kernel given a list of pre-fused nodes.
        """
        raise NotImplementedError

    def codegen_sync(self) -> None:
        """
        Generate synchronization code for the kernel. This method depends on the hardware characteristics.
        """
        raise NotImplementedError

    def ready_to_flush(self) -> bool:
        """
        Check whether the backend is requesting the scheduler to flush the generated kernel.
        If not supported, please return False.
        """
        return False

    def flush(self) -> None:
        """
        Flush the generated kernel and python wrapper code to the source code file.
        """
        raise NotImplementedError

    def benchmark_fused_nodes(
        self, nodes: Sequence[BaseSchedulerNode]
    ) -> Tuple[float, str]:
        """
        Benchmark fused list of nodes and return the execution time
        in milliseconds on randomly generated inputs.
        """
        raise NotImplementedError

    def get_fusion_pair_priority(
        self, node1: BaseSchedulerNode, node2: BaseSchedulerNode
    ) -> int:
        """
        Return an unsigned integer which represents the priority of this fusion pair.
        The smaller is with higher priority.
        """
        return 0


def debug_triton_code(node: Union[SchedulerNode, FusedSchedulerNode]) -> List[str]:
    lines = []
    multi_template = node.get_template_node()
    assert multi_template is None or isinstance(multi_template, ir.MultiTemplateBuffer)
    if multi_template and multi_template.make_kernel_render is None:
        lines.append(f"{node.get_name()} Unfinalized multi template buffer")
    else:
        from torch._inductor.codegen.cuda_combined_scheduling import (
            CUDACombinedScheduling,
        )
        from .codegen.simd import SIMDScheduling

        snodes = (node,) if isinstance(node, SchedulerNode) else node.snodes
        device = snodes[0].get_device()
        backend = node.scheduler.get_backend(device)
        assert isinstance(backend, (SIMDScheduling, CUDACombinedScheduling))
        V.graph.scheduler.current_device = device

        # Don't increment kernel count when generating debug string.
        # This will confuse some unit tests that check the number of
        # generated kernels.
        old_generated_kernel_count = metrics.generated_kernel_count
        triton_code = backend.generate_kernel_code_from_nodes(snodes).strip()
        metrics.generated_kernel_count = old_generated_kernel_count

        lines.append(f"{node.get_name()} Triton code:")
        lines.append(textwrap.indent(triton_code, "    "))
    return lines<|MERGE_RESOLUTION|>--- conflicted
+++ resolved
@@ -1628,31 +1628,6 @@
                 return rename(self.mutation_renames[n])
             return n
 
-<<<<<<< HEAD
-=======
-        def dep_closure(node: BaseSchedulerNode) -> Set[str]:
-            reachable_names = set(node.get_buffer_names())
-            read_deps: Dict[
-                Tuple[sympy.Expr, Tuple[sympy.Expr, ...]], List[MemoryDep]
-            ] = collections.defaultdict(list)
-
-            for rd in node.read_writes.reads:
-                if (
-                    isinstance(rd, dependencies.MemoryDep)
-                    and rd.name in self.name_to_buf
-                ):
-                    read_deps[(rd.index, rd.size)].append(rd)
-
-            for wd in node.read_writes.writes:
-                if not isinstance(wd, MemoryDep):
-                    continue
-
-                for rd in read_deps[wd.index, wd.size]:
-                    buf = self.name_to_buf[rd.name]
-                    reachable_names.update(dep_closure(buf.defining_op))
-            return reachable_names
-
->>>>>>> d0b5500e
         def add_user(
             used_by_name: str,
             user_node: Union[BaseSchedulerNode, OutputNode],
@@ -1727,7 +1702,9 @@
                         for other_name in user.node.get_buffer_names():
                             # this node must run after all prior readers
                             other_name = rename(other_name)
-                            node.add_fake_dep(WeakDep(other_name, mutating_buf=buf.get_name()))
+                            node.add_fake_dep(
+                                WeakDep(other_name, mutating_buf=buf.get_name())
+                            )
                             add_user(other_name, node, is_weak=True)
 
             # add normal non-mutation dependencies
