# mypy: disallow-untyped-defs
from __future__ import annotations

import collections
import dataclasses
import functools
import itertools
import logging
import math
import operator
import os
import pprint
import textwrap
import typing
from typing import (
    Any,
    Counter,
    DefaultDict,
    Dict,
    Generic,
    List,
    Optional,
    Sequence,
    Set,
    Tuple,
    TypeVar,
    Union,
)

import sympy

import torch
import torch._inductor.async_compile  # noqa: F401 required to warm up AsyncCompile pools
from torch._dynamo.utils import counters, dynamo_timed
from torch._inductor.metrics import get_metric_table, is_metric_table_enabled
from torch.fx.experimental.symbolic_shapes import free_unbacked_symbols
from torch.utils._sympy.symbol import free_symbol_is_type, SymT
from torch.utils._triton import has_triton

from . import config, dependencies, ir, metrics
from .codecache import write_text
from .codegen.common import BackendFeature, get_scheduling_for_device, Kernel
from .comm_analysis import estimate_nccl_collective_runtime
from .dependencies import Dep, MemoryDep, StarDep, WeakDep
from .ir import ComputedBuffer, MultiOutput, MultiOutputLayout
from .runtime.runtime_utils import green_text, red_text
from .sizevars import SimplifyIndexing
from .utils import (
    cache_on_self,
    cmp,
    device_need_guard,
    get_device_tflops,
    get_dtype_size,
    get_gpu_dram_gbps,
    IndentedBuffer,
    is_collective,
    is_gpu,
    is_wait,
    sympy_product,
)
from .virtualized import V

torch_log = logging.getLogger("torch")
log = logging.getLogger(__name__)
fusion_log = torch._logging.getArtifactLogger(__name__, "fusion")


class BaseSchedulerNode:
    group: Tuple[torch.device, Tuple[Tuple[sympy.Expr, ...], ...]]
    read_writes: dependencies.ReadWrites
    unmet_dependencies: Set[Dep]

    def __init__(self, scheduler: Scheduler, node: ir.Buffer) -> None:
        self.scheduler: Scheduler = scheduler
        self.node: Optional[ir.Buffer] = node
        self.users: List[NodeUser] = []
        self.inverse_users: List[BaseSchedulerNode] = []
        self.node_users: List[BaseSchedulerNode] = []
        self.set_read_writes(node.get_read_writes())
        self.ancestors: Set[str] = set()
        self.min_order: int
        self.max_order: int
        self.last_usage: Set[
            str
        ] = set()  # buffers that won't be used after this kernel
        self.written = False

    def __repr__(self) -> str:
        return f"{type(self).__name__}(name={self.get_name()!r})"

    def debug_str(self) -> str:
        """Longer form printout for trace logs"""
        name = self.get_name()
        lines = [
            f"{name}: {type(self).__name__}({type(getattr(self, 'node', None)).__name__})",
            f"{name}.writes = {pformat(self.read_writes.writes)}",
            f"{name}.unmet_dependencies = {pformat(self.unmet_dependencies)}",
            f"{name}.met_dependencies = {pformat(self.read_writes.reads - self.unmet_dependencies)}",
            f"{name}.users = {self.users}",
            f"{name}.last_usage = {self.last_usage}",
        ]
        try:
            lines += [
                self.debug_str_extra(),
            ]
        except Exception:
            log.warning("Ignoring error in debug_str()", exc_info=True)

        return "\n".join(lines).rstrip()

    def debug_str_extra(self) -> str:
        return ""

    def debug_str_short(self) -> str:
        maybe_data = getattr(self.node, "data", None)
        data_str = ""
        if isinstance(maybe_data, torch._inductor.ir.Pointwise):
            data_str = ", " + maybe_data.str_helper(
                [maybe_data.get_size()], shorten=False, multiline=False
            )
        elif isinstance(maybe_data, torch._inductor.ir.Reduction):
            data_str = ", " + maybe_data.str_helper(
                [maybe_data.get_reduction_size(), maybe_data.get_reduction_type()],
                shorten=False,
                multiline=False,
            )
        return f"{self}{data_str}"

    def log_details(self) -> None:
        log.info(
            "%s: unmet_dependencies = %s, writes = %s",
            self,
            self.unmet_dependencies,
            self.read_writes.writes,
        )

    def update_mutated_names(self, renames: Dict[str, str]) -> None:
        self.set_read_writes(self.read_writes.rename(renames))

    def add_fake_dep(self, dep: Dep) -> None:
        self.set_read_writes(self.read_writes.with_read(dep))

    def set_users(self, users: List[NodeUser]) -> None:
        # deduplicate
        result: Dict[int, NodeUser] = {}
        for use in users:
            if id(use.node) in result:
                result[id(use.node)] = use.merge(result[id(use.node)])
            else:
                result[id(use.node)] = use
        self.users = list(result.values())

    def set_last_usage(
        self, future_used_buffers: Set[str], mutation_real_name: Dict[str, str]
    ) -> None:
        used_buffers = self.used_or_aliased_buffer_names()
        used_buffers = {mutation_real_name.get(k, k) for k in used_buffers}
        self.last_usage = used_buffers - future_used_buffers

    def get_aliases(self) -> Sequence[str]:
        assert self.node is not None
        return self.node.get_inputs_that_alias_output()

    def get_mutations(self) -> List[str]:
        assert self.node is not None
        return self.node.get_mutation_names()

    def has_aliasing_or_mutation(self) -> bool:
        return bool(self.get_aliases() or self.get_mutations())

    def set_read_writes(self, rw: dependencies.ReadWrites) -> None:
        self.read_writes = rw
        self.unmet_dependencies = self.read_writes.reads
        self.prune_deps()

    def op_counts(self) -> Counter[str]:
        return self.read_writes.op_counts

    def used_buffer_names(self) -> Set[str]:
        return {
            dep.name
            for dep in itertools.chain(self.read_writes.reads, self.read_writes.writes)
        }

    def used_or_aliased_buffer_names(self) -> Set[str]:
        used_names = set()

        deps = [
            dep.name
            for dep in itertools.chain(self.read_writes.reads, self.read_writes.writes)
        ]
        while len(deps) > 0:
            dep = deps.pop()
            used_names.add(dep)
            if V.graph.name_to_buffer.get(dep):
                for alias in V.graph.name_to_buffer[dep].get_inputs_that_alias_output():
                    if alias not in used_names:
                        deps.append(alias)
        return used_names

    def prune_deps(self) -> None:
        self.unmet_dependencies = {
            dep
            for dep in self.unmet_dependencies
            if dep.name not in self.scheduler.available_buffer_names
        }

    def prune_weak_deps(self) -> None:
        # Prune weak dependencies on buffers that have been removed
        def should_prune(dep: Dep) -> bool:
            return isinstance(dep, WeakDep) and dep.name in V.graph.removed_buffers

        to_remove = {dep for dep in self.read_writes.reads if should_prune(dep)}
        self.set_read_writes(self.read_writes.remove_reads(to_remove))

    def prune_redundant_deps(
        self, name_to_fused_node: Dict[str, BaseSchedulerNode]
    ) -> None:
        _prune_redundant_deps(self, name_to_fused_node)

    def get_name(self) -> str:
        assert self.node is not None
        return self.node.get_name()

    def get_first_name(self) -> str:
        return self.get_name()

    def get_names(self) -> Set[str]:
        return {self.get_name()}

    def get_nodes(self) -> Sequence[BaseSchedulerNode]:
        return [self]

    def get_device(self) -> torch.device:
        assert self.node is not None
        return self.node.get_device()

    def is_reduction(self) -> bool:
        return False

    def is_split_scan(self) -> bool:
        return False

    def is_template(self) -> bool:
        return False

    def is_extern(self) -> bool:
        return False

    def is_foreach(self) -> bool:
        return False

    def can_inplace(self, read_dep: dependencies.Dep) -> bool:
        return False

    def has_side_effects(self) -> bool:
        return False

    def decide_inplace_update(self) -> None:
        """
        Decide if there should be inplace updates for the node
        and record the decision in the active kernel.
        """
        assert self.node is not None
        if not self.node.should_allocate():
            return

        if isinstance(self, (SchedulerNode,)) and (
            self.node.get_inputs_that_alias_output() or self.node.get_mutation_names()
        ):
            return

        if (
            isinstance(self, (SchedulerNode,))
            and config.inplace_buffers
            and V.graph.has_feature(self.get_device(), BackendFeature.INPLACE_BUFFERS)
            and (
                not isinstance(V.kernel, torch._inductor.codegen.simd.SIMDKernel)
                or getattr(V.kernel, "mutations", None) is not None
            )
        ):
            from .codegen.wrapper import buffer_reuse_key

            ordered_reads = sorted(self.read_writes.reads, key=lambda x: x.name)

            for read in ordered_reads:
                input_node: Optional[
                    BaseSchedulerNode
                ] = self.scheduler.name_to_node.get(read.name)
                if (
                    input_node
                    and V.graph.wrapper_code.can_reuse(input_node, self)
                    and not isinstance(input_node, NopKernelSchedulerNode)
                ):
                    assert input_node.users is not None
                    remaining_uses = [
                        x
                        for x in input_node.users
                        if x.node.get_name()
                        not in self.scheduler.available_buffer_names
                    ]
                    if (
                        len(remaining_uses) == 1
                        and remaining_uses[0].can_inplace
                        and remaining_uses[0].node is self
                        and input_node.node is not None
                        and not isinstance(
                            input_node.node.get_layout(),
                            (
                                ir.MultiOutputLayout,
                                ir.MutationLayoutSHOULDREMOVE,
                            ),
                        )
                        and not (
                            isinstance(
                                input_node.node, (ir.FallbackKernel, ir.MultiOutput)
                            )
                            and len(input_node.node.get_inputs_that_alias_output()) > 0
                        )
                        and buffer_reuse_key(input_node.node)
                        == buffer_reuse_key(self.node)
                    ):
                        # hacky check for if V.kernel is a real kernel or NullHandler
                        if hasattr(V.kernel, "args"):
                            # if there isn't a triton kernel, then we don't need to call triton-specific things.
                            # but TODO this might be a convenient place to signal to the Collective kernels to inplace
                            # (and, can we make "kernel" less generic of a name?)
                            V.kernel.args.make_inplace(
                                input_node.get_name(), self.get_name()
                            )
                            # mutations not tracked in cpp kernels
                            if isinstance(
                                V.kernel, torch._inductor.codegen.simd.SIMDKernel
                            ):
                                V.kernel.mutations.add(input_node.get_name())
                                V.kernel.mutations.add(self.get_name())

                            # update last usage of reused node
                            self.last_usage.discard(input_node.get_name())

                            V.kernel.inplace_update_buffers[
                                self.get_name()
                            ] = input_node.get_name()
                        break

    def allocate(self) -> None:
        assert self.node is not None
        if not self.node.should_allocate():
            return

        if isinstance(self, (SchedulerNode,)) and (
            self.node.get_inputs_that_alias_output() or self.node.get_mutation_names()
        ):
            V.graph.wrapper_code.codegen_allocation(self.node)
            return

        # hacky check for if V.kernel is a real kernel or NullHandler
        if (
            hasattr(V.kernel, "args")
            and self.get_name() in V.kernel.inplace_update_buffers
        ):
            V.graph.wrapper_code.codegen_inplace_reuse(
                self.scheduler.name_to_node[
                    V.kernel.inplace_update_buffers[self.get_name()]
                ].node,
                self.node,
            )
        else:
            V.graph.wrapper_code.codegen_allocation(self.node)

    def can_free(self) -> bool:
        # There's no real allocated buffer, no need to free it
        assert self.node is not None
        if isinstance(self.node.layout, ir.NoneLayout):
            return False
        for use in self.users:
            if isinstance(use.node, OutputNode):
                return False
        return True

    def codegen_originating_info(
        self, buffer: IndentedBuffer, only_once: bool = True
    ) -> None:
        if not config.comment_origin:
            return

        if only_once and self.written:
            return
        assert self.node is not None
        origins = self.node.origins
        out_lines = []

        for o in origins:
            if o.op == "output":
                # These are boring and samey
                continue

            out_lines.append("")
            # TODO(voz): Should the pragma be constant somewhere?
            out_lines.append("#pragma CMT ORIGIN:")
            op_info_str = f"#pragma CMT {o.op} {o.target}"
            if "seq_nr" in o.meta:
                op_info_str = op_info_str + f" seq_nr:{o.meta['seq_nr']}"
            out_lines.append(op_info_str)
            if "stack_trace" in o.meta:
                stack_trace = f"{o.meta['stack_trace']}"
                stack_trace_last_line = stack_trace.split("|")[-1]
                out_lines.append(
                    "#pragma CMT "
                    + stack_trace_last_line.replace("{", "{{")
                    .replace("}", "}}")
                    .replace("\n", "\\")
                )
                out_lines.append("#pragma CMT END ORIGIN")
                out_lines.append("")

        if len(out_lines) == 0:
            return

        # TODO(voz): Ostensibly, we should not need this. But there are cases where C++ codegen does
        # not use BracesBuffer, so we have no good indicator of a C++ buffer atm.
        buffer.writelines(out_lines)
        self.written = True

    def get_read_write_buffers_sizes(self) -> int:
        """
        Counting the number of bytes accessed for a kernel is
        surprisingly tricky. In particular, there is a differentiation
        between 'theoretical' memory accesses and practical memory
        accesses. For example, a layernorm kernel may actually access an
        input 3 times, but in theory, it only needs to access its input
        once (and may be optimized to do so through say, persistent
        reductions)

        Another example is that even though a buffer is passed in, we may
        not access the entire buffer. This may occur if we are accessing
        a slice of the buffer. Another tricky case is for indirect
        indexing, where the amount of bytes accessed depends on the
        values of the input.

        What this function aims to compute is the memory accesses for
        worst-case inputs, best-case optimization. What this means is
        that for each buffer we compute the amount of potential accesses in two ways and take the minimum.

        1. Numel in ranges multiplied by number of deps the buffer has
        2. The buffer size
        """
        if isinstance(self, NopKernelSchedulerNode):
            return 0
        if isinstance(self, ExternKernelSchedulerNode) and isinstance(
            self.node, MultiOutput
        ):
            # todo: Calculate this - it's kinda annoying.
            return 0

        def try_size_hint(s: sympy.Expr) -> int:
            return V.graph.sizevars.size_hint(s, fallback=0)

        if isinstance(self, SchedulerNode):
            node_numel = try_size_hint(
                sympy_product(self.get_ranges()[0])
                * sympy_product(self.get_ranges()[1]),
            )
        else:
            node_numel = int(1e9)
        buf_accesses = collections.defaultdict(list)
        for dep in self.read_writes.reads | self.read_writes.writes:
            buf_accesses[dep.name].append(dep)

        reads = {dep.name for dep in self.read_writes.reads}
        writes = {dep.name for dep in self.read_writes.writes}

        def is_materialized(buf: str, snodes: Sequence[BaseSchedulerNode]) -> bool:
            users = [
                user
                for user in self.scheduler.name_to_node[buf].users
                if not user.is_weak
            ]
            buf_uses = {user.node for user in users}
            return len(buf_uses - set(snodes)) > 0

        if isinstance(self, FusedSchedulerNode):
            removed_buffers = {
                dep for dep in writes if not is_materialized(dep, self.snodes)
            }
            writes = writes - removed_buffers
            reads = reads - removed_buffers
        node_bytes = 0

        for buf_name in reads | writes:
            buf_accessed_elems = sum(node_numel for dep in buf_accesses[buf_name])
            buf: Union[ir.Buffer, ir.TensorBox]
            if buf_name in V.graph.name_to_buffer:
                buf = V.graph.name_to_buffer[buf_name]
            elif buf_name in V.graph.graph_inputs:
                buf = V.graph.graph_inputs[buf_name]
            else:
                continue

            def get_buf_elems(buf: Optional[Union[ir.Buffer, ir.TensorBox]]) -> int:
                if not buf:
                    return 0
                # Kind of a lazy way to get the MultiOutput nodes corresponding to
                # a MultiOutputLayout
                if isinstance(buf.layout, MultiOutputLayout):
                    users = self.scheduler.name_to_node[buf.get_name()].users
                    tot = 0
                    for user in users:
                        assert isinstance(user.node, BaseSchedulerNode)
                        if isinstance(user.node.node, MultiOutput):
                            tot += get_buf_elems(user.node.node)
                        else:
                            # Buf is a MultiOutputLayout but not all of its
                            # users are MultiOutputs...
                            # TODO: Figure out what's going on
                            return 0
                    return tot
                else:
                    return try_size_hint(sympy_product(buf.get_size()))

            buf_elems = get_buf_elems(buf)
            node_bytes += min(buf_elems, buf_accessed_elems) * get_dtype_size(
                buf.get_dtype()
            )

        return node_bytes

    def get_estimated_runtime(self) -> float:
        """
        Returns estimated op runtime in nanoseconds (ns)
        """
        if isinstance(self, GroupedSchedulerNode):
            ret = sum([node.get_estimated_runtime() for node in self.snodes])
            return ret

        layout = None
        dtype = None
        if not hasattr(self, "node") or not self.node:
            assert isinstance(self, _BaseGroupedSchedulerNode), f"{type(self)=}"
            assert self.snodes
            if not self.snodes[0].node:
                return 0
            layout = self.snodes[0].node.get_layout()
            dtype = self.snodes[0].node.get_dtype()
        else:
            layout = self.node.get_layout()
            dtype = self.node.get_dtype()

        if layout.device is not None and not is_gpu(layout.device.type):
            # default to no reordering based on runtime
            return 0

        # Collective kernels
        if is_collective(self.node):
            assert self.node is not None
            try:
                return estimate_nccl_collective_runtime(self.node)
            except ValueError as e:
                # We don't know how to estimate runtime for this collective,
                # falling back to 0
                log.info(e)
                return 0

        elif is_wait(self.node):
            # ir.Wait is only used for collective ops.
            # The time needed for the collective op is already estimated and considered
            # when we are processing the collective op IR node, so ir.Wait takes 0 time
            # since it doesn't take extra time to get the result after the collective is completed.
            return 0

        try:
            gpu_memory_bandwidth = get_gpu_dram_gbps()
            gpu_flops = get_device_tflops(dtype) * 10**12
        except Exception as e:
            return 0

        if isinstance(self, ExternKernelSchedulerNode):
            assert isinstance(self.node, ir.ExternKernel), f"{type(self.node)=}"
            op = kernel_name_to_op.get(
                getattr(self.node, "python_kernel_name", ""), None
            )

            # if there is a resolved op, dry-run using fake mode and record flop count
            if op is not None:
                from torch._subclasses.fake_tensor import FakeTensorMode
                from torch.utils.flop_counter import FlopCounterMode

                if any(
                    len(free_unbacked_symbols(n.get_numel())) > 0
                    for n in self.node.inputs
                ):
                    # Tensor has unbacked symints, we don't know how to estimate
                    # runtime for that today
                    return 0

                with FakeTensorMode() as fake_mode, FlopCounterMode(
                    display=False
                ) as flop_counter_mode, V.set_current_node(
                    self.node.fx_node
                ), V.set_fake_mode(
                    fake_mode
                ):
                    from .ir import ir_node_to_tensor

                    fake_inputs = [
                        ir_node_to_tensor(input, guard_shape=False)
                        for input in self.node.inputs
                    ]
                    cls = self.node.__class__
                    cls.process_kernel(op, *fake_inputs, **self.node.kwargs)

                    # TODO(xmfan): find a better heuristic to model FLOPS/latency relationship
                    factor = 1.0
                    counted_flops = flop_counter_mode.get_total_flops()
                    counted_bytes = self.get_read_write_buffers_sizes()
                    compute_time = (factor * counted_flops / gpu_flops) * 1e9
                    transfer_time = counted_bytes / gpu_memory_bandwidth

                    # Return estimated runtime in nanoseconds
                    return max(compute_time, transfer_time)

        elif isinstance(self, FusedSchedulerNode) or isinstance(
            self.node, ComputedBuffer
        ):
            # Return estimated runtime in nanoseconds (bytes / gbps)
            return self.get_read_write_buffers_sizes() / gpu_memory_bandwidth

        return 0

    def get_template_node(self) -> Optional[ir.TemplateBuffer]:
        return None


class WhyNoFuse:
    # TODO when we drop support for Python < 3.10, we can use
    # @dataclass(slots=True) instead of manually specifying __slots__.
    __slots__ = ["node1", "node2", "reason", "args"]
    reason: str
    args: Tuple[Any, ...]

    def __init__(self, node1: BaseSchedulerNode, node2: BaseSchedulerNode):
        self.node1 = node1
        self.node2 = node2

    def __call__(self, reason: str, *args: Any) -> None:
        self.reason = reason
        self.args = args
        fusion_log.debug(self)

    def __str__(self) -> str:
        return f"cannot fuse {self.node1.get_name()} with {self.node2.get_name()}: " + (
            self.reason % self.args
        )


def pformat(obj: Any) -> str:
    if isinstance(obj, set):
        # pformat has trouble with sets of sympy exprs
        obj = sorted(obj, key=str)
    result = pprint.pformat(obj, indent=4)
    if "\n" in result:
        return f"\n{textwrap.indent(result, ' '*4)}"
    return result


class OutputNode:
    def __init__(self, dep: StarDep) -> None:
        self.unmet_dependencies = {dep}
        self.inverse_users: List[BaseSchedulerNode] = []

    def is_reduction(self) -> bool:
        return False

    def get_inputs_that_alias_output(self) -> Sequence[str]:
        return ()

    def get_name(self) -> str:
        return "OUTPUT"

    __repr__ = get_name


def _prune_redundant_deps(
    node: BaseSchedulerNode, name_to_fused_node: Dict[str, BaseSchedulerNode]
) -> None:
    """
    Prunes weakdeps intended for mutation ordering
    on an upstream fused node if after fusion there is another dependency
    on the fused upstream node, making the weakdep redundant

    In essence this enforces an ordering on fusions. As fusions occur, weakdeps will
    be incrementally removed, enabling other fusions, ensuring they are fused in order.
    """
    name_to_dep_count: Counter[str] = collections.Counter()

    for dep in node.unmet_dependencies:
        if not isinstance(dep, WeakDep):
            name_to_dep_count[name_to_fused_node[dep.name].get_name()] += 1

    def should_prune(dep: Dep) -> bool:
        if isinstance(dep, WeakDep):
            is_redundant = (
                name_to_dep_count[name_to_fused_node[dep.name].get_name()] > 0
            )
            # These can occur because fused nodes always gather deps from their snodes
            # If B has a weakdep on A
            # B gets fused with C, then any time BC is fused, the weakdep will reappear
            is_self_dep = name_to_fused_node[dep.name] == node
            return is_redundant or is_self_dep
        else:
            return False

    deps_to_prune = {dep for dep in node.unmet_dependencies if should_prune(dep)}

    if deps_to_prune:
        node.unmet_dependencies = node.unmet_dependencies - deps_to_prune
        node.set_read_writes(node.read_writes.remove_reads(deps_to_prune))


# TODO(xmfan): reuse an existing mapping for this if it exists, or formalize this into ir.py:ExternKernel
kernel_name_to_op = {
    "extern_kernels.convolution": torch.ops.aten.convolution,
    "extern_kernels.mm": torch.ops.aten.mm,
    "extern_kernels.bmm": torch.ops.aten.bmm,
    "extern_kernels.addmm": torch.ops.aten.addmm,
}


class ExternKernelSchedulerNode(BaseSchedulerNode):
    def debug_str_extra(self) -> str:
        return f"{self.get_name()}.node.kernel = {getattr(self.node, 'python_kernel_name', None)}"

    def is_extern(self) -> bool:
        return True

    def has_side_effects(self) -> bool:
        assert self.node is not None
        return hasattr(self.node, "has_side_effects") and self.node.has_side_effects()


class NopKernelSchedulerNode(BaseSchedulerNode):
    pass


class SchedulerNode(BaseSchedulerNode):
    def __init__(
        self,
        scheduler: Scheduler,
        node: Union[ir.ComputedBuffer, ir.TemplateBuffer],
    ) -> None:
        super().__init__(scheduler, node)
        self._compute_attrs()

    def _compute_attrs(
        self,
        extra_indexing_constraints: Optional[Tuple[Dict[Any, Any], List[Any]]] = None,
    ) -> None:
        assert isinstance(self.node, (ir.ComputedBuffer, ir.TemplateBuffer))
        self._sizes, self._body = self.node.simplify_and_reorder(
            extra_indexing_constraints=extra_indexing_constraints
        )

        group_fn = self.scheduler.get_backend(self.node.get_device()).group_fn
        self.group = (self.node.get_device(), group_fn(self._sizes))

        if isinstance(self.node, ir.TemplateBuffer):
            self.set_read_writes(self.node.normalized_read_writes())
        else:
            self.set_read_writes(
                dependencies.extract_read_writes(
                    self._body, *self._sizes, normalize=True
                )
            )

    def recompute_size_and_body(
        self, extra_indexing_constraints: Tuple[Dict[Any, Any], List[Any]]
    ) -> None:
        self._compute_attrs(extra_indexing_constraints=extra_indexing_constraints)

    def debug_str_extra(self) -> str:
        name = self.get_name()
        lines = [
            f"{name}.group.device = {self.group[0]}",
            f"{name}.group.iteration = {self.group[1]}",
            f"{name}.sizes = {self._sizes}",
        ]
        for dep in self.read_writes.reads_and_writes():
            buf_name = dep.name
            buf = V.graph.get_buffer(buf_name)
            lines.append(f"{buf_name}_layout = {pformat(buf.layout)}")
        if self.get_aliases():
            lines.append(f"{name}.aliases = {pformat(self.get_aliases())}")
        if self.get_mutations():
            lines.append(f"{name}.mutations = {pformat(self.get_mutations())}")
        if isinstance(self._body, ir.LoopBody):
            lines.append(f"class {name}_loop_body:")
            lines.append(textwrap.indent(self._body.debug_str(), "    "))

        assert self.node is not None
        if ir.is_triton(self.node.get_device()):
            lines.extend(debug_triton_code(self))

        return "\n".join(lines)

    def get_ranges(self) -> Sequence[Sequence[sympy.Expr]]:
        return self._sizes

    def is_reduction(self) -> bool:
        assert isinstance(
            self.node, (ir.ComputedBuffer, ir.TemplateBuffer)
        ), f"{type(self.node)=}"
        return bool(self.node.get_reduction_type())

    def is_split_scan(self) -> bool:
        assert isinstance(
            self.node, (ir.ComputedBuffer, ir.TemplateBuffer)
        ), f"{type(self.node)=}"
        return isinstance(self.node, ir.ComputedBuffer) and isinstance(
            self.node.data, ir.SplitScan
        )

    def is_template(self) -> bool:
        return isinstance(self.node, ir.TemplateBuffer)

    def get_template_node(self) -> Optional[ir.TemplateBuffer]:
        return self.node if isinstance(self.node, ir.TemplateBuffer) else None

    def run(self, *index_vars: Sequence[sympy.Expr]) -> None:
        self.decide_inplace_update()
        self.mark_run()
        self.codegen(index_vars)

    def mark_run(self) -> None:
        self.allocate()

    def ranges_from_index_vars(
        self, index_vars: Sequence[Sequence[sympy.Expr]]
    ) -> Dict[sympy.Expr, sympy.Expr]:
        sizes = self._sizes
        assert sum(map(len, sizes)) == sum(map(len, index_vars))
        var_ranges = dict(
            zip(
                itertools.chain.from_iterable(index_vars),
                itertools.chain.from_iterable(sizes),
            )
        )
        return var_ranges

    def codegen(self, index_vars: Sequence[Sequence[sympy.Expr]]) -> None:
        var_ranges = self.ranges_from_index_vars(index_vars)
        try:
            with V.set_ops_handler(
                SimplifyIndexing(V.get_ops_handler(), var_ranges)
            ), V.kernel.set_current_node(self):
                self._body(*index_vars)
        except Exception:
            log.fatal("Error in codegen for %s", self.node)
            raise

    def pointwise_read_writes(self) -> dependencies.ReadWrites:
        """
        Get the memory dependencies in the non-reduction axis.
        """
        sizes, reduction_sizes = self._sizes

        def fn(index: Sequence[sympy.Symbol]) -> str:
            return self._body(index, [sympy.Integer(0) for _ in reduction_sizes])

        return dependencies.extract_read_writes(fn, sizes)

    def can_inplace(self, read_dep: dependencies.Dep) -> bool:
        if self.get_aliases() or self.is_template():
            return False
        if len(self.read_writes.writes) == 1 and isinstance(
            read_dep, dependencies.MemoryDep
        ):
            write_dep = next(iter(self.read_writes.writes))
            assert isinstance(write_dep, dependencies.MemoryDep), f"{type(write_dep)=}"
            return read_dep.index == write_dep.index and read_dep.size == write_dep.size
        return False

    @cache_on_self
    def _get_atomic_add_buffers(self) -> Set[str]:
        buffers_store_as_atomic_add = set()
        if isinstance(self._body, ir.LoopBody):
            for node in self._body.get_nodes():
                if (
                    node.op == "call_method"
                    and node.target == "store"
                    and (
                        ("mode" in node.kwargs and node.kwargs["mode"] == "atomic_add")
                        or (len(node.args) == 5 and node.args[4] == "atomic_add")
                    )
                ):
                    buffers_store_as_atomic_add.add(
                        node.kwargs["name"]
                        if "name" in node.kwargs
                        else (node.args[1] if len(node.args) >= 2 else "")
                    )
        return buffers_store_as_atomic_add


<<<<<<< HEAD
class _BaseGroupedSchedulerNode(BaseSchedulerNode):
    def __init__(self, scheduler: "Scheduler", snodes: List[BaseSchedulerNode]):
=======
class FusedSchedulerNode(BaseSchedulerNode):
    """
    This is a "fake" scheduler node that represents a group of scheduler nodes
    that are meant to be fused together. The way it does this is by maintaining
    its unmet dependencies as the union of its constituent nodes.
    """

    @classmethod
    def fuse(
        cls, node1: BaseSchedulerNode, node2: BaseSchedulerNode
    ) -> FusedSchedulerNode:
        assert node1.scheduler is node2.scheduler
        assert isinstance(node1, (SchedulerNode, FusedSchedulerNode))
        assert isinstance(node2, (SchedulerNode, FusedSchedulerNode))
        nodes = list(itertools.chain(node1.get_nodes(), node2.get_nodes()))
        return cls(node1.scheduler, nodes)

    def __init__(
        self, scheduler: Scheduler, snodes: Sequence[BaseSchedulerNode]
    ) -> None:
>>>>>>> 3edd6caf
        # NB: No need to call super().__init__() because we don't need to re-use any of its logic.
        self.snodes = snodes
        self.scheduler = scheduler
        self.node = None
        self.users: List[NodeUser] = []
        self.inverse_users = []
        self.node_users = []
        self.ancestors = set.union(
            *[x.ancestors for x in snodes if x.ancestors is not None]
        )

        self.set_read_writes(
            dependencies.ReadWrites.merge_list([x.read_writes for x in snodes])
        )

        self.unmet_dependencies = {
            dep
            for dep in set.union(*[x.unmet_dependencies for x in snodes])
            if dep.name not in self.get_names()
        } - self.read_writes.writes

    @cache_on_self
    def get_name(self) -> str:
        return "_".join([x.get_name() for x in self.snodes])

    def get_first_name(self) -> str:
        return self.snodes[0].get_name()

    @cache_on_self
    def get_names(self) -> Set[str]:
        return set.union(*[x.get_names() for x in self.snodes])

    def debug_str_extra(self) -> str:
        lines = [
            f"{self.get_name()}.snodes[{i}] =\n{node.debug_str()}"
            for i, node in enumerate(self.snodes)
        ]
        node = self.snodes[0].node
        assert node is not None
        device = node.get_device()
        if ir.is_triton(device):
            lines.extend(debug_triton_code(self))

        return textwrap.indent("\n".join(lines).rstrip(), "    ")

    def debug_str_short(self) -> str:
        snodes_str = [node.debug_str_short() for node in self.snodes]
        return f"{self}, snodes: {snodes_str}"

    def set_last_usage(
        self, future_used_buffers: Set[str], mutation_real_name: Dict[str, str]
    ) -> None:
        # Set self.last_usage using the global information
        # This will be used for inter-kernel optimisations
        super().set_last_usage(future_used_buffers, mutation_real_name)
        # Set self.last_usage on the snodes
        # This will be used for optimisations within the kernel
        future_used_buffers: Set[str] = set()
        for node in reversed(self.snodes):
            node.set_last_usage(future_used_buffers, mutation_real_name)
            future_used_buffers.update(node.last_usage)

    @cache_on_self
    def used_buffer_names(self) -> Set[str]:
        return set.union(*[x.used_buffer_names() for x in self.snodes])

    @cache_on_self
    def used_or_aliased_buffer_names(self) -> Set[str]:
        return set.union(*[x.used_or_aliased_buffer_names() for x in self.snodes])

    def get_nodes(self) -> Sequence[BaseSchedulerNode]:
        return self.snodes

    def __repr__(self) -> str:
        return f"{type(self).__name__}(nodes={self.get_name()})"

    @cache_on_self
    def is_reduction(self) -> bool:
        return any(x.is_reduction() for x in self.snodes)

    @cache_on_self
    def is_split_scan(self) -> bool:
        return any(x.is_split_scan() for x in self.snodes)

    @cache_on_self
    def is_template(self) -> bool:
        return any(x.is_template() for x in self.snodes)

    @cache_on_self
    def get_template_node(self) -> Optional[ir.TemplateBuffer]:
        for node in self.snodes:
            if node.is_template():
                return node.get_template_node()
        return None

    @cache_on_self
    def has_aliasing_or_mutation(self) -> bool:
        return any(x.has_aliasing_or_mutation() for x in self.snodes)

    @cache_on_self
    def op_counts(self) -> Counter[str]:
        op_counts: Counter[str] = collections.Counter()
        for node in self.snodes:
            op_counts.update(node.op_counts())
        return op_counts

    # None of these need to be implemented, as a FusedSchedulerNode is just an
    # abstraction for scheduling purposes
    def update_mutated_names(self, renames: Dict[str, str]) -> None:
        raise NotImplementedError

    def add_fake_dep(self, name: Dep) -> None:
        raise NotImplementedError

    def set_users(self, users: List[NodeUser]) -> None:
        raise NotImplementedError

    def get_aliases(self) -> Sequence[str]:
        raise NotImplementedError

    def get_mutations(self) -> List[str]:
        raise NotImplementedError

    def can_inplace(self, read_dep: dependencies.Dep) -> bool:
        raise NotImplementedError

    def allocate(self) -> None:
        raise NotImplementedError

    def can_free(self) -> bool:
        raise NotImplementedError

    def debug_str(self) -> str:
        """Longer form printout for trace logs"""
        name = self.get_name()
        node_typestr = ",".join(type(n).__name__ for n in self.snodes)
        lines = [
            f"{name}: {type(self).__name__}({node_typestr})",
            f"{name}.writes = {pformat(self.read_writes.writes)}",
            f"{name}.unmet_dependencies = {pformat(self.unmet_dependencies)}",
            f"{name}.met_dependencies = {pformat(self.read_writes.reads - self.unmet_dependencies)}",
            f"{name}.users = {self.users}",
        ]
        try:
            lines += [
                self.debug_str_extra(),
            ]
        except Exception:
            log.warning("Ignoring error in debug_str()", exc_info=True)

        return "\n".join(lines).rstrip()


class FusedSchedulerNode(_BaseGroupedSchedulerNode):
    """
    This is a "fake" scheduler node that represents a group of scheduler nodes
    that are meant to be fused together. The way it does this is by maintaining
    its unmet dependencies as the union of its constituent nodes.
    """

    @classmethod
    def fuse(
        cls, node1: BaseSchedulerNode, node2: BaseSchedulerNode
    ) -> "FusedSchedulerNode":
        assert node1.scheduler is node2.scheduler
        assert isinstance(node1, (SchedulerNode, FusedSchedulerNode))
        assert isinstance(node2, (SchedulerNode, FusedSchedulerNode))
        nodes = list(itertools.chain(node1.get_nodes(), node2.get_nodes()))
        return cls(node1.scheduler, nodes)

    def __init__(self, scheduler: "Scheduler", snodes: Sequence[BaseSchedulerNode]):
        super().__init__(scheduler, snodes)
        self.group = max(snodes, key=lambda x: int(x.is_reduction())).group
        self.min_order = min(x.min_order for x in self.snodes)
        self.max_order = max(x.max_order for x in self.snodes)

    def get_device(self) -> torch.device:
        return self.group[0]

    def set_last_usage(
        self, future_used_buffers: Set[str], mutation_real_name: Dict[str, str]
    ) -> None:
        # Set self.last_usage using the global information
        # This will be used for inter-kernel optimisations
        super().set_last_usage(future_used_buffers, mutation_real_name)
        # Set self.last_usage on the snodes
        # This will be used for optimisations within the kernel
        future_used_buffers: Set[str] = set()
        for node in reversed(self.snodes):
            node.set_last_usage(future_used_buffers, mutation_real_name)
            future_used_buffers.update(node.last_usage)

    def debug_str_extra(self) -> str:
        lines = [
            f"{self.get_name()}.snodes[{i}] =\n{node.debug_str()}"
            for i, node in enumerate(self.snodes)
        ]
        node = self.snodes[0].node
        assert node is not None
        device = node.get_device()
        if ir.is_triton(device):
            lines.extend(debug_triton_code(self))

        return textwrap.indent("\n".join(lines).rstrip(), "    ")


class GroupedSchedulerNode(_BaseGroupedSchedulerNode):
    """
    This is a "fake" scheduler node that represents a group of scheduler nodes
    that are meant to be *grouped* together (it does not allow another scheduler node to be scheduled
    in between its constituent nodes).
    The way it does this is by maintaining its unmet dependencies as the union of its constituent nodes.
    At codegen time, this scheduler node will be unpacked and codegen is called on each constituent node.
    """

    @classmethod
    def create_group(cls, snodes: List[BaseSchedulerNode]):
        scheduler = snodes[0].scheduler
        assert all(node.scheduler is scheduler for node in snodes)
        return cls(scheduler, snodes)  # type: ignore[arg-type]

    def get_device(self):
        return self.snodes[0].get_device()

    @classmethod
    def can_fuse(cls, producer, consumer):
        return False

    def add_fake_dep(self, dep: Dep) -> None:
        self.set_read_writes(self.read_writes.with_read(dep))

    # None of these need to be implemented, as a GroupedSchedulerNode is always unpacked
    # and its constituent nodes are used for last usage calculation purpose.
    @property
    def last_usage(self):
        raise NotImplementedError

    def set_last_usage(
        self, future_used_buffers: Set[str], mutation_real_name: Dict[str, str]
    ):
        raise NotImplementedError


class ForeachKernelSchedulerNode(FusedSchedulerNode):
    """Scheduler node which consists of a list of scheduler nodes that each operate on a
    distinct tensor in a list of tensors."""

    def get_consumer_subnode_for(
        self, producer: BaseSchedulerNode
    ) -> Optional[BaseSchedulerNode]:
        if producer.get_name() in self.read_to_node:
            return self.read_to_node[producer.get_name()]

        return None

    def get_producer_subnode_for(
        self, consumer: BaseSchedulerNode
    ) -> Optional[BaseSchedulerNode]:
        for rd in consumer.read_writes.reads:
            if rd.name in self.name_to_node:
                return self.name_to_node[rd.name]

        return None

    @classmethod
    def can_fuse(cls, producer: BaseSchedulerNode, consumer: BaseSchedulerNode) -> bool:
        why = WhyNoFuse(producer, consumer)
        if producer.is_foreach() and consumer.is_foreach():
            producer = typing.cast(ForeachKernelSchedulerNode, producer)
            consumer = typing.cast(ForeachKernelSchedulerNode, consumer)
            foreach_match = len(producer.snodes) == len(consumer.snodes)
            if not foreach_match:
                why("foreach do not have same length")
            return foreach_match and all(
                producer.scheduler.can_fuse(l, r)
                for l, r in zip(producer.snodes, consumer.snodes)
            )
        elif consumer.is_foreach():
            if producer.is_reduction():
                why(
                    "candidate producer is a reduction, foreach ops cannot be fused with reductions currently"
                )
                return False

            consumer = typing.cast(ForeachKernelSchedulerNode, consumer)
            consumer_subnode = consumer.get_consumer_subnode_for(producer)
            if consumer_subnode is not None:
                return consumer.scheduler.can_fuse(producer, consumer_subnode)

            why("candidate producer is not dep of any foreach consumer")
            return False

        elif producer.is_foreach():
            if consumer.is_reduction():
                why(
                    "candidate consumer is a reduction, foreach ops cannot be fused with reductions currently"
                )
                return False

            producer = typing.cast(ForeachKernelSchedulerNode, producer)
            producer_subnode = producer.get_producer_subnode_for(consumer)
            if producer_subnode is not None:
                return producer.scheduler.can_fuse(producer_subnode, consumer)

            why("candidate consumer has no dep in any foreach producer")
            return False

        raise AssertionError(
            "At least one node passed to ForeachKernelSchedulerNode.can_fuse should be a foreach node"
        )

    @classmethod
    def fuse(
        cls, producer: BaseSchedulerNode, consumer: BaseSchedulerNode
    ) -> ForeachKernelSchedulerNode:
        assert producer.is_foreach() or consumer.is_foreach()
        prev_node_1 = None
        prev_node_2 = None
        fused_nodes: List[BaseSchedulerNode]
        if producer.is_foreach() and consumer.is_foreach():
            producer = typing.cast(ForeachKernelSchedulerNode, producer)
            consumer = typing.cast(ForeachKernelSchedulerNode, consumer)
            fused_nodes = [
                FusedSchedulerNode.fuse(l, r)
                for l, r in zip(producer.snodes, consumer.snodes)
            ]
        elif producer.is_foreach():
            producer = typing.cast(ForeachKernelSchedulerNode, producer)
            producer_subnode = producer.get_producer_subnode_for(consumer)
            fused_nodes = []
            prev_node_1 = producer
            prev_node_2 = None
            for node in producer.snodes:
                if node is producer_subnode:
                    new_node = FusedSchedulerNode.fuse(node, consumer)
                    prev_node_2 = new_node
                    fused_nodes.append(new_node)
                else:
                    fused_nodes.append(node)

        elif consumer.is_foreach():
            consumer = typing.cast(ForeachKernelSchedulerNode, consumer)
            consumer_subnode = consumer.get_consumer_subnode_for(producer)
            fused_nodes = []
            prev_node_1 = consumer
            prev_node_2 = None

            for node in consumer.snodes:
                if node is consumer_subnode:
                    new_node = FusedSchedulerNode.fuse(producer, node)
                    prev_node_2 = new_node
                    fused_nodes.append(new_node)
                else:
                    fused_nodes.append(node)

        return cls(producer.scheduler, fused_nodes, prev_node_1, prev_node_2)

    def __init__(
        self,
        scheduler: Scheduler,
        nodes: Sequence[BaseSchedulerNode],
        prev_node_1: Optional[BaseSchedulerNode] = None,
        prev_node_2: Optional[BaseSchedulerNode] = None,
    ) -> None:
        self.read_to_node = {}
        self.name_to_node = {}

        if prev_node_1 is None or prev_node_2 is None:
            super().__init__(scheduler, nodes)

            for node in nodes:
                for read in node.read_writes.reads:
                    self.read_to_node[read.name] = node

                for name in node.get_names():
                    self.name_to_node[name] = node
        else:
            self.scheduler = scheduler
            self.snodes = nodes
            self.node = None
            self.users: List[NodeUser] = []

            self.set_read_writes(
                dependencies.ReadWrites.merge_list(
                    [prev_node_1.read_writes, prev_node_2.read_writes]
                )
            )

            self.unmet_dependencies = {
                dep
                for dep in set.union(
                    prev_node_1.unmet_dependencies, prev_node_2.unmet_dependencies
                )
                if dep.name not in self.get_names()
            } - self.read_writes.writes

            self.min_order = min([prev_node_1.min_order, prev_node_2.min_order])
            self.max_order = max([prev_node_1.max_order, prev_node_2.max_order])

            if prev_node_1.is_foreach():
                assert isinstance(prev_node_1, ForeachKernelSchedulerNode)
                foreach_node, other_node = prev_node_1, prev_node_2
            else:
                assert isinstance(prev_node_2, ForeachKernelSchedulerNode)
                foreach_node, other_node = prev_node_2, prev_node_1

            self.ancestors = foreach_node.ancestors
            self.ancestors.update(other_node.ancestors)

            self.name_to_node = foreach_node.name_to_node
            for name in other_node.get_names():
                self.name_to_node[name] = other_node

        self.group = (nodes[0].get_device(), ((sympy.Expr("foreach"),),))

        self.origins: Set[torch.fx.Node] = set()

    def mark_run(self) -> None:
        raise NotImplementedError

    def codegen(self) -> None:
        assert isinstance(self.node, ir.ComputedBuffer), f"{type(self.node)=}"
        self.node.get_store_function()(self.node.make_loader()())

    def can_free(self) -> bool:
        raise NotImplementedError

    def is_foreach(self) -> bool:
        return True

    def get_subkernel_nodes(self) -> List[BaseSchedulerNode]:
        """Returns a list of nodes which comprise the foreach kernel, operating on corresponding elements of our input lists.
        These nodes may be vertically fused."""
        return list(self.snodes)

    def get_nodes(self) -> Sequence[BaseSchedulerNode]:
        """Returns all nodes contained in this kernel, unpacking fused nodes
        into their constituent scheduler nodes."""
        return list(itertools.chain.from_iterable(x.get_nodes() for x in self.snodes))

    def get_first_name(self) -> str:
        return self.snodes[0].get_first_name()

    def prune_redundant_deps(
        self, name_to_fused_node: Dict[str, BaseSchedulerNode]
    ) -> None:
        _prune_redundant_deps(self, name_to_fused_node)

        for node in self.snodes:
            node.prune_redundant_deps(name_to_fused_node)


def pick_loop_order(
    stride_lengths: List[List[int]],
    sizes: List[sympy.Expr],
    priority_idx: Tuple[int, ...] = (),
) -> List[int]:
    """
    A heuristic to decide loop iteration orders.  This has not been well
    tuned and may be something we should autotune.
    """

    @functools.cmp_to_key
    def index_cmp(a: int, b: int) -> int:
        if sizes[a] == 1 or sizes[b] == 1:
            # 1-sizes don't matter, just move them to the end
            return cmp(sizes[a] == 1, sizes[b] == 1)

        # Take abs, otherwise flipped dimensions are treated as smaller
        # strides than contiguous dims
        stride_len_a = [abs(sl[a]) for sl in stride_lengths]
        stride_len_b = [abs(sl[b]) for sl in stride_lengths]

        # equivalent to
        # np.logical_or(stride_lengths[:, b] == 0, stride_lengths[:, a] < stride_lengths[:, b]).all()
        a_first = sum(
            sl_b == 0 or sl_a < sl_b for sl_a, sl_b in zip(stride_len_a, stride_len_b)
        )
        b_first = sum(
            sl_a == 0 or sl_b < sl_a for sl_a, sl_b in zip(stride_len_a, stride_len_b)
        )
        if a_first > b_first:
            return -1
        if b_first > a_first:
            return 1

        # otherwise contiguous
        return cmp(b, a)

    order = list(reversed(range(len(stride_lengths[0]))))
    if len(priority_idx) > 0:
        # if we have priority node, only use that node's order
        stride_lengths = [stride_lengths[pi] for pi in priority_idx]
    if config.pick_loop_orders:
        order.sort(key=index_cmp)
    return order


@dataclasses.dataclass
class NodeUser:
    node: Union[BaseSchedulerNode, OutputNode]
    can_inplace: bool = False

    # A weak user must be scheduled after a given node, but doesn't actually
    # use the result
    is_weak: bool = False

    def __hash__(self) -> int:
        return hash((self.node.get_name(), self.can_inplace, self.is_weak))

    def __eq__(self, other: object) -> bool:
        return (
            isinstance(other, NodeUser)
            and self.get_name() == other.get_name()
            and self.can_inplace == other.can_inplace
            and self.is_weak == other.is_weak
        )

    def get_name(self) -> str:
        return self.node.get_name()

    def merge(self, other: NodeUser) -> NodeUser:
        assert self.node is other.node
        return NodeUser(
            self.node,
            self.can_inplace and other.can_inplace,
            self.is_weak and other.is_weak,
        )


_post_grad_graph_counter = itertools.count()


class Scheduler:
    __dep_size_hint_cache: Dict[Dep, int]

    @dynamo_timed
    def __init__(self, nodes: List[ir.Buffer]) -> None:
        super().__init__()
        self.__dep_size_hint_cache = {}
        V.graph.scheduler = self
        self.backends: Dict[torch.device, BaseScheduling] = {}
        self.post_grad_graph_id = next(_post_grad_graph_counter)

        self.available_buffer_names = {
            *V.graph.graph_inputs.keys(),
            *V.graph.constants.keys(),
            *V.graph.torchbind_constants.keys(),
        }

        self.nodes = [self.create_scheduler_node(n) for n in nodes]

        # some new constants could have been created above
        self.available_buffer_names.update(V.graph.constants.keys())
        for node in self.nodes:
            node.prune_deps()

        self.name_to_node: Dict[str, BaseSchedulerNode] = {
            n.get_name(): n for n in self.nodes
        }
        self.name_to_fused_node: Dict[
            str, BaseSchedulerNode
        ] = dict()  # set in fuse_nodes()

        # mutation_real_name: Maps back to the original name for codegen
        # Example:
        # If you mutate buf0 inside of buf1's kernel, then:
        # mutation_real_name = {"buf0" : "buf1"}
        # all subsequent uses of buf0 become buf1's usage in dependency graph
        self.mutation_real_name: Dict[str, str] = {}

        # We handle mutation by renaming modified versions of the same
        # buffer in the dependency graph to prevent cycles.
        # mutation_renames: tracks the current name for a given buffer
        #                   (changed once per mutation)
        # Example:
        # If you mutate buf0 inside of buf1's kernel, then:
        # mutation_renames = {"buf1" : "buf0"}
        # in codegen we only use buf0, never buf1
        self.mutation_renames: Dict[str, str] = {}

        self.compute_dependencies()
        self.topological_sort_schedule()
        self.dead_node_elimination()
        self.compute_ancestors()

        metrics.ir_nodes_pre_fusion += len(self.nodes)
        V.debug.ir_pre_fusion(self.nodes)
        self.num_orig_nodes = len(self.nodes)
        self.name_to_fused_node = {n.get_name(): n for n in self.nodes}
        self.create_foreach_nodes()
        self.topological_sort_schedule()
        self.logged_slow_fusion: Set[Tuple[str, str]] = set()
        self.fuse_nodes()
        self.finalize_multi_template_buffers()
        # if config.raise_last_usage:
        #     self.compute_last_usage()
        #     self.nodes = memory_passes.raise_last_usage(self.name_to_fused_node, V.graph.graph_inputs, self.nodes)
        # self.nodes = comms.enforce_comm_ordering_for_fsdp(self.name_to_fused_node, V.graph.graph_inputs, self.nodes)
        # if config.reorder_for_compute_comm_overlap:
        #     comms.decide_global_ordering_of_comms(self.nodes)
        # Refresh node_users and inverse_users to reflect fused nodes and grouped nodes
        self.compute_node_users()
        # if config.reorder_for_compute_comm_overlap:
        #     self.nodes = comms.reorder_compute_and_comm_for_overlap(self.nodes)
        # self.nodes = memory_passes.raise_primal_resize_zero_if_primal_is_unused(self.name_to_fused_node, V.graph.graph_inputs, self.nodes)
        self.compute_last_usage()

        # for snode in self.nodes:
        #     torch_log.warning(f"snode: {snode}, snode.node: {snode.node}, snode.debug_str(): {snode.debug_str()}")

        V.debug.ir_post_fusion(self.nodes)
        V.debug.graph_diagram(self.nodes)
        self.debug_draw_graph()

        # used during codegen:
        self.current_device: Optional[torch.device] = None
        self.buffer_names_to_free: Set[str] = set()

        # fx graph node to the position it appears in the graph
        # for debug attribution
        self.origin_to_index: Dict[torch.fx.Node, int] = {}

        get_metric_table("graph_stats").add_row(
            lambda: {
                "graph_id": self.post_grad_graph_id,
                "num_nodes_before_fusion": self.num_orig_nodes,
                "num_nodes_after_fusion": len(self.nodes),
            }
        )

    def get_current_device_or_throw(self) -> torch.device:
        if device := self.current_device:
            return device
        else:
            raise RuntimeError("No current device")

    def debug_draw_graph(self) -> None:
        """Generate an image of the graph for debugging"""
        if os.environ.get("INDUCTOR_WRITE_SCHEDULER_GRAPH", None) == "1":
            from .debug import draw_buffers

            draw_buffers(self.nodes, print_graph=True)

    def debug_print_nodes(self, label: str) -> None:
        if log.isEnabledFor(logging.INFO):
            log.info("%s:", label)
            for node in self.nodes:
                node.log_details()

    def create_scheduler_node(self, node: ir.Buffer) -> BaseSchedulerNode:
        assert (
            node.origins is not None
        ), "All nodes passed to scheduling must have an origin"
        if node.is_no_op():
            return NopKernelSchedulerNode(self, node)
        elif isinstance(node, (ir.ComputedBuffer, ir.TemplateBuffer)):
            return SchedulerNode(self, node)
        elif isinstance(node, ir.ExternKernel):
            return ExternKernelSchedulerNode(self, node)
        else:
            raise NotImplementedError(node)

    def create_foreach_nodes(self) -> None:
        removed_node_names = set()
        fe_nodes = []
        kept_node_names = self.name_to_fused_node.keys()

        for names in V.graph.lists.values():
            names = [
                name
                for name in names
                if name in kept_node_names
                and not isinstance(self.name_to_node[name], NopKernelSchedulerNode)
            ]
            if not names:
                # All nodes eliminated
                continue

            removed_node_names.update(names)
            snodes = [self.name_to_node[name] for name in names]

            fe_node = ForeachKernelSchedulerNode(self, snodes)

            fe_nodes.append(fe_node)

            for name in names:
                self.name_to_fused_node[name] = fe_node

        self.nodes = [
            node for node in self.nodes if node.get_name() not in removed_node_names
        ] + list(fe_nodes)

    def compute_dependencies(self) -> None:
        """
        Create dependency edges between nodes, handling aliasing and
        mutation properly.
        """

        T = TypeVar("T")

        class DedupList(Generic[T]):
            """
            This data structure behaves like a list except it makes sure the
            elements remain unique.
            Normally one could use a set/dict for this purpose however
            the list in question gets elements appended as it is being
            iterated over which means that we need to keep the list
            semantics.
            """

            def __init__(
                self,
                items: Optional[List[T]] = None,
                membership: Optional[Set[T]] = None,
            ) -> None:
                self.items = items or list()
                self.membership = membership or set()

            def append(self, node_user: T) -> None:
                if node_user in self.membership:
                    return
                self.items.append(node_user)
                self.membership.add(node_user)

            def __add__(self, other: DedupList[T]) -> DedupList[T]:
                new_membership = set.union(self.membership, other.membership)
                new_items = self.items + [
                    x for x in other.items if x not in self.membership
                ]
                return DedupList(new_items, new_membership)

        name_to_users: DefaultDict[str, DedupList[NodeUser]] = collections.defaultdict(
            DedupList
        )

        # handle aliasing by using python aliasing in name_to_users
        # if foo aliases bar then we will make name_to_users["foo"] point
        # to the same python list as name_to_users["bar"]
        for node1 in self.nodes:
            node1_name = node1.get_name()
            for node2_name in node1.get_aliases():
                if node1_name in name_to_users and node2_name in name_to_users:
                    # merge the two
                    list1 = name_to_users[node1_name]
                    list2 = name_to_users[node2_name]
                    combined = list1 + list2
                    for key in name_to_users.keys():
                        if name_to_users[key] is list1 or name_to_users[key] is list2:
                            name_to_users[key] = combined
                elif node1_name in name_to_users:
                    name_to_users[node2_name] = name_to_users[node1_name]
                else:
                    name_to_users[node1_name] = name_to_users[node2_name]

        def rename(n: str) -> str:
            if n in self.mutation_renames:
                return rename(self.mutation_renames[n])
            return n

        def dep_closure(node_name: str) -> Set[str]:
            reachable_names = {node_name}
            node = self.name_to_node[node_name]
            write_dep = next(iter(node.read_writes.writes))
            for read_dep in node.read_writes.reads:
                if (
                    read_dep.name in self.name_to_node
                    and isinstance(read_dep, dependencies.MemoryDep)
                    and isinstance(write_dep, dependencies.MemoryDep)
                    and read_dep.index == write_dep.index
                    and read_dep.size == write_dep.size
                ):
                    reachable_names.update(dep_closure(read_dep.name))
            return reachable_names

        def add_user(
            used_by_name: str,
            user_node: Union[BaseSchedulerNode, OutputNode],
            can_inplace: bool = False,
            is_weak: bool = False,
        ) -> None:
            name_to_users[rename(used_by_name)].append(
                NodeUser(user_node, can_inplace, is_weak)
            )

        unbacked_symbol_to_origin_node = {}

        # NB: None means that the dependency is on an input.  Don't actually
        # generate a dependency because if we do, Inductor will start trying
        # to free the unbacked int but that's pointless
        for name, val in V.graph.graph_inputs.items():
            if isinstance(val, sympy.Expr):
                for fs in val.free_symbols:
                    unbacked_symbol_to_origin_node[fs] = None

        for node in self.nodes:
            log.debug("scheduling %s", node.node)

            # unbacked symbols don't follow ordinary buffer dependencies, so
            # we track their def/uses separately
            assert node.node is not None
            unbacked_symbol_defs = sorted(
                node.node.get_unbacked_symbol_defs(), key=lambda x: x.name
            )
            for s in unbacked_symbol_defs:
                assert isinstance(s, sympy.Symbol)
                # Pick the first definer as canonical.  There may be multiple
                # because if a MultiOutputLayout buffer propagates an unbacked
                # symint to multiple outputs, they will all claim to def it.
                if s not in unbacked_symbol_to_origin_node:
                    unbacked_symbol_to_origin_node[s] = node.get_name()

            unbacked_symbol_uses = sorted(
                node.node.get_unbacked_symbol_uses(), key=lambda x: x.name
            )
            # if a kernel takes unbacked symints, register dependencies
            for s in unbacked_symbol_uses:
                assert (
                    s in unbacked_symbol_to_origin_node
                ), f"{s} not in {unbacked_symbol_to_origin_node}"
                if (r := unbacked_symbol_to_origin_node[s]) is not None:
                    node.add_fake_dep(StarDep(r))

            if (
                len(node.read_writes.writes) == 1
                and (dep := next(iter(node.read_writes.writes)))
                and isinstance(dep, MemoryDep)
            ):
                node_mode = dep.mode
            else:
                node_mode = None

            # a node will mutate either 0 or 1 buffers
            assert len(node.get_mutations()) <= 1
            for alt_name in node.get_mutations():
                alt_name = rename(alt_name)
                # this node must run after the prior writer
                add_user(alt_name, node)
                node.add_fake_dep(StarDep(alt_name, mode=node_mode))
                for other_node in name_to_users[alt_name].items:
                    # this node must run after all prior readers
                    other_name = rename(other_node.get_name())
                    known_dep_node_names = dep_closure(node.get_name())
                    if other_name not in known_dep_node_names:
                        # If this node already directly or indirectly depends on other_node,
                        # we don't need to insert an extra dep.
                        node.add_fake_dep(WeakDep(other_name))
                        add_user(other_name, node, is_weak=True)

            # add normal non-mutation dependencies
            for read in node.read_writes.reads:
                is_weak = isinstance(read, WeakDep)
                add_user(read.name, node, node.can_inplace(read), is_weak)

            node.update_mutated_names(self.mutation_renames)

            # update our renaming scheme for the next iteration
            for alt_name in node.get_mutations():
                self.mutation_renames[rename(alt_name)] = node.get_name()
                self.mutation_renames[alt_name] = node.get_name()
                self.mutation_real_name[node.get_name()] = self.mutation_real_name.get(
                    alt_name, alt_name
                )

        # make sure outputs aren't dead-code-eliminated
        for node_name in V.graph.get_output_names():
            log.debug("scheduling output %s", node_name)
            add_user(node_name, OutputNode(StarDep(node_name)))

        # make sure unbacked symints aren't dead-code-eliminated
        for node in V.graph.graph_outputs:
            for s in node.get_unbacked_symbol_uses():
                assert (
                    s in unbacked_symbol_to_origin_node
                ), f"{s} not in {unbacked_symbol_to_origin_node.keys()}"
                if (node_name := unbacked_symbol_to_origin_node[s]) is not None:
                    log.debug(
                        "scheduling output %s for unbacked symint %s", node_name, s
                    )
                    add_user(node_name, OutputNode(StarDep(node_name)))

        # make sure input mutation isn't dead-code-eliminated
        for name in self.mutation_renames:
            if name in V.graph.graph_inputs:
                add_user(name, OutputNode(StarDep(name)))
                V.graph.mutated_inputs.add(name)
            elif name in V.graph.constants:
                # In AOTI, module parameters and buffers are not lifted as graph inputs
                add_user(name, OutputNode(StarDep(name)))

        inp_names = {
            name: index for index, name in enumerate(V.graph.graph_inputs.keys())
        }
        V.graph.mutated_input_idxs = [
            inp_names[name] for name in V.graph.mutated_inputs
        ]

        # copy users information onto the nodes
        for node in self.nodes:
            node.set_users(name_to_users[node.get_name()].items)

        # populate inverse_users
        for node in self.nodes:
            for user in node.users:
                user.node.inverse_users.append(node)

    def compute_node_users(self) -> None:
        # set up buffer name to (fused)snode mapping
        buf_to_snode: Dict[str, BaseSchedulerNode] = {}
        for node in self.nodes:
            if isinstance(node, (_BaseGroupedSchedulerNode)):
                for x in node.snodes:
                    buf_to_snode[x.get_name()] = node
            buf_to_snode[node.get_name()] = node

        for node in self.nodes:
            node.node_users = []
            node.inverse_users = []

        # compute inverse_users
        for node in self.nodes:
            inverse_users: List[BaseSchedulerNode] = []
            for dep in node.unmet_dependencies:
                assert dep.name in buf_to_snode
                dep_node = buf_to_snode[dep.name]
                inverse_users.append(dep_node)
            node.inverse_users = inverse_users

        # compute node_users
        # TODO: ideally, we should deduplicate .users and .node_users,
        # but currently .users contains extra information that's difficult to
        # extract into a standalone container.
        node_to_users: Dict[BaseSchedulerNode, List[BaseSchedulerNode]] = {}
        for node in self.nodes:
            for inverse_user in node.inverse_users:
                node_to_users.setdefault(inverse_user, []).append(node)
        for node, users in node_to_users.items():
            node.node_users = users

    def dead_node_elimination(self) -> None:
        """
        Remove any nodes without users
        """
        again = True  # repeat until a fixed point
        while again:
            updated_nodes = []
            for node in self.nodes:

                def can_eliminate_user(user: NodeUser) -> bool:
                    return user.is_weak or user.get_name() in V.graph.removed_buffers

                can_eliminate = not node.has_side_effects() and all(
                    can_eliminate_user(u) for u in node.users
                )

                if not can_eliminate:
                    updated_nodes.append(node)
                else:
                    # dead code
                    log.debug("removed dead node: %s", node.get_name())
                    V.graph.removed_buffers.add(node.get_name())

            again = len(self.nodes) > len(updated_nodes)
            self.nodes = updated_nodes

        # Prune any WeakDeps no longer needed
        for node in self.nodes:
            node.prune_weak_deps()

    def topological_sort_schedule(self) -> None:
        """
        Ensure self.nodes is in topologically sorted order
        """
        seen: Set[BaseSchedulerNode] = set()
        name_to_node: Dict[str, BaseSchedulerNode] = dict()
        result: List[BaseSchedulerNode] = []

        def visit(n: BaseSchedulerNode) -> None:
            if n not in seen:
                seen.add(n)
                for dep in sorted(n.unmet_dependencies, key=lambda d: d.name):
                    visit(name_to_node[dep.name])
                result.append(n)

        for node in self.nodes:
            for name in node.get_names():
                name_to_node[name] = node
        for node in self.nodes:
            visit(node)
        self.nodes = result

    def compute_ancestors(self) -> None:
        """
        Populate each node.ancestors
        """
        # note self.nodes is topologically sorted
        name_to_ancestors: Dict[str, Set[str]] = {}
        for node in self.nodes:
            ancestors = set()
            for dep in node.unmet_dependencies:
                ancestors.add(dep.name)
                ancestors |= name_to_ancestors[dep.name]
            name_to_ancestors[node.get_name()] = ancestors
            node.ancestors = ancestors

        for order, node in enumerate(self.nodes):
            node.min_order = order
            node.max_order = order

    def fuse_nodes(self) -> None:
        """
        Mutates self.nodes to combine nodes into FusedSchedulerNodes.
        """
        for i in range(10):
            old_len = len(self.nodes)
            fusion_log.debug(
                "===== attempting fusion (%d/10): %d nodes =====",
                i + 1,
                old_len,
            )
            self.fuse_nodes_once()
            new_len = len(self.nodes)
            fusion_log.debug(
                "completed fusion round (%d/10): fused %d nodes into %d nodes\n",
                i + 1,
                old_len,
                new_len,
            )
            if new_len == old_len or new_len == 1:
                fusion_log.debug("===== fusion complete (%d iterations) =====", i + 1)
                break

    def benchmark_fused_nodes(
        self, nodes: Sequence[BaseSchedulerNode]
    ) -> Tuple[float, str]:
        """
        Benchmark fused list of nodes and return the execution time
        in milliseconds on randomly generated inputs.
        """
        assert len(nodes) > 0
        device = nodes[0].get_device()
        self.current_device = device
        backend = self.get_backend(device)
        return backend.benchmark_fused_nodes(nodes)

    def finalize_multi_template_buffers(self) -> None:
        def replace_buffer(
            orig_node: ir.MultiTemplateBuffer, new_node: ir.Buffer
        ) -> None:
            replaced_name = new_node.name
            orig_name = orig_node.get_name()
            assert isinstance(orig_name, str) and isinstance(replaced_name, str)

            del V.graph.name_to_buffer[replaced_name]
            new_node.name = orig_name

            orig = V.graph.buffers.index(orig_node)
            V.graph.buffers.remove(new_node)
            V.graph.buffers[orig] = new_node
            V.graph.name_to_buffer[orig_name] = new_node

        for i, node in enumerate(self.nodes):
            if isinstance(node, SchedulerNode) and isinstance(
                node.node, ir.MultiTemplateBuffer
            ):
                multi_node = node.node
                min_node_unfused, _ = multi_node.get_min_choice()

                if isinstance(
                    min_node_unfused,
                    torch._inductor.ir.TritonTemplateCallerBase,
                ):
                    node.node.finalize_as_triton_caller(min_node_unfused)
                    continue

                out_tensorbox = min_node_unfused.output_node()
                out_storage = out_tensorbox.data
                assert isinstance(out_storage, ir.StorageBox)
                out_buffer = out_storage.data
                assert isinstance(out_buffer, ir.Buffer)

                out_buffer.layout = multi_node.layout
                replace_buffer(multi_node, out_buffer)
                new_scheduler_node = self.create_scheduler_node(out_buffer)

                self.nodes[i] = new_scheduler_node
                self.name_to_node[node.get_name()] = new_scheduler_node
                self.name_to_fused_node[node.get_name()] = new_scheduler_node

                new_scheduler_node.users = node.users
                new_scheduler_node.min_order = node.min_order
                new_scheduler_node.max_order = node.max_order
                new_scheduler_node.last_usage = node.last_usage
                for user in new_scheduler_node.users:
                    user.node.inverse_users.remove(node)
                    user.node.inverse_users.append(new_scheduler_node)

    def speedup_by_fusion(
        self, node1: BaseSchedulerNode, node2: BaseSchedulerNode
    ) -> bool:
        """
        If config.benchmark_fusion is False, always return True.
        Otherwise, return True if fusion can brings speedup.
        """

        is_multi_template = node1.is_template() and isinstance(
            node1.get_template_node(), ir.MultiTemplateBuffer
        )
        if not config.benchmark_fusion and not is_multi_template:
            return True

        if (
            node1.is_template()
            and not isinstance(node1.get_template_node(), ir.TritonTemplateBuffer)
            or node1.is_foreach()
            or node2.is_foreach()
        ):
            # TODO support benchmarking epilogue fusion
            return True

        node_list_1 = node1.get_nodes()
        device = node_list_1[0].get_device()

        # don't support benchmark fusion for CPU right now.
        if device.type == "cpu":
            return True

        node_list_2 = node2.get_nodes()
        node_list_fused = list(itertools.chain(node_list_1, node_list_2))

        # We can not accurately benchmark kernel using atomic_add
        # due to how we generate random integer inputs.
        # Skip benchmarking them by allowing fusion.
        if any(
            hasattr(n.node, "data")
            and n.node is not None
            and hasattr(n.node.data, "scatter_mode")
            and n.node.data.scatter_mode == "atomic_add"
            for n in node_list_fused
        ):
            return True

        from triton.compiler.errors import CompilationError

        why = WhyNoFuse(node1, node2)

        def log_fusion(ms_fused: float, ms1: float, ms2: float) -> None:
            if fusion_log.isEnabledFor(logging.DEBUG):
                if ms_fused < ms1 + ms2:
                    fusion_log.debug(
                        "can fuse (benchmark): fusing %s with %s cause %sx speedup",
                        node1.get_names(),
                        node2.get_names(),
                        green_text(f"{(ms1 + ms2) / ms_fused:.3f}"),
                    )
                else:
                    fusion_log.debug(
                        "cannot fuse (benchmark): fusing %s with %s cause %sx slowdown",
                        node1.get_names(),
                        node2.get_names(),
                        red_text(f"{ms_fused / (ms1 + ms2):.3f}"),
                    )

        if isinstance(node1, SchedulerNode) and isinstance(
            node1.node, ir.MultiTemplateBuffer
        ):
            multi_node = node1.node
            choice_timings = multi_node.choice_timings

            _, ms1 = multi_node.get_min_choice()
            ms2, path2 = self.benchmark_fused_nodes(node_list_2)

            min_ms_fused = float("inf")
            ms_fused_choice = None

            triton_choices = 0

            for choice, unfused_time in choice_timings.items():
                if not isinstance(choice, torch._inductor.ir.TritonTemplateCallerBase):
                    continue

                if unfused_time >= ms1 + ms2:
                    continue

                triton_choices += 1
                if triton_choices > config.max_epilogue_benchmarked_choices:
                    break

                # TODO - parallel compile triton templates
                # TODO - should prune/skip choices that are not within certain % of best choice
                with node1.node.swap_as_triton_caller(choice):
                    ms_fused, _ = self.benchmark_fused_nodes(node_list_fused)

                    if ms_fused < min_ms_fused:
                        min_ms_fused = ms_fused
                        ms_fused_choice = choice

            log_fusion(min_ms_fused, ms1, ms2)

            # after we do a fusion, we finalize a triton template.
            # TODO - could preserve multi template and choices for subsequent fusions
            if min_ms_fused < (ms1 + ms2) and ms_fused_choice is not None:
                node1.node.finalize_as_triton_caller(ms_fused_choice)
                return True
            else:
                return False
        else:
            try:
                ms1, path1 = self.benchmark_fused_nodes(node_list_1)
                if math.isinf(ms1):
                    why("register spilling of the first kernel")
                    return False
                ms2, path2 = self.benchmark_fused_nodes(node_list_2)
                if math.isinf(ms2):
                    why("register spilling of the second kernel")
                    return False
                ms_fused, path_fused = self.benchmark_fused_nodes(node_list_fused)
                if math.isinf(ms_fused):
                    why("register spilling of the fused kernel")
                    return False
            except CompilationError as e:
                # workaround triton issue: https://github.com/openai/triton/issues/2151
                if "Loop-carried variable" in str(e):
                    return True  # allow fusion
                else:
                    raise

        log_fusion(ms_fused, ms1, ms2)
        if (
            is_metric_table_enabled("slow_fusion")
            and ms_fused >= ms1 + ms2
            and (path1, path2) not in self.logged_slow_fusion
        ):
            self.logged_slow_fusion.add((path1, path2))
            get_metric_table("slow_fusion").add_row(
                lambda: {
                    "kernel1_path": path1,
                    "kernel1_latency": ms1,
                    "kernel2_path": path2,
                    "kernel2_latency": ms2,
                    "fused_kernel_path": path_fused,
                    "fused_kernel_latency": ms_fused,
                    "slow_down_ratio": ms_fused / (ms1 + ms2),
                }
            )
        return ms_fused < ms1 + ms2

    def fuse_nodes_once(self) -> None:
        """
        Mutates self.nodes to combine nodes into FusedSchedulerNodes.

        This relies on two key functions to control the logic:
            - self.can_fuse(): checks if a fusion is legal
            - self.score_fusion(): assigns priority to a given fusion
        """
        fused_nodes = set(self.nodes)
        if fusion_log.isEnabledFor(logging.DEBUG):
            fusion_log.debug("fuse_nodes_once, candidates:")
            for node in fused_nodes:
                fusion_log.debug("  " + node.debug_str_short())  # noqa: G003
        for node1, node2 in self.get_possible_fusions():
            node1 = self.name_to_fused_node[node1.get_first_name()]
            node2 = self.name_to_fused_node[node2.get_first_name()]
            if self.can_fuse(node1, node2) and not self.will_fusion_create_cycle(
                node1, node2
            ):
                if not self.speedup_by_fusion(node1, node2):
                    continue
                fusion_log.debug(
                    "fusing %s with %s", node1.get_name(), node2.get_name()
                )

                # above can_fuse asserts that node2 has the same device
                device = node1.get_device()
                node3 = self.get_backend(device).fuse(node1, node2)
                fused_nodes.remove(node1)
                fused_nodes.remove(node2)
                fused_nodes.add(node3)
                self.name_to_fused_node.update(
                    {n.get_name(): node3 for n in node3.get_nodes()}
                )
        self.nodes = sorted(fused_nodes, key=lambda x: x.min_order)
        self.topological_sort_schedule()
        self.prune_redundant_deps()

    def prune_redundant_deps(self) -> None:
        for node in self.nodes:
            node.prune_redundant_deps(self.name_to_fused_node)

    def get_possible_fusions(self) -> List[Tuple[BaseSchedulerNode, BaseSchedulerNode]]:
        """
        Helper to find all legal fusion opportunities, sorted by self.score_fusion()
        """
        possible_fusions = []
        seen = set()

        def check_all_pairs(nodes: List[BaseSchedulerNode]) -> None:
            for node1_index, node1 in enumerate(nodes):
                for node2 in nodes[node1_index + 1 :]:
                    key = (node1, node2)
                    if key in seen:
                        continue
                    seen.add(key)

                    if self.can_fuse(node1, node2):
                        possible_fusions.append(key)
                    elif (node2.is_template() or node2.is_foreach()) and self.can_fuse(
                        node2, node1
                    ):
                        # foreach fusions and epilogue fusions are order dependent
                        possible_fusions.append((node2, node1))

        buffer_names_grouping = collections.defaultdict(list)
        for node in self.nodes:
            for buf in node.used_buffer_names():
                buffer_names_grouping[buf].append(node)
        for node_grouping in buffer_names_grouping.values():
            check_all_pairs(node_grouping)

        if config.aggressive_fusion:
            group_grouping = collections.defaultdict(list)
            for node in self.nodes:
                group = getattr(node, "group", None)
                if group:
                    group_grouping[group].append(node)
            for node_grouping in group_grouping.values():
                check_all_pairs(node_grouping)

        possible_fusions = self.get_possible_fusions_with_highest_priority(
            possible_fusions
        )
        possible_fusions.sort(key=self.score_fusion_key, reverse=True)
        fusion_log.debug("found %d possible fusions", len(possible_fusions))
        return possible_fusions

    def will_fusion_create_cycle(
        self, node1: BaseSchedulerNode, node2: BaseSchedulerNode
    ) -> bool:
        """
        Finds whether there's a path from node1 to node2 (or vice-versa)
        caused indirectly by other fusions.
        """

        visited = set()

        def found_path(node: BaseSchedulerNode) -> bool:
            # only fused nodes can introduce new ancestors.
            if isinstance(node, FusedSchedulerNode) and node not in visited:
                visited.add(node)
                if node.get_names().issubset(combined_ancestors):
                    # All fusion outputs are in ancestors of node1 and node2, thus
                    # cannot introduce new path:
                    #
                    # 1. if output is neither descendent of node1 or node2, the
                    #        output cannot introduce a path
                    # 2. due to [can_fuse]: if WLOG output is descendent of node1, it cannot be
                    #        on path(node1->node2), hence it cannot be ancestor of node2
                    # 3. due to [acyclic]: if WLOG output is descendent of node1, it cannot be
                    #        ancestor of node1
                    return False
                else:
                    # continue DFS of new ancestors introduced by the fusion
                    return bool(combined_names & node.ancestors) or any(
                        found_path(self.name_to_fused_node[n])
                        for n in node.ancestors - combined_ancestors
                    )
            return False

        combined_names = node1.get_names() | node2.get_names()
        combined_ancestors = (node1.ancestors | node2.ancestors) - combined_names
        cycle = any(found_path(self.name_to_fused_node[n]) for n in combined_ancestors)
        if cycle:
            WhyNoFuse(node1, node2)("will create cycle")
        return cycle

    def can_fusion_increase_peak_memory(
        self, node1: BaseSchedulerNode, node2: BaseSchedulerNode
    ) -> bool:
        """
        This function prevents fusion for nodes that can increase memory
        footprint. This problem is more common in horizontal fusion, where nodes
        that are far apart in the original order get fused, lengthening the live
        intervals of tensors. This is very evident in models with activation
        checkpointing, where the recomputed nodes from different checkpointed
        regions get fused and significantly increase the memory footprint.

        The current attempt is a quick, possibly hacky, heuristic to prevent the
        fusion of nodes that are far away in the original order.

        A better but difficult to implement heurisitic would be to use live
        intervals of the buffers, find region of peak pressure in the original
        program and prevent fusion that crosses that peak region. We might need
        special care or good approximation in this implementation, as fusion of
        node changes live intervals, and re-computing live intervals and peak
        memory after each fusion can introduce large compilation overhead.
        """
        proximity_score = max(
            abs(node1.min_order - node2.max_order),
            abs(node2.min_order - node1.max_order),
        )
        return proximity_score > 64

    def decide_fusion_fail_reason(
        self,
        node1: BaseSchedulerNode,
        node2: BaseSchedulerNode,
        common_buf_names: Tuple[str, ...],
    ) -> str:
        """
        Try to decide reasons why fusion fail due to no shared memory even though
        there are common buffers.
        """
        reasons = {}
        node1_name2dep = {dep.name: dep for dep in node1.read_writes.reads_and_writes()}
        node2_name2dep = {dep.name: dep for dep in node2.read_writes.reads_and_writes()}

        for buf_name in common_buf_names:
            buf = V.graph.get_buffer(buf_name)
            lhs_dep = node1_name2dep[buf_name]
            rhs_dep = node2_name2dep[buf_name]

            if lhs_dep.get_numel() != rhs_dep.get_numel():
                reasons[
                    buf_name
                ] = f"different numel: {lhs_dep.get_numel()} v.s. {rhs_dep.get_numel()}"
                continue

            # same numel but different MemoryDep.size. Should be broadcasting
            if sympy_product(lhs_dep.size) != sympy_product(rhs_dep.size):
                reasons[buf_name] = "broadcast"
                continue

            if not isinstance(lhs_dep, MemoryDep) or not isinstance(rhs_dep, MemoryDep):
                reasons[
                    buf_name
                ] = f"not MemoryDep: {type(lhs_dep)} v.s. {type(rhs_dep)}"
                continue

            lhs_off = lhs_dep.get_offset()
            rhs_off = rhs_dep.get_offset()
            if lhs_off != rhs_off:
                # One example is in transformer, we use a concatenated linear layer
                # to project Q/K/V and then split the result. The 3 splits will
                # point to the same buffer with different offsets.
                reasons[buf_name] = f"different offset: {lhs_off} v.s. {rhs_off}"
                continue

            if (
                lhs_dep.normalize_with_stride_order()
                == rhs_dep.normalize_with_stride_order()
            ):
                reasons[buf_name] = f"Mismatch loop orders: {lhs_dep} v.s. {rhs_dep}"
                continue

            # Add more rules here
            reasons[
                buf_name
            ] = f"Unknown reason: {lhs_dep} v.s. {rhs_dep}. Layout: {buf.layout}"

        return str(reasons)

    def can_fuse(self, node1: BaseSchedulerNode, node2: BaseSchedulerNode) -> bool:
        """
        Determine if it is possible to combine node1 and node2 into a
        single fused node.
        """

        if node1 is node2:
            return False

        why = WhyNoFuse(node1, node2)

        if (
            isinstance(
                node1,
                (
                    ExternKernelSchedulerNode,
                    NopKernelSchedulerNode,
                    GroupedSchedulerNode,
                ),
            )
            and not node1.is_template()
        ):
            why("node1 is extern or nop or grouped")
            return False
        if (
            isinstance(
                node2,
                (
                    ExternKernelSchedulerNode,
                    NopKernelSchedulerNode,
                    GroupedSchedulerNode,
                ),
            )
            and not node2.is_template()
        ):
            why("node2 is extern or nop or grouped")
            return False

        if node2.get_names() & node1.ancestors:
            why("node1 must go before node2")
            return False

        if node2.is_template():
            why("templates can only fuse epilogues")
            return False
        if node1.is_template() and (
            node2.has_aliasing_or_mutation()
            or node2.is_reduction()
            or not config.epilogue_fusion
        ):
            why("template epilogue not satisfied")
            return False

        device = node1.get_device()
        device2 = node2.get_device()
        if device != device2:
            why("device mismatch (%s vs %s)", device, device2)
            return False
        del device2

        no_shared_data = self.score_fusion_memory(node1, node2) == 0
        if no_shared_data and (
            not config.aggressive_fusion or node1.is_reduction() or node2.is_reduction()
        ):
            if is_metric_table_enabled("fusion_failure_due_to_indexing_mismatch"):
                common_buf_names = (
                    node1.read_writes.buffer_names() & node2.read_writes.buffer_names()
                )
                if len(common_buf_names) > 0:
                    get_metric_table("fusion_failure_due_to_indexing_mismatch").add_row(
                        lambda: {
                            "pre_grad_graph_id": V.graph.graph_id,
                            "post_grad_graph_id": V.graph.post_grad_graph_id,
                            "node1_name": node1.get_name(),
                            "node2_name": node2.get_name(),
                            "node1_debug_str": write_text(node1.debug_str()),
                            "node2_debug_str": write_text(node2.debug_str()),
                            "common_buffer_names": list(common_buf_names),
                            "failure_reason": self.decide_fusion_fail_reason(
                                node1, node2, common_buf_names
                            ),
                        }
                    )

                    why("no shared data due to indexing mismatch")
                    return False
            why("no shared data")
            return False  # heuristic not needed for correctness

        if (
            not node1.is_foreach()
            and not node2.is_foreach()
            and len(node1.get_nodes()) + len(node2.get_nodes()) > config.max_fusion_size
        ):
            why("exceeds max fusion")
            return False  # heuristic not needed for correctness

        if node1.get_names() & node2.ancestors:
            # node2 depends on node1 outputs
            if not self.can_fuse_vertical(node1, node2):
                return False
            return self.get_backend(device).can_fuse_vertical(node1, node2)
        else:  # nodes don't depend on each other, but may have common reads
            if self.can_fusion_increase_peak_memory(node1, node2):
                why("will increase peak memory")
                return False
            return self.get_backend(device).can_fuse_horizontal(node1, node2)

    def can_fuse_vertical(
        self, node1: BaseSchedulerNode, node2: BaseSchedulerNode
    ) -> bool:
        """
        Check if it is legal to fuse a consumer (node2) into a producer (node1).

        We can fuse them if all the reads of node2 either match
        corresponding writes in node1, or are written by nodes that can
        be scheduled before the fusion of node1 and node2.

        We also disable fusion of a write subsequent to a read if the reads
        and writes do not align.
        """
        node1_names = node1.get_names()
        computed_deps = set()
        why = WhyNoFuse(node1, node2)

        for cd in node1.read_writes.writes:
            if not isinstance(cd, MemoryDep):
                continue
            for rd in node2.unmet_dependencies:
                if self.fusable_read_and_write(rd, cd):
                    computed_deps.add(rd)

        remaining_deps = {dep.name for dep in node2.unmet_dependencies - computed_deps}
        if remaining_deps & node1_names:
            # MemoryDeps didn't match and read different locations of the same buffer.
            # Examples here include:
            #   - MemoryDep("foo", x) != MemoryDep("foo", x + 1)
            #   - MemoryDep("foo", x) != StarDep("foo")
            why("memory deps did not match")
            return False
        for name in remaining_deps:
            if node1_names & self.name_to_fused_node[name].ancestors:
                why("intermediate nodes between node1 & node2")
                return False

        # similar to can_inplace, if we are going to fuse a write subsequent to a read
        # require that the indexing and size is the same
        for write in node2.read_writes.writes:
            if not isinstance(write, MemoryDep):
                continue
            for read in node1.read_writes.reads:
                if write.name != self.mutation_renames.get(read.name, read.name):
                    continue

                # bail on StarDep
                if not self.fusable_read_and_write(read, write):
                    why("fusing a write into a read with different indexing formula")
                    return False

        return True

    # StarDep doesn't match MemoryDep, different indices don't match
    # However, broadcasting sometimes strips dimensions, and if that's the case
    # we still can match unmet dep
    # if there's indirect indexing, don't match it
    def fusable_read_and_write(self, read: Dep, write: MemoryDep) -> bool:
        if isinstance(read, MemoryDep):
            if read.mode == write.mode and write.mode is not None:
                return True
            read_name = read.name
            if read_name in self.mutation_renames:
                read_name = self.mutation_renames[read_name]
            return (
                read_name == write.name
                and not free_symbol_is_type(read.index, SymT.TMP)
                and not free_symbol_is_type(write.index, SymT.TMP)
                and read.index == write.index
                and len(read.size) >= len(write.size)
                and read.size[: len(write.size)] == write.size
            )
        elif isinstance(read, StarDep):
            read_name = self.mutation_renames.get(read.name, read.name)
            write_name = self.mutation_renames.get(write.name, write.name)
            if (
                read.mode == write.mode
                and write.mode is not None
                and read_name == write_name
            ):
                return True
        return False

    def score_fusion(
        self, node1: BaseSchedulerNode, node2: BaseSchedulerNode
    ) -> Tuple[bool, bool, int, int]:
        """
        Assign a score (higher comes first) to the fusion of node1
        and node2.  When different fusions conflict with each other,
        this is the way we decide what order to run them in.

        Our current score is based on:
        - Estimate of the saved memory operations
        - Fusions closer together in original order
        """
        memory_score = self.score_fusion_memory(node1, node2)
        proximity_score = -max(
            abs(node1.min_order - node2.max_order),
            abs(node2.min_order - node1.max_order),
        )
        return (
            node1.is_template() == config.epilogue_fusion_first and memory_score > 0,
            node1.is_reduction() == node2.is_reduction() and memory_score > 0,
            memory_score,
            proximity_score,
        )

    def dep_size_hint(self, dep: Dep) -> int:
        res = 0
        if dep not in self.__dep_size_hint_cache:
            try:
                if not dep.has_unbacked_symbols():
                    res = dep.numbytes_hint()
            except KeyError:
                # In at least one test (test/inductor/test_torchbind.py) we
                # create a StarDep that doesn't exist in the graph and calling
                # `has_unbacked_symbols()` throws an error.
                pass
            self.__dep_size_hint_cache[dep] = res
        else:
            res = self.__dep_size_hint_cache[dep]
        return res

    def score_fusion_memory(
        self, node1: BaseSchedulerNode, node2: BaseSchedulerNode
    ) -> int:
        """
        The first term in our fusion score that estimates number of saved
        memory operations.
        """
        common_memory_deps = (node1.read_writes.reads | node1.read_writes.writes) & (
            node2.read_writes.reads | node2.read_writes.writes
        )
        return sum(self.dep_size_hint(dep) for dep in common_memory_deps)

    def get_possible_fusions_with_highest_priority(
        self, possible_fusions: List[Tuple[BaseSchedulerNode, BaseSchedulerNode]]
    ) -> List[Tuple[BaseSchedulerNode, BaseSchedulerNode]]:
        # Group the possible fusions based on their priority from the backend.
        # Only return the group of possible fusions with highest priority.
        if len(possible_fusions) == 0:
            return possible_fusions
        possible_fusions_group_by_priority: Dict[
            int, List[Tuple[BaseSchedulerNode, BaseSchedulerNode]]
        ] = {}

        for node1, node2 in possible_fusions:
            assert node1.get_device() == node2.get_device()
            device = node1.get_device()
            fusion_pair_priority = int(
                self.get_backend(device).get_fusion_pair_priority(node1, node2)
            )
            if fusion_pair_priority not in possible_fusions_group_by_priority:
                possible_fusions_group_by_priority[fusion_pair_priority] = [
                    (node1, node2),
                ]
            else:
                possible_fusions_group_by_priority[fusion_pair_priority].append(
                    (node1, node2)
                )
        # return the possible fusions with highest priority
        possible_fusions_with_highest_priority = min(
            possible_fusions_group_by_priority.items(), key=operator.itemgetter(0)
        )[1]
        assert len(possible_fusions_with_highest_priority) > 0
        return possible_fusions_with_highest_priority

    def score_fusion_key(
        self, nodes: Tuple[BaseSchedulerNode, BaseSchedulerNode]
    ) -> Tuple[bool, bool, int, int]:
        """
        Shim for list.sort(key=...)
        """
        node1, node2 = nodes
        return self.score_fusion(node1, node2)

    def compute_last_usage(self) -> None:
        """
        Populate node.last_usage recursively (also for the nodes within a FusedSchedulerNode or GroupedSchedulerNode)
        """

        future_used_buffers = set(V.graph.get_output_names())

        for node in reversed(self._unpack_all_nodes()):
            node.set_last_usage(future_used_buffers, self.mutation_real_name)
            future_used_buffers.update(node.last_usage)

    def free_buffers(self) -> None:
        """Free any buffers that are no longer needed"""
        for name in sorted(
            self.buffer_names_to_free
            - V.graph.removed_buffers
            - V.graph.wrapper_code.freed
        ):
            if name in self.name_to_node:
                node = self.name_to_node[name]
                if node.can_free():
                    V.graph.wrapper_code.codegen_free(node.node)
            elif name in V.graph.graph_inputs:
                storage = V.graph.graph_inputs[name].data
                assert isinstance(storage, ir.StorageBox) and storage.is_input_buffer()
                V.graph.wrapper_code.codegen_free(storage.data)

        self.buffer_names_to_free.clear()

    def remove_kernel_local_buffers(self) -> None:
        """
        Any buffers that are both created and have a last use in the
        same kernel can be removed.
        """

        # V.kernel.store_buffer_names should represent the set of nodes
        # get fused
        fused_node_names = V.kernel.store_buffer_names
        names_to_remove = []
        for out_buf in V.kernel.store_buffer_names:
            users = self.name_to_node[out_buf].users
            assert users is not None
            users = {user.get_name() for user in users if not user.is_weak}
            if users.issubset(fused_node_names):
                names_to_remove.append(out_buf)

        def remove_filter(n: str) -> bool:
            return (
                n not in V.kernel.must_keep_buffers
                and n not in V.kernel.args.input_buffers
                and n not in self.mutation_renames
                and n not in self.mutation_real_name
            )

        names_to_remove = list(filter(remove_filter, names_to_remove))

        for name in names_to_remove:
            if name in V.kernel.args.inplace_buffers:
                buf = V.kernel.args.inplace_buffers[name]
                if isinstance(buf, str) and buf.startswith("REMOVED"):
                    continue
                remove = all(n in names_to_remove for n in buf.other_names)
                if remove:
                    self.remove_inplace_buffer(name)
                V.kernel.inplaced_to_remove.add(name)
            else:
                self.remove_buffer(name)

    def remove_buffer(self, name: str) -> None:
        # Assign a special value instead of deleting the entry
        # because we still rely on output_buffers's length to
        # generate unique arg name.
        log.debug("remove_buffer(%r)", name)
        V.kernel.args.output_buffers[name] = "REMOVED"
        V.kernel.removed_buffers.add(name)

    def remove_inplace_buffer(self, name: str) -> None:
        log.debug("removing_inplace_buffer(%r)", name)
        inner_name = V.kernel.args.inplace_buffers[name].inner_name
        V.kernel.args.inplace_buffers[name] = inner_name.replace(
            "in_out_ptr", "REMOVED"
        )
        V.kernel.removed_buffers.add(name)

    def flush(self) -> None:
        for backend in self.backends.values():
            backend.flush()
        self.free_buffers()

    def codegen_extern_call(self, scheduler_node: ExternKernelSchedulerNode) -> None:
        assert isinstance(scheduler_node, ExternKernelSchedulerNode)
        # 'decide_inplace_update' stores the inplace update decisions in
        # the current kernel from where 'allocate' retrieve those decisions.
        # We have to make sure there is a non-NULL kernel handler to store
        # those inplace update decisions.
        counters["inductor"]["extern_calls"] += 1
        with V.set_kernel_handler(Kernel(increase_kernel_count=False)):
            scheduler_node.decide_inplace_update()
            scheduler_node.allocate()
        node = scheduler_node.node
        assert isinstance(node, ir.ExternKernel), f"{type(node)=}"
        node.codegen(V.graph.wrapper_code)
        self.free_buffers()

    def create_backend(self, device: torch.device) -> BaseScheduling:
        assert (
            not is_gpu(device.type) or device.index is not None
        ), f"{device} should have been normalized in lowering"
        V.graph.add_device_info(device)

        device_scheduling = get_scheduling_for_device(device.type)
        if device_scheduling is None:
            raise RuntimeError(f"Unsupported device type: {device.type}")

        if not has_triton():
            if (
                device.type == "cuda"
                and (device_props := torch.cuda.get_device_properties(device)).major < 7
            ):
                raise RuntimeError(
                    f"Found {device_props.name} which is too old to be supported by the triton GPU compiler, which is used as the backend. Triton only supports devices of CUDA Capability >= 7.0, but your device is of CUDA capability {device_props.major}.{device_props.minor}"  # noqa: B950
                )
            elif is_gpu(device.type):
                raise RuntimeError(
                    "Cannot find a working triton installation. More information on installing Triton can be found at https://github.com/openai/triton"  # noqa: B950
                )

        return device_scheduling(self)

    def get_backend(self, device: torch.device) -> BaseScheduling:
        if device not in self.backends:
            self.backends[device] = self.create_backend(device)
        return self.backends[device]

    def enter_context(self, node: BaseSchedulerNode) -> None:
        def get_order(n: torch.fx.Node) -> int:
            if n not in self.origin_to_index:
                self.origin_to_index.update({n: i for i, n in enumerate(n.graph.nodes)})
            return self.origin_to_index[n]

        # Use a dict to have ordering
        origins = {
            (get_order(e), e): None
            for n in node.get_nodes()
            if n.node is not None
            for e in n.node.origins
        }
        origins = list(origins.keys())
        if origins:
            _, last = max(origins, key=operator.itemgetter(0))
            V.graph.wrapper_code.enter_context(last)

    def _unpack_all_nodes(self):
        new_nodes = []
        for node in self.nodes:
            if isinstance(node, GroupedSchedulerNode):
                new_nodes.extend(node.get_nodes())
            else:
                new_nodes.append(node)
        return new_nodes

    @dynamo_timed
    def codegen(self) -> None:
        for node in self._unpack_all_nodes():
            try:
                log.debug(
                    "Generating code for node %s with estimated runtime %f",
                    node.get_name(),
                    node.get_estimated_runtime(),
                )
            except Exception as e:
                log.debug(
                    "Generating code for node %s with estimated runtime 0.0",
                    node.get_name(),
                )

            self.enter_context(node)

            if not isinstance(node, NopKernelSchedulerNode) and (
                device := node.get_device()
            ):
                if (
                    device != self.current_device
                    or node.is_extern()
                    or node.is_template()
                ):
                    self.flush()
                if device != self.current_device:
                    if self.current_device and device_need_guard(
                        self.current_device.type
                    ):
                        V.graph.wrapper_code.codegen_device_guard_exit()
                    if device_need_guard(device.type):
                        assert device.index is not None, "device should have an index"
                        V.graph.wrapper_code.codegen_device_guard_enter(device.index)

                    self.current_device = device

            self.buffer_names_to_free.update(node.last_usage)

            if node.is_template():
                node, *epilogue = node.get_nodes()
                self.get_backend(device).codegen_template(node, epilogue)
            elif node.is_extern():
                node = typing.cast(ExternKernelSchedulerNode, node)
                self.codegen_extern_call(node)
            elif node.is_foreach():
                node = typing.cast(ForeachKernelSchedulerNode, node)
                backend_ = self.get_backend(device)
                from .codegen.cuda_combined_scheduling import CUDACombinedScheduling
                from .codegen.simd import SIMDScheduling

                if isinstance(backend_, (SIMDScheduling, CUDACombinedScheduling)):
                    backend = backend_
                else:
                    raise AssertionError(f"{type(self)=}")
                backend.codegen_foreach(node)
            elif isinstance(node, (FusedSchedulerNode, SchedulerNode)):
                self.get_backend(device).codegen_node(node)
            else:
                assert isinstance(node, NopKernelSchedulerNode)
                node.allocate()

            if config.triton.debug_sync_kernel:
                self.get_backend(device).codegen_sync()

            self.available_buffer_names.update(node.get_names())

            if not isinstance(node, NopKernelSchedulerNode):
                device = node.get_device()
                if device is not None and self.get_backend(device).ready_to_flush():
                    self.flush()

        if self.current_device and device_need_guard(self.current_device.type):
            # exit the outermost CUDA device guard. this is
            # important for nested indentation codegen-ing.
            V.graph.wrapper_code.codegen_device_guard_exit()

        self.flush()

    def get_buffer_layout(self, buf_name: str) -> ir.Layout:
        node = self.name_to_node[buf_name]
        assert node.node is not None
        return node.node.get_layout()


class BaseScheduling:
    @classmethod
    def get_backend_features(cls, device: torch.device) -> Sequence[BackendFeature]:
        """Return a set of .codegen.common.BackendFeature()"""
        return ()

    def can_fuse_vertical(
        self, node1: BaseSchedulerNode, node2: BaseSchedulerNode
    ) -> bool:
        """
        Check whether node1 and node2 can be vertically fused or not.
        """
        raise NotImplementedError

    def can_fuse_horizontal(
        self, node1: BaseSchedulerNode, node2: BaseSchedulerNode
    ) -> bool:
        """
        Check whether node1 and node2 can be horizontally fused or not.
        """
        raise NotImplementedError

    def fuse(
        self, node1: BaseSchedulerNode, node2: BaseSchedulerNode
    ) -> FusedSchedulerNode:
        """
        Fuse two nodes
        """
        if node1.is_foreach() or node2.is_foreach():
            return ForeachKernelSchedulerNode.fuse(node1, node2)
        else:
            return FusedSchedulerNode.fuse(node1, node2)

    def group_fn(
        self, sizes: Sequence[Sequence[sympy.Expr]]
    ) -> Tuple[Tuple[sympy.Expr, ...], ...]:
        """
        Process the iteration sizes in case a transformation needs to be applied.
        """
        raise NotImplementedError

    def codegen_template(
        self,
        template_node: BaseSchedulerNode,
        epilogue_nodes: Sequence[BaseSchedulerNode],
    ) -> Optional[str]:
        """
        Given a template node, generate a kernel.

        This function is only available for triton now. If the third-party backend behaves as a sub-class
        of TritonScheduling, it can override it or reuse it.
        """
        raise NotImplementedError

    def codegen_node(self, node: Union[FusedSchedulerNode, SchedulerNode]) -> None:
        """
        Generate a kernel given a list of pre-fused nodes.
        """
        raise NotImplementedError

    def codegen_sync(self) -> None:
        """
        Generate synchronization code for the kernel. This method depends on the hardware characteristics.
        """
        raise NotImplementedError

    def ready_to_flush(self) -> bool:
        """
        Check whether the backend is requesting the scheduler to flush the generated kernel.
        If not supported, please return False.
        """
        return False

    def flush(self) -> None:
        """
        Flush the generated kernel and python wrapper code to the source code file.
        """
        raise NotImplementedError

    def benchmark_fused_nodes(
        self, nodes: Sequence[BaseSchedulerNode]
    ) -> Tuple[float, str]:
        """
        Benchmark fused list of nodes and return the execution time
        in milliseconds on randomly generated inputs.
        """
        raise NotImplementedError

    def get_fusion_pair_priority(
        self, node1: BaseSchedulerNode, node2: BaseSchedulerNode
    ) -> int:
        """
        Return an unsigned integer which represents the priority of this fusion pair.
        The smaller is with higher priority.
        """
        return 0


def debug_triton_code(node: Union[SchedulerNode, FusedSchedulerNode]) -> List[str]:
    lines = []
    multi_template = node.get_template_node()
    assert multi_template is None or isinstance(multi_template, ir.MultiTemplateBuffer)
    if multi_template and multi_template.make_kernel_render is None:
        lines.append(f"{node.get_name()} Unfinalized multi template buffer")
    else:
        from torch._inductor.codegen.cuda_combined_scheduling import (
            CUDACombinedScheduling,
        )
        from .codegen.simd import SIMDScheduling

        snodes = (node,) if isinstance(node, SchedulerNode) else node.snodes
        device = snodes[0].get_device()
        backend = node.scheduler.get_backend(device)
        assert isinstance(backend, (SIMDScheduling, CUDACombinedScheduling))
        V.graph.scheduler.current_device = device

        # Don't increment kernel count when generating debug string.
        # This will confuse some unit tests that check the number of
        # generated kernels.
        old_generated_kernel_count = metrics.generated_kernel_count
        triton_code = backend.generate_kernel_code_from_nodes(snodes).strip()
        metrics.generated_kernel_count = old_generated_kernel_count

        lines.append(f"{node.get_name()} Triton code:")
        lines.append(textwrap.indent(triton_code, "    "))
    return lines<|MERGE_RESOLUTION|>--- conflicted
+++ resolved
@@ -900,31 +900,8 @@
         return buffers_store_as_atomic_add
 
 
-<<<<<<< HEAD
 class _BaseGroupedSchedulerNode(BaseSchedulerNode):
     def __init__(self, scheduler: "Scheduler", snodes: List[BaseSchedulerNode]):
-=======
-class FusedSchedulerNode(BaseSchedulerNode):
-    """
-    This is a "fake" scheduler node that represents a group of scheduler nodes
-    that are meant to be fused together. The way it does this is by maintaining
-    its unmet dependencies as the union of its constituent nodes.
-    """
-
-    @classmethod
-    def fuse(
-        cls, node1: BaseSchedulerNode, node2: BaseSchedulerNode
-    ) -> FusedSchedulerNode:
-        assert node1.scheduler is node2.scheduler
-        assert isinstance(node1, (SchedulerNode, FusedSchedulerNode))
-        assert isinstance(node2, (SchedulerNode, FusedSchedulerNode))
-        nodes = list(itertools.chain(node1.get_nodes(), node2.get_nodes()))
-        return cls(node1.scheduler, nodes)
-
-    def __init__(
-        self, scheduler: Scheduler, snodes: Sequence[BaseSchedulerNode]
-    ) -> None:
->>>>>>> 3edd6caf
         # NB: No need to call super().__init__() because we don't need to re-use any of its logic.
         self.snodes = snodes
         self.scheduler = scheduler
