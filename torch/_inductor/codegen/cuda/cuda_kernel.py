--- conflicted
+++ resolved
@@ -1,16 +1,9 @@
-<<<<<<< HEAD
 import logging
 from typing import Callable, cast, Dict, List, Optional, Set, Union
 
 from ...autotune_process import CUDABenchmarkRequest
 from ...ir import Buffer, ComputedBuffer, IRNode, Pointwise, TemplateBuffer, TensorBox
 from ...scheduler import Scheduler
-=======
-from typing import Callable, Dict, List, Optional
-
-from ...autotune_process import CUDABenchmarkRequest
-from ...ir import Buffer, CUDATemplateBuffer, IRNode, Layout, TensorBox
->>>>>>> f5032d8c
 from ...select_algorithm import ChoiceCaller
 from ...utils import sympy_product
 from ...virtualized import V
@@ -415,7 +408,7 @@
         # We can fuse a Pointwise op that depends on the last fused epilogue node
         # if any. If there is no epilogue node yet, it needs to depend on the template
         # node
-        node_name = node.name if node.name is not None else node.data.name
+        node_name = node.name if node.name is not None else node.data.name  # type: ignore[attr-defined]
         if node_name is None:
             return False
 
@@ -423,11 +416,11 @@
             if self.name not in node.get_read_names():
                 return False
         else:
-            last_epilogue_node = self._epilogue_nodes[-1]
+            last_epilogue_node = cast(ComputedBuffer, self._epilogue_nodes[-1])
             last_epilogue_name = (
                 last_epilogue_node.name
                 if last_epilogue_node.name is not None
-                else last_epilogue_node.data.name
+                else last_epilogue_node.data.name  # type: ignore[attr-defined]
             )
             if last_epilogue_name not in node.get_read_names():
                 return False
@@ -440,10 +433,10 @@
             )
 
             CutlassEVTEpilogueTypeFormatter.ir_to_evt_string(
-                self.name, "anything", [node]
+                cast(str, self.name), "anything", [node]
             )
             CutlassEVTEpilogueArgumentFormatter.ir_to_evt_argument_string(
-                self.name, [node]
+                cast(str, self.name), [node]
             )
         except NotImplementedError as e:
             not_implemented_op = str(e)
@@ -546,12 +539,6 @@
         self,
         name: str,
         category: str,
-<<<<<<< HEAD
-=======
-        input_nodes: List[Buffer],
-        layout: Layout,
-        make_kernel_render: Callable[[str], str],
->>>>>>> f5032d8c
         bmreq: CUDABenchmarkRequest,
         template_buffer: CUDATemplateBuffer,
     ):
