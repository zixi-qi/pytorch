# mypy: allow-untyped-defs
import logging
import os
import pathlib
from typing import Any, List

from torch._inductor.metrics import get_metric_table, is_metric_table_enabled

from .. import config
from ..codecache import get_path, TritonFuture
from ..runtime.runtime_utils import do_bench_gpu
from ..utils import cache_on_self, IndentedBuffer
from ..virtualized import V
from .common import TensorArg

log = logging.getLogger(__name__)


def get_kernel_argdefs(kernel):
    arg_defs, _, _, _ = kernel.args.python_argdefs()
    return arg_defs


def _get_all_args(args_list, arg_types_list=None):
    all_args = max(args_list, key=len)[:]
    arg_types = max(arg_types_list, key=len)[:] if arg_types_list is not None else None
    for args in args_list:
        assert set(args).issubset(set(all_args)), f"{args} v.s. {all_args}"

    return all_args, arg_types


def get_all_kernel_argdefs(kernels):
    """
    The logic here must match with `get_all_call_args`, except no need to get arg_types here
    """
    argdefs_list = [get_kernel_argdefs(kernel) for kernel in kernels]

    return _get_all_args(argdefs_list)[0]


def get_all_call_args(call_args_list, arg_types_list):
    """
    Passed in the call_args for each subkernel and return the call_args for the
    combined multi-kernel.

    Note an algorithm as follows does not always work:
    ```
        all_call_args: Dict[
            Any, None
        ] = {}  # use a dict rather than set to maintain insertion order
        for call_args in call_args_list:
            all_call_args.update({arg: None for arg in call_args})

        all_call_args = list(all_call_args.keys())
    ```
    It will fail if any kernel has the same argument passed in multiple times.
    Check test_pass_same_arg_multi_times in test_multi_kernel.py

    Instead, we pick the longest call args and assert that other call args are
    a subset of it.
    """
    return _get_all_args(call_args_list, arg_types_list)


def get_numel_argdefs(kernel):
    numel_argdefs = []
    for tree in kernel.range_trees:
        if tree.prefix != "r" or kernel.inside_reduction:
            numel_argdefs.append(f"{tree.prefix}numel")

    return numel_argdefs


class MultiKernelState:
    """
    Maintain state of multi-kernel compilation so we don't define duplicated
    multi-kernel for the same set of sub-kernels.

    V.graph.wrapper_code has a reference to MultiKernelState instance.
    """

    def __init__(self):
        self.subkernel_to_kernel_name = {}

    def define_kernel(self, kernels):
        """
        Previously we name the multi kernel as "multi_kernel_{kernel_names[0]}".
        This has some minor issue.

        E.g. for persistent reduction https://gist.github.com/shunting314/39e7c00ff8bb2055942ed5a3255d61ca ,
        there are 2 flavors of non-persistent reduction:
          https://gist.github.com/shunting314/056d43d35907e87efb883970b35c17d4
        and
          https://gist.github.com/shunting314/02ee753b65c513c54e695626afe682bd

        The only different is cache eviction policy.

        We should name the multi-kernel differently in these 2 cases.
        """
        kernel_names = tuple(k.kernel_name for k in kernels)
        if kernel_names in self.subkernel_to_kernel_name:
            return self.subkernel_to_kernel_name[kernel_names]

        # name the multi kernel based on the first kernel
        multi_kernel_name = f"multi_kernel_{len(self.subkernel_to_kernel_name)}"
        self.subkernel_to_kernel_name[kernel_names] = multi_kernel_name

        if V.graph.cpp_wrapper:
            # we should not generate any python code for multi-kernel during
            # the second pass of cpp-wrapper.
            return multi_kernel_name

        wrapper = V.graph.wrapper_code

        # add subkernel src code hashes to the multi-kernel source code so changing a
        # subkernel implementation will result in a different py file for
        # multi-kernel. This makes cache implementation straightforward since
        # we can decide cache file name based on multi-kernel py file name
        # directly.
        #
        # Without the hash added for subkernels, the cache file may be shared by
        # different subkernels which is incorrect.
        subkernel_hashes = "\n".join(
            f"# subkernel{i} code hash: {kernel.code_hash}"
            for i, kernel in enumerate(kernels)
        )
        kernel_name_list = ",\n    ".join(kernel_names)

<<<<<<< HEAD
        buf = IndentedBuffer()
        buf.writeline(
            f"{multi_kernel_name} = async_compile.multi_kernel({multi_kernel_name!r}, ["
        )
        with buf.indent():
            for name in kernel_names:
                buf.writeline(f"{name},")
        buf.writeline("])")

        wrapper.header.splice(buf)
=======
        src_code = f"""
{subkernel_hashes}
def run(multi_kernel_call, {', '.join(get_all_kernel_argdefs(kernels))}, {', '.join(get_numel_argdefs(kernels[0]))}, grid, stream):
{kernel_call_def_code}
    multi_kernel_call.run_with_argless_kernels([call0, call1])"""  # noqa: B950 line too long

        multi_kernel_compile = f"""
{multi_kernel_name} = async_compile.multi_kernel({multi_kernel_name!r}, [
    {", ".join(kernel_names)},
],
'''
{src_code}
'''
)"""
        wrapper.header.splice(multi_kernel_compile)
        if config.triton.autotune_at_compile_time:
            wrapper.kernel_autotune_defs.splice(multi_kernel_compile)
>>>>>>> fcf434e6

        return multi_kernel_name


class MultiKernel:
    """
    This class maintains the compile time state for multi kernels.

    Assume we do codegen for a MultiKernel encapsulating kernel1 and kernel2.
    The generated definition for the multi-kernel will looks like:
    ```
    multi_kernel_kernel1 = MultiKernelCall([kernel1, kernel2], multi_kernel_definition_code)
    ```

    Here is an concrete example: https://gist.github.com/shunting314/d9f3fb6bc6cee3dbae005825ca196d39
    """

    def __init__(self, kernels):
        assert len(kernels) >= 2

        self.kernels = kernels
        self.kernel_name = V.graph.wrapper_code.multi_kernel_state.define_kernel(
            kernels
        )

        # need this since some code in inductor check if the kernel object has an args
        # attribute to decide if it's a non-null kernel.
        self.args = object()

    def call_kernel(self, kernel_name):
        """
        Collect the union of arguments from all subkernels as the arguments
        for the multi-kernel.
        """
        assert kernel_name == self.kernel_name
<<<<<<< HEAD
=======
        V.graph.wrapper_code.write_triton_header_once()
        call_args_list = []
        arg_types_list = []
        for kernel in self.kernels:
            _, call_args, _, arg_types = kernel.args.python_argdefs()
            call_args_list.append(call_args)
            arg_types_list.append(arg_types)
>>>>>>> fcf434e6

        grid: List[Any] = []

        if V.graph.cpp_wrapper:
            # for the second pass of cpp-wrapper codegen, we should call
            # the fast kernel directly
            picked_kernel = MultiKernelCall.lookup_choice(kernel_name)
            kernel_name = self.kernels[picked_kernel].kernel_name

        # numels for all subkernels should be the same. Use kernels[0] here
        call_args, arg_types = self.kernels[0].get_call_args()
        self.kernels[0].add_numel_to_call_args_and_grid(
            kernel_name, call_args, arg_types, grid
        )

        grid = V.graph.wrapper_code.generate_default_grid(kernel_name, grid)
        V.graph.wrapper_code.generate_kernel_call(
            kernel_name,
            call_args,
            grid,
            arg_types=arg_types,
        )

    def codegen_nan_check(self):
        wrapper = V.graph.wrapper_code
        seen = set()
        for k in self.kernels:
            _, call_args, precompile_args, _ = k.args.python_argdefs()
            for arg, precompile_arg in zip(call_args, precompile_args):
                if arg in seen:
                    continue
                seen.add(arg)
                if isinstance(precompile_arg, TensorArg):
                    line = f"assert not {arg}.isnan().any().item()"
                    wrapper.writeline(line)
                    line = f"assert not {arg}.isinf().any().item()"
                    wrapper.writeline(line)

    @property
    def removed_buffers(self):
        return set.intersection(*[k.removed_buffers for k in self.kernels])

    @property
    def inplaced_to_remove(self):
        return set.intersection(*[k.inplaced_to_remove for k in self.kernels])

    @property
    @cache_on_self
    def inplace_update_buffers(self):
        """
        Make sure all kernels have the same inplace update mappings.
        """
        for k in self.kernels[1:]:
            assert k.inplace_update_buffers == self.kernels[0].inplace_update_buffers
        return self.kernels[0].inplace_update_buffers

    def warn_mix_layout(self, kernel_name: str):
        pass


class MultiKernelCall:
    """
    This class is called at run time to actually run the kernel
    """

    def __init__(self, multi_kernel_name, kernels):
        assert len(kernels) >= 2
        self._kernels = kernels
        self.multi_kernel_name = multi_kernel_name

        self.disable_cache = os.environ.get(
            "TORCHINDUCTOR_DISABLE_MULTI_KERNEL_CACHE"
        ) == "1" or is_metric_table_enabled("persistent_red_perf")

        self.picked_kernel = None
        if config.triton.multi_kernel > 1:
            # manually force a subkernel to ease perf testing
            picked_by_config = config.triton.multi_kernel - 2
            assert picked_by_config < len(self._kernels)
            self.picked_kernel = picked_by_config
        elif not self.disable_cache:
            self.load_cache()

        self._recorded = False

    def cache_file_path(self):
        _, _, path = get_path(self.kernels[0].fn.cache_key, "picked_kernel")
        return pathlib.Path(path)

    def load_cache(self):
        assert self.picked_kernel is None
        path = self.cache_file_path()
        if path.exists():
            with path.open() as fd:
                self.picked_kernel = int(fd.read())
                assert self.picked_kernel >= 0 and self.picked_kernel < len(
                    self._kernels
                )
                log.debug(
                    "Load picked kernel %d from cache file %s", self.picked_kernel, path
                )

    def store_cache(self):
        assert self.picked_kernel is not None
        path = self.cache_file_path()
        path.parent.mkdir(parents=True, exist_ok=True)

        with path.open("w") as fd:
            fd.write(str(self.picked_kernel))
        log.debug("Store picked kernel %d to cache file %s", self.picked_kernel, path)

    @property
    def kernels(self):
        """
        Read results from future.

        This should be called after parallel compilation is done.
        In case you call this before compilation is done,
        it may slow down the parallel compilation.
        """
        for i, kernel in enumerate(self._kernels):
            if isinstance(kernel, TritonFuture):
                self._kernels[i] = kernel.result()

        return self._kernels

    def benchmark_sub_kernels(self, *args, **kwargs):
        """
        Benchmark all the sub kernels and return the execution time
        (in milliseconds) for each of time.

        Unit test may mock this method to force a specific kernel to
        be picked.
        """

        def wrap_fn(kernel):
            def inner():
                args_clone, kwargs_clone = kernel.clone_args(*args, **kwargs)
                return kernel.run(*args_clone, **kwargs_clone)

            return inner

        return [
            do_bench_gpu(wrap_fn(kernel), rep=40, fast_flush=True)
            for kernel in self.kernels
        ]

    # record_choice and lookup_choice are helper functions for cpp-wrapper
    # codegen. The first pass use record_choice to keep the choice and
    # the second pass do lookup by calling lookup_choice.
    #
    # An alternative that reused the multi-kernel cache does not work well
    # since during codegen of the second pass, it's very hard to know the
    # path for the cache file. Also reading the cache file need do some IO
    # which can be slower.
    @staticmethod
    def record_choice(multi_kernel_name, choice):
        """
        Record the multi-kernel choice for cpp-wrapper first pass codegen
        for the second pass.

        We should do nothing if this function is not called during codegen.
        """
        from torch._inductor.graph import GraphLowering

        if not isinstance(V.graph, GraphLowering):
            return

        if not V.graph.record_multi_kernel_choice:
            return

        V.graph.multi_kernel_to_choice[multi_kernel_name] = choice

    @staticmethod
    def lookup_choice(multi_kernel_name):
        # this should always been done during cpp-wrapper codegen
        assert V.graph.record_multi_kernel_choice
        # there should be no miss
        return V.graph.multi_kernel_to_choice[multi_kernel_name]

    def run(self, *args, **kwargs):
        if self.picked_kernel is None:
            timings = self.benchmark_sub_kernels(*args, **kwargs)
            self.picked_kernel = timings.index(min(timings))
            k0 = self.kernels[0]
            log.debug(
                "pick %dth sub-kernel in %s. Size hints %s. Reduction hint %s. Timings %s",
                self.picked_kernel,
                [k.inductor_meta.get("kernel_name") for k in self.kernels],
                k0.size_hints,
                k0.inductor_meta.get("reduction_hint"),
                timings,
            )

            def get_kernel_path(k):
                return k.fn.fn.__code__.co_filename

            get_metric_table("persistent_red_perf").add_row(
                lambda: {
                    "kernel1_name": get_kernel_path(self.kernels[0]),
                    "kernel2_name": get_kernel_path(self.kernels[1]),
                    "kernel1_latency": timings[0],
                    "kernel2_latency": timings[1],
                    "size_hints": k0.size_hints,
                    "reduction_hint": k0.inductor_meta.get("reduction_hint"),
                    "speedup": timings[1] / timings[0],
                }
            )

            if not self.disable_cache:
                self.store_cache()

        if not self._recorded:
            self._recorded = True
            self.record_choice(self.multi_kernel_name, self.picked_kernel)
        self.run = self.kernels[self.picked_kernel].run  # type: ignore[method-assign]
        self.run(*args, **kwargs)<|MERGE_RESOLUTION|>--- conflicted
+++ resolved
@@ -127,7 +127,6 @@
         )
         kernel_name_list = ",\n    ".join(kernel_names)
 
-<<<<<<< HEAD
         buf = IndentedBuffer()
         buf.writeline(
             f"{multi_kernel_name} = async_compile.multi_kernel({multi_kernel_name!r}, ["
@@ -138,25 +137,8 @@
         buf.writeline("])")
 
         wrapper.header.splice(buf)
-=======
-        src_code = f"""
-{subkernel_hashes}
-def run(multi_kernel_call, {', '.join(get_all_kernel_argdefs(kernels))}, {', '.join(get_numel_argdefs(kernels[0]))}, grid, stream):
-{kernel_call_def_code}
-    multi_kernel_call.run_with_argless_kernels([call0, call1])"""  # noqa: B950 line too long
-
-        multi_kernel_compile = f"""
-{multi_kernel_name} = async_compile.multi_kernel({multi_kernel_name!r}, [
-    {", ".join(kernel_names)},
-],
-'''
-{src_code}
-'''
-)"""
-        wrapper.header.splice(multi_kernel_compile)
         if config.triton.autotune_at_compile_time:
-            wrapper.kernel_autotune_defs.splice(multi_kernel_compile)
->>>>>>> fcf434e6
+            wrapper.kernel_autotune_defs.splice(buf)
 
         return multi_kernel_name
 
@@ -192,16 +174,12 @@
         for the multi-kernel.
         """
         assert kernel_name == self.kernel_name
-<<<<<<< HEAD
-=======
         V.graph.wrapper_code.write_triton_header_once()
-        call_args_list = []
-        arg_types_list = []
-        for kernel in self.kernels:
-            _, call_args, _, arg_types = kernel.args.python_argdefs()
-            call_args_list.append(call_args)
-            arg_types_list.append(arg_types)
->>>>>>> fcf434e6
+        _, call_args, _, arg_types = self.kernels[0].args.python_argdefs()
+        for kernel in self.kernels[1:]:
+            _, other_call_args, _, other_arg_types = kernel.args.python_argdefs()
+            assert call_args == other_call_args
+            assert arg_types == other_arg_types
 
         grid: List[Any] = []
 
@@ -212,7 +190,6 @@
             kernel_name = self.kernels[picked_kernel].kernel_name
 
         # numels for all subkernels should be the same. Use kernels[0] here
-        call_args, arg_types = self.kernels[0].get_call_args()
         self.kernels[0].add_numel_to_call_args_and_grid(
             kernel_name, call_args, arg_types, grid
         )
