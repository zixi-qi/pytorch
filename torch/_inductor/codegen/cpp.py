# mypy: allow-untyped-defs
import contextlib
import dataclasses
import functools
import itertools
import logging
import math
import re
import sys
from collections import namedtuple
from copy import copy, deepcopy
from enum import Enum
from typing import Any, cast, Dict, List, Optional, Sequence, Set, Tuple, Union

import sympy

import torch
import torch.fx
from torch._inductor import dependencies
from torch._prims_common import is_float_dtype
from torch.utils import _pytree as pytree
from torch.utils._sympy.functions import CeilDiv, FloorDiv, ModularIndexing
from torch.utils._sympy.symbol import free_symbol_is_type, symbol_is_type, SymT
from torch.utils._sympy.value_ranges import bound_sympy, ValueRanges
from ..._dynamo.utils import counters

from .. import codecache, config, ir, metrics
from ..codegen.wrapper import WrapperCodeGen
from ..optimize_indexing import range_expressable_in_32_bits
from ..scheduler import (
    BaseSchedulerNode,
    BaseScheduling,
    ForeachKernelSchedulerNode,
    FusedSchedulerNode,
    Scheduler,
    SchedulerNode,
)
from ..utils import (
    cache_on_self,
    get_bounds_index_expr,
    get_fused_kernel_name,
    is_welford_reduction,
    parallel_num_threads,
    Placeholder,
    sympy_index_symbol,
    sympy_index_symbol_with_prefix,
    sympy_product,
    sympy_subs,
)

from ..virtualized import NullKernelHandler, ops, OpsValue, V
from .common import (
    BackendFeature,
    BracesBuffer,
    CppWrapperKernelArgs,
    CSE,
    CSEVariable,
    DataTypePropagation,
    DeferredLine,
    DTYPE_TO_COMPUTATION_DTYPE,
    IndentedBuffer,
    Kernel,
    KernelArgs,
    OpOverrides,
    OptimizationContext,
)

from .cpp_utils import (
    cexpr,
    cexpr_index,
    DTYPE_TO_CPP,
    INDEX_TYPE,
<<<<<<< HEAD
    LocalBufferContext,
=======
    unify_mask_base_type,
>>>>>>> b72db9c5
    value_to_cpp,
)

schedule_log = torch._logging.getArtifactLogger(__name__, "schedule")

NATIVE_OMP_RTYPES = {"+", "*", "^", "||", "min", "max"}
RTYPE_TO_CPP = {
    "sum": "+",
    "prod": "*",
    "xor_sum": "^",
    "min": "min",
    "max": "max",
    "argmin": "argmin",
    "argmax": "argmax",
    "any": "||",
    "welford_reduce": "welford",
    "welford_combine": "welford",
}
VECTORIZABLE_RTYPES = {
    "max",
    "min",
    "sum",
    "prod",
    "xor_sum",
    "welford_reduce",
    "welford_combine",
}

PYTHON_TO_CPP = {
    "Tensor": "at::Tensor",
    "int": "long",
    "float": "double",
    "bool": "bool",
    "str": "std::string",
    "ScalarType": "c10::ScalarType",
    "MemoryFormat": "at::MemoryFormat",
    "Layout": "at::Layout",
    "Device": "at::Device",
    "number": "at::Scalar",
}

CONTAINER_PYTHON_TO_CPP = {
    "List": "std::vector",
    "Optional": "c10::optional",
}

DTYPE_LOWP_FP = [
    torch.bfloat16,
    torch.float16,
]


BIN_CMP_OPS = ["eq", "ne", "le", "ge", "lt", "gt"]


def reduction_init(reduction_type, dtype):
    if dtype in DTYPE_LOWP_FP:
        # Since load promotes all half-precision inputs to float, the initial
        # constant for reduction must be promoted as well
        dtype = torch.float32
    if reduction_type in ("xor_sum", "sum", "any"):
        return 0
    if reduction_type == "prod":
        return 1
    if reduction_type in {"max", "argmax"}:
        return (
            f"-std::numeric_limits<{DTYPE_TO_CPP[dtype]}>::infinity()"
            if is_float_dtype(dtype)
            else f"std::numeric_limits<{DTYPE_TO_CPP[dtype]}>::min()"
        )
    if reduction_type in {"min", "argmin"}:
        return (
            f"std::numeric_limits<{DTYPE_TO_CPP[dtype]}>::infinity()"
            if is_float_dtype(dtype)
            else f"std::numeric_limits<{DTYPE_TO_CPP[dtype]}>::max()"
        )
    if is_welford_reduction(reduction_type):
        return f"Welford<{DTYPE_TO_CPP[dtype]}>()"
    raise AssertionError(reduction_type)


def reduction_acc_type(reduction_type, dtype):
    assert reduction_type not in {"argmin", "argmax"}
    scalar_type = DTYPE_TO_CPP[DTYPE_TO_COMPUTATION_DTYPE[dtype]]
    if is_welford_reduction(reduction_type):
        return f"Welford<{scalar_type}>"

    return scalar_type


def reduction_combine(reduction_type, var, next_value):
    if reduction_type == "sum":
        return f"{var} + {next_value}"
    if reduction_type == "prod":
        return f"{var} * {next_value}"
    if reduction_type == "xor_sum":
        return f"{var} ^ {next_value}"
    if reduction_type == "any":
        return f"{var} || {next_value}"
    if reduction_type in ("min", "max"):
        return f"{reduction_type}_propagate_nan({var}, {next_value})"
    if reduction_type == "welford_reduce":
        return f"welford_combine({var}, {next_value})"
    if reduction_type == "welford_combine":
        if isinstance(next_value, tuple):
            mean, m2, weight = next_value
        else:
            mean, m2, weight = reduction_project(reduction_type, next_value)
        return f"welford_combine({var}, {{{mean}, {m2}, {weight}}})"
    raise AssertionError(reduction_type)


def reduction_project(reduction_type, acc):
    if is_welford_reduction(reduction_type):
        return f"{acc}.mean", f"{acc}.m2", f"{acc}.weight"
    elif reduction_type in {"argmin", "argmax"}:
        return f"{acc}.index"
    return acc


def is_to_lowp_dtype(expr):
    to_exprs = ["convert<half>", "convert<bfloat16>"]
    return any(to_expr in expr for to_expr in to_exprs)


def get_lowp_to_high_prec_expr(lowp_var, dtype, kernel):
    if isinstance(kernel, CppVecKernel):
        return f"at::vec::convert<{DTYPE_TO_CPP[dtype]}>({lowp_var})"
    else:
        assert isinstance(kernel, CppKernel)
        return f"c10::convert<{DTYPE_TO_CPP[dtype]}>({lowp_var})"


index_value_name_counter = 1


def argmax_argmin_prefix(reduction_type, src_dtype, tmpvar):
    global index_value_name_counter
    num_threads = (
        "max_threads" if config.cpp.dynamic_threads else parallel_num_threads()
    )
    struct_name = f"IndexValue_{index_value_name_counter}"
    index_value_name_counter += 1

    # A small annoyance, due to it being a little cumbersome to just throw {} into strings
    prefix = [
        f"struct {struct_name} {{size_t index; {DTYPE_TO_CPP[src_dtype]} value;}};",
        f"{struct_name} {tmpvar}{{0, {reduction_init(reduction_type, src_dtype)}}};",
    ]
    local_init = [
        f"{struct_name} {tmpvar}_local{{0, {reduction_init(reduction_type, src_dtype)}}};",
    ]
    tmpvar_per_thd = f"{tmpvar}_arr[{num_threads}]"
    parallel_prefix = [
        f"{struct_name} {tmpvar_per_thd};",
    ]
    return prefix, parallel_prefix, local_init


@functools.lru_cache
def stride_at(index: sympy.Expr, var: sympy.Symbol):
    replacement = {var: var + 1}
    new_index = sympy_subs(index, replacement)  # type: ignore[arg-type]
    return sympy.simplify(new_index - index)


@functools.lru_cache
def simplify_index_in_vec_range(index: sympy.Expr, var: sympy.Expr, vec_length: int):
    """
    Simplifies the index expression within the range of a vectorized loop.
    Given a vectorized loop variable `var` in the range of a loop with `vec_length`,
    this function transforms the `index` into an equivalent form. It handles
    simplifications for cases where `var` can be expressed as `vec_length * a + b`,
    where `b` ranges from 0 to `vec_length - 1`. The function reduces occurrences
    of `FloorDiv` and `ModularIndexing` in the `index` with best-effort optimizations.

    NOTE:
    The simplified index expression is intended for analysis purposes only, not
    for code generation. It replaces `FloorDiv` and `ModularIndexing` with free variables
    which are not dependent on the loop variable `var` in the vectorized range. Check
    https://github.com/pytorch/pytorch/pull/117221#discussion_r1449746217 for more details.

    Examples:
    1. If `var` is `x3` and `vec_length` is 16, and `x3 = 16*a + b`, then
       `FloorDiv(x3, div)` or `ModularIndexing(x3, div, mod)` becomes a free variable
       when `div` is divisible by 16.
    2. `ModularIndexing(x3, 1, mod)` can be simplified to `x3 + c` where `c` is a free
       variable when `mod` is divisible by 16.
    """

    div_freevar_id = 0
    mod_freevar_id = 0

    def visit_indexing_div(divisor):
        nonlocal div_freevar_id
        result = FloorDiv(var, divisor)
        if sympy.gcd(divisor, vec_length) == vec_length:
            result = sympy.Symbol(f"{var}_div_c{div_freevar_id}")
            div_freevar_id += 1
        return result

    def visit_modular_indexing(divisor, modulus):
        nonlocal mod_freevar_id
        result = ModularIndexing(var, divisor, modulus)
        if sympy.gcd(divisor, vec_length) == vec_length:
            result = sympy.Symbol(f"{var}_mod_c{mod_freevar_id}")
            mod_freevar_id += 1
        elif divisor == 1 and sympy.gcd(modulus, vec_length) == vec_length:
            result = var + sympy.Symbol(f"{var}_mod_c{mod_freevar_id}")
            mod_freevar_id += 1
        return result

    original_index = index

    div = sympy.Wild("divisor", integer=True)
    if index.has(FloorDiv):
        index = index.replace(FloorDiv(var, div), visit_indexing_div)

    mod = sympy.Wild("modulus", integer=True)
    if index.has(ModularIndexing):
        index = index.replace(ModularIndexing(var, div, mod), visit_modular_indexing)

    index = sympy.simplify(index)
    if index != original_index:
        return simplify_index_in_vec_range(index, var, vec_length)

    return index


@functools.lru_cache
def stride_at_vec_range(index: sympy.Expr, var: sympy.Symbol, vec_length: int):
    index_vec_simplified = simplify_index_in_vec_range(index, var, vec_length)
    return stride_at(index_vec_simplified, var)


class OuterLoopFusedSchedulerNode(FusedSchedulerNode):
    @classmethod
    def fuse(  # type: ignore[override]
        cls, node1: BaseSchedulerNode, node2: BaseSchedulerNode, outer_loop_fusion_depth
    ):
        assert node1.scheduler is node2.scheduler
        assert all(
            type(node)
            in (
                OuterLoopFusedSchedulerNode,
                SchedulerNode,
                FusedSchedulerNode,
            )
            for node in (node1, node2)
        )
        if any(type(node) is OuterLoopFusedSchedulerNode for node in (node1, node2)):
            return cls(
                node1.scheduler,
                (
                    list(node1.get_outer_nodes())
                    if type(node1) is OuterLoopFusedSchedulerNode
                    else [
                        node1,
                    ]
                )
                + (
                    list(node2.get_outer_nodes())
                    if type(node2) is OuterLoopFusedSchedulerNode
                    else [
                        node2,
                    ]
                ),
                outer_loop_fusion_depth,
            )
        else:
            return cls(node1.scheduler, [node1, node2], outer_loop_fusion_depth)  # type: ignore[list-item]

    def __init__(
        self,
        scheduler: "Scheduler",
        outer_fused_nodes: List[Union[FusedSchedulerNode, SchedulerNode]],
        outer_loop_fusion_depth,
    ):
        self.outer_fused_nodes: List[
            Union[FusedSchedulerNode, SchedulerNode]
        ] = outer_fused_nodes
        self.outer_loop_fusion_depth = outer_loop_fusion_depth
        flatten_snodes = []
        for _node in self.outer_fused_nodes:
            assert isinstance(_node, (SchedulerNode, FusedSchedulerNode))
            flatten_snodes.extend(list(_node.get_nodes()))
        super().__init__(scheduler, flatten_snodes)  # type: ignore[arg-type]

    def get_outer_nodes(self):
        return self.outer_fused_nodes

    def check_outer_fusion_loop_level_attr(
        self, cpp_kernel_proxy_list, outer_loop_fusion_depth
    ):
        # This function ensures that the same tiling split is applied at each loop level within the outer loop fusion depth.
        # In the fusion stage, we only examine nodes with same vars and reduce.
        # However, for nodes with same vars and reduce, the loops may still have different tile splits.
        # For example (test_expr_vec_non_contiguous in test_cpu_repro.py):
        #   * buf0 tiling along the 2nd loop level, buf1 tiling along the 3rd loop level.
        # If the check failed, we should fall back to standard loop codegen.
        def _inner(
            left_loop_level: LoopLevel,
            right_loop_level: LoopLevel,
            loop_fusion_depth: int,
        ) -> bool:
            # Check if same loop level attr
            outer_loops_attr_compare_list = [
                "var",
                "size",
                "offset",
                "steps",
            ]
            if not (
                all(
                    getattr(left_loop_level, attr_compare)
                    == getattr(right_loop_level, attr_compare)
                    for attr_compare in outer_loops_attr_compare_list
                )
            ):
                return False

            assert loop_fusion_depth >= 1
            if (loop_fusion_depth := loop_fusion_depth - 1) > 0:
                # If the next loop level is expected to undergo outer loop fusion,
                # there should be no kernel present at the current loop level.
                assert (
                    left_loop_level.kernel is None and right_loop_level.kernel is None
                )
                # Check next loop level attr
                if any(
                    # Assume no main/tail loop split at any outer loop fusion depth
                    # Given no clear performance benefit for this complex case
                    len(loop_level.inner) != 1
                    for loop_level in [left_loop_level, right_loop_level]
                ) or not _inner(
                    left_loop_level.inner[0],
                    right_loop_level.inner[0],
                    loop_fusion_depth,
                ):
                    return False

            return True

        for idx in range(len(cpp_kernel_proxy_list) - 1):
            left_loop_nest = cpp_kernel_proxy_list[idx].loop_nest
            right_loop_nest = cpp_kernel_proxy_list[idx + 1].loop_nest
            if any(
                # Assume no main/tail loop split at any outer loop fusion depth
                len(loop_nest.root) != 1
                for loop_nest in [left_loop_nest, right_loop_nest]
            ) or not _inner(
                left_loop_nest.root[0], right_loop_nest.root[0], outer_loop_fusion_depth
            ):
                return False

        return True

    def merge_outer_fusion_kernels(
        self,
        cpp_kernel_proxy_list,
    ):
        loop_nest_list: List[LoopNestWithSplit] = [
            kernel.loop_nest for kernel in cpp_kernel_proxy_list
        ]
        kernel_group = cpp_kernel_proxy_list[0].kernel_group

        def _merge_outer_fusion_loop_levels(
            loop_level_nested_list: List[List["LoopLevel"]],
            outer_loop_fusion_depth,
        ):
            assert outer_loop_fusion_depth >= 1
            # Assume no main/tail loop split at any outer loop fusion depth
            assert all(
                len(loop_level_list) == 1 for loop_level_list in loop_level_nested_list
            )
            if (outer_loop_fusion_depth := outer_loop_fusion_depth - 1) >= 1:
                # Further merge the next loop level
                next_loop_level_nested_list = [
                    loop_level_list[0].inner
                    for loop_level_list in loop_level_nested_list
                ]
                _merge_outer_fusion_loop_levels(
                    next_loop_level_nested_list,
                    outer_loop_fusion_depth,
                )
            else:
                outer_loop_fused_kernel = OuterLoopFusedKernel(kernel_group)
                loop_level_of_first_kernel = loop_level_nested_list[0][0]
                for kernel_idx in range(len(loop_level_nested_list)):
                    outer_loop_fused_kernel.inner.append(
                        deepcopy(loop_level_nested_list[kernel_idx][0]),
                    )
                loop_level_of_first_kernel.inner = []
                loop_level_of_first_kernel.kernel = outer_loop_fused_kernel

        # Merge the List[LoopNestWithSplit] from cpp_kernel_proxy_list
        # into cpp_kernel_proxy_list[0].loop_nest
        _merge_outer_fusion_loop_levels(
            [_loop_nest.root for _loop_nest in loop_nest_list],  # type: ignore[misc]
            self.outer_loop_fusion_depth,
        )
        return cpp_kernel_proxy_list[0]


class RecordOptimizationContext:
    def __init__(self, func_name: str = ""):
        self.func_name = func_name
        self.current_node: Optional[torch.fx.Node] = None
        self.opt_ctx: Optional[OptimizationContext] = None

    def __enter__(self):
        assert V.interpreter
        assert V.interpreter.current_node

        self.current_node = V.interpreter.current_node
        assert self.current_node is not None
        if OptimizationContext.key in self.current_node.meta:
            self.opt_ctx = self.current_node.meta[OptimizationContext.key]
        else:
            self.opt_ctx = OptimizationContext()
        assert self.opt_ctx is not None
        self.opt_ctx.ops_name = self.func_name
        return self

    def __exit__(self, exc_type, exc_val, exc_tb):
        assert self.current_node
        assert self.opt_ctx
        self.current_node.meta[OptimizationContext.key] = self.opt_ctx

    def get_opt_ctx(self):
        return self.opt_ctx

    def get_fx_node(self):
        assert self.current_node
        return self.current_node


def get_opt_ctx(node: torch.fx.Node) -> OptimizationContext:
    return node.meta.get(OptimizationContext.key, None)


def get_current_node_opt_ctx() -> OptimizationContext:
    assert V.interpreter.current_node
    return get_opt_ctx(V.interpreter.current_node)


class CppCSEVariable(CSEVariable):
    def __init__(self, name, bounds: ValueRanges[Any]):
        super().__init__(name, bounds)
        self.is_vec = False
        self.dtype: Optional[torch.dtype] = None
        self.dependent_itervars: Set[sympy.Symbol] = set()

    def __repr__(self):
        return (
            f"CppCSEVariable(name: {self.name}, bounds: {self.bounds}, is_vec: {self.is_vec}, dtype: {self.dtype}, "
            f"dependent_itervars: {self.dependent_itervars})"
        )

    def update_on_args(self, name, args, kwargs):
        if name == "load":
            # args[1] is index
            self._set_dependent_itervars(args[1])
        else:
            # propagate relevant itervars and is_vec from args
            self.dependent_itervars.update(
                *[
                    arg.dependent_itervars
                    for arg in args
                    if isinstance(arg, CppCSEVariable)
                ]
            )
            if name == "index_expr":
                self._set_dependent_itervars(args[0])
            if any(arg.is_vec for arg in args if isinstance(arg, CppCSEVariable)):
                self.is_vec = True
        # NOTE [dtype of CppCSEVariable]
        # Deciding dtype according to the current optimization context is not
        # always accurate since the dtypes are initialized during dtype propagation
        # at the beginning of the codegen. It is possible that some ops are invoked
        # during the codegen of the current op and take different dtypes from the
        # current op.
        # TODO(jgong5): A more accurate way of deciding the dtype of the variables is to
        # propagate the dtypes here inside `update_on_args`.
        if (
            hasattr(V.interpreter, "current_node")
            and get_current_node_opt_ctx() is not None
        ):
            self.dtype = get_current_node_opt_ctx().dtype

        if name in BIN_CMP_OPS:
            self.dtype = torch.bool

    def _set_dependent_itervars(self, index: sympy.Expr):
        """
        Set the relevant itervars for this variable based on the `index` expression.
        This includes the itervars directly used in the `index` as well as relevant itervars
        of other cse variables used in the `index`.
        """
        for s in index.free_symbols:
            if s in V.kernel.itervars:
                self.dependent_itervars.add(s)  # type: ignore[arg-type]
            elif s.name in V.kernel.cse.varname_map:  # type: ignore[attr-defined]
                self.dependent_itervars.update(
                    V.kernel.cse.varname_map[s.name].dependent_itervars  # type: ignore[attr-defined]
                )

    def depends_on(self, itervar: sympy.Symbol):
        return itervar in self.dependent_itervars


class CppOverrides(OpOverrides):
    """Map element-wise ops to C++"""

    @staticmethod
    def add(a, b):
        return f"decltype({a})({a} + {b})"

    @staticmethod
    def sub(a, b):
        return f"decltype({a})({a} - {b})"

    @staticmethod
    def mul(a, b):
        return f"decltype({a})({a} * {b})"

    @staticmethod
    def to_dtype(x, dtype, src_dtype=None):
        assert dtype in DTYPE_TO_CPP, f"{dtype} missing from {__name__}.DTYPE_TO_CPP"
        return f"c10::convert<{DTYPE_TO_CPP[dtype]}>({x})"

    @staticmethod
    def to_dtype_bitcast(x, dtype, src_dtype):
        assert dtype in DTYPE_TO_CPP, f"{dtype} missing from {__name__}.DTYPE_TO_CPP"
        if src_dtype in (torch.float16, torch.bfloat16):
            # c10::bit_cast requires the source and target have the bitwidth.
            # Because the input tensor's dtype could be promoted, e.g. from float16 to
            # float, we have to cast the tensor to its original source dtype before
            # invoking bit_cast. We also need to convert the bit-casted tensor
            # back to float to make sure we keep using higher precision values
            # for the rest of the computation.
            cast_x = f"c10::convert<{DTYPE_TO_CPP[src_dtype]}>({x})"
            cast_x = f"c10::bit_cast<{DTYPE_TO_CPP[dtype]}>({cast_x})"
            return f"c10::convert<{DTYPE_TO_CPP[torch.float32]}>({cast_x})"
        else:
            return f"c10::bit_cast<{DTYPE_TO_CPP[dtype]}>({x})"

    @staticmethod
    def abs(x):
        return f"std::abs({x})"

    @staticmethod
    def sin(x):
        return f"std::sin({x})"

    @staticmethod
    def cos(x):
        return f"std::cos({x})"

    @staticmethod
    def neg(x):
        return f"decltype({x})(-{x})"

    @staticmethod
    def exp(x):
        # return f"Sleef_expf_u10({x})"
        return f"std::exp({x})"

    @staticmethod
    def exp2(x):
        return f"std::exp2({x})"

    @staticmethod
    def expm1(x):
        return f"std::expm1({x})"

    @staticmethod
    def erf(x):
        return f"std::erf({x})"

    @staticmethod
    def erfc(x):
        return f"std::erfc({x})"

    @staticmethod
    def erfinv(x):
        return f"calc_erfinv({x})"

    @staticmethod
    def sqrt(x):
        return f"std::sqrt({x})"

    @staticmethod
    def rsqrt(x):
        return f"1 / std::sqrt({x})"

    @staticmethod
    def log1p(x):
        bug = config.cpp.inject_log1p_bug_TESTING_ONLY
        if bug == "accuracy":
            return f"{x} + decltype({x})(1)"
        elif bug is None:
            return f"std::log1p({x})"
        else:
            raise AssertionError(
                f"unrecognized config cpp.inject_log1p_bug_TESTING_ONLY = {bug!r}"
            )

    @staticmethod
    def tan(x):
        return f"std::tan({x})"

    @staticmethod
    def tanh(x):
        return f"std::tanh({x})"

    @staticmethod
    def signbit(x):
        return f"std::signbit({x})"

    @staticmethod
    def pow(a, b):
        return f"std::pow({a}, {b})"

    @staticmethod
    def log(x):
        return f"std::log({x})"

    @staticmethod
    def round(x):
        return f"std::nearbyint({x})"

    @staticmethod
    def floor(x):
        return f"std::floor({x})"

    @staticmethod
    def floordiv(a, b):
        # a and b are integer type
        quot = f"{a} / {b}"
        rem = f"{a} % {b}"
        return f"(({a} < 0) != ({b} < 0) ? ({rem} != 0 ? {quot} - 1 : {quot}) : {quot})"

    @staticmethod
    def ceil(x):
        return f"std::ceil({x})"

    @staticmethod
    def trunc(x):
        return f"std::trunc({x})"

    @staticmethod
    def truncdiv(a, b):
        # a and b are integer type
        return f"{a} / {b}"

    @staticmethod
    def fmod(a, b):
        return f"std::fmod({a}, {b})"

    @staticmethod
    def isinf(x):
        return f"std::isinf({x})"

    @staticmethod
    def isnan(x):
        return f"std::isnan({x})"

    @staticmethod
    def lgamma(x):
        return f"std::lgamma({x})"

    @staticmethod
    def acos(x):
        return f"std::acos({x})"

    @staticmethod
    def acosh(x):
        return f"std::acosh({x})"

    @staticmethod
    def cosh(x):
        return f"std::cosh({x})"

    @staticmethod
    def sinh(x):
        return f"std::sinh({x})"

    @staticmethod
    def asin(x):
        return f"std::asin({x})"

    @staticmethod
    def asinh(x):
        return f"std::asinh({x})"

    @staticmethod
    def atan2(x, y):
        return f"std::atan2({x}, {y})"

    @staticmethod
    def atan(x):
        return f"std::atan({x})"

    @staticmethod
    def atanh(x):
        return f"std::atanh({x})"

    @staticmethod
    def copysign(x, y):
        return f"std::copysign({x}, {y})"

    @staticmethod
    def frexp(x):
        cache_keys = f"frexp({x})[0]", f"frexp({x})[1]"
        if all(cache_key in V.kernel.cse.cache for cache_key in cache_keys):
            return tuple(V.kernel.cse.cache[cache_key] for cache_key in cache_keys)

        code = BracesBuffer()
        exponent = V.kernel.cse.newvar()
        mantissa = V.kernel.cse.newvar()
        code.writeline(f"int32_t {exponent};")
        code.writeline(f"auto {mantissa} = std::frexp({x}, &{exponent});")
        V.kernel.compute.splice(code)
        cse_vars = (mantissa, exponent)
        for cache_key, cse_var in zip(cache_keys, cse_vars):
            V.kernel.cse.cache[cache_key] = cse_var
        return mantissa, exponent

    @staticmethod
    def hypot(x, y):
        return f"std::hypot({x}, {y})"

    @staticmethod
    def log10(x):
        return f"std::log10({x})"

    @staticmethod
    def log2(x):
        return f"std::log2({x})"

    @staticmethod
    def nextafter(x, y):
        return f"std::nextafter({x}, {y})"

    @staticmethod
    def relu(x):
        bug = config.cpp.inject_relu_bug_TESTING_ONLY
        if bug == "compile_error":
            return "compile error!"
        elif bug == "runtime_error":
            return f"{x}; throw 1"
        elif bug == "accuracy":
            return f"{x} + decltype({x})(1)"
        elif bug is None:
            return f"std::max({x}, decltype({x})(0))"
        else:
            raise AssertionError(
                f"unrecognized config cpp.inject_relu_bug_TESTING_ONLY = {bug!r}"
            )

    @staticmethod
    def minimum(a, b):
        return f"min_propagate_nan({a}, {b})"

    @staticmethod
    def maximum(a, b):
        return f"max_propagate_nan({a}, {b})"

    @staticmethod
    def where(a, b, c):
        return f"{a} ? {b} : {c}"

    @staticmethod
    def mod(a, b):
        return f"mod({a}, {b})"

    @staticmethod
    def constant(val, dtype):
        opt_ctx: OptimizationContext = get_current_node_opt_ctx()
        assert opt_ctx and opt_ctx.dtype is not None, opt_ctx
        dtype = opt_ctx.dtype
        if dtype in DTYPE_LOWP_FP:
            # Since load promotes all half-precision inputs to float, constants
            # must be promoted as well
            dtype = torch.float32
        return value_to_cpp(val, DTYPE_TO_CPP[dtype])

    @staticmethod
    def index_expr(expr, dtype):
        opt_ctx: OptimizationContext = get_current_node_opt_ctx()
        assert opt_ctx and opt_ctx.dtype is not None
        dtype = opt_ctx.dtype

        idx_str = cexpr(V.kernel.rename_indexing(expr))
        var = V.kernel.cse.generate(
            V.kernel.compute, idx_str, bounds=get_bounds_index_expr(expr)
        )
        return ops.to_dtype(var, dtype)

    @staticmethod
    def masked(mask, body, other):
        code = BracesBuffer()

        # Write masked operation into a lambda
        body_var = V.kernel.cse.newvar()
        code.writeline(f"auto {body_var} = [&]")
        with V.kernel.swap_buffers(code), code.indent():
            result = body()
            code.writeline(f"return {result};")
        code.writeline(";")
        V.kernel.compute.splice(code)

        # Use the lambda's return type as the type of other
        other_code = value_to_cpp(other, f"decltype({body_var}())")
        return f"{mask} ? {body_var}() : {other_code}"

    @staticmethod
    def logical_and(a, b):
        return f"{a} && {b}"

    @staticmethod
    def logical_not(a):
        return f"!{a}"

    @staticmethod
    def logical_or(a, b):
        return f"{a} || {b}"

    @staticmethod
    def logical_xor(a, b):
        return f"{a} != {b}"

    @staticmethod
    def bitwise_and(a, b):
        return f"decltype({a})({a} & {b})"

    @staticmethod
    def bitwise_not(a):
        return f"decltype({a})(~{a})"

    @staticmethod
    def bitwise_or(a, b):
        return f"decltype({a})({a} | {b})"

    @staticmethod
    def bitwise_xor(a, b):
        return f"decltype({a})({a} ^ {b})"

    @staticmethod
    def bitwise_left_shift(a, b):
        return f"decltype({a})({a} << {b})"

    @staticmethod
    def bitwise_right_shift(a, b):
        return f"decltype({a})({a} >> {b})"

    @staticmethod
    def rand(seed: sympy.Expr, offset: sympy.Expr):
        return f"normalized_rand_cpu({seed}, {offset})"

    @staticmethod
    def randn(seed: sympy.Expr, offset: sympy.Expr):
        return f"randn_cpu({seed}, {offset})"

    @staticmethod
    def randint64(seed: sympy.Expr, offset: sympy.Expr, low, high):
        return f"randint64_cpu({seed}, {offset}, {low}, {high})"

    @staticmethod
    def sigmoid(x):
        return f"decltype({x})(1) / (decltype({x})(1) + std::exp(-{x}))"

    @staticmethod
    def sign(x):
        code = BracesBuffer()
        scalar_zero = f"decltype({x})(0)"
        scalar_one = f"decltype({x})(1)"
        code.writeline("[&]()")
        with code.indent():
            code.writeline(f"auto left = {x} > 0 ? {scalar_one} : {scalar_zero};")
            code.writeline(f"auto right = {x} < 0 ? {scalar_one} : {scalar_zero};")
            code.writeline("return left - right;")
        code.writeline("()")
        return code


CppOverrides._initialize_pointwise_overrides("cpp")


class CppVecOverrides(CppOverrides):
    """Map element-wise ops to aten vectorization C++"""

    def __new__(cls, *args, **kargs):
        self = super().__new__(cls)

        def wrap(func):
            # `CppVecKernel` generates both scalar ops and vector ops according to
            # whether the inputs are scalars or vectors while all ops in `CppVecOverrides`
            # (except for some ops explained below) assume the inputs are vectors. We wrap the ops in
            # `CppVecOverrides` to broadcast scalar inputs to vectors if needed or fallback to
            # `CppOverrides` when all inputs are scalars.
            #
            # Notes on ops handled separately in their own functions:
            # `ops.masked`:
            #     needs recursive handling of masked body.
            # `ops.index_expr`:
            #     needs to further analyze the dependency of the index expression on
            #     the tiling itervar.
            def wrapper(*args, **kwargs):
                scalars = [
                    arg
                    for arg in args
                    if isinstance(arg, (int, sympy.Expr))
                    or (isinstance(arg, CppCSEVariable) and not arg.is_vec)
                ]
                vectors = [
                    arg
                    for arg in args
                    if isinstance(arg, CppCSEVariable) and arg.is_vec
                ]
                new_args = list(args)
                if scalars and vectors:
                    # broadcast scalar args to vector if needed
                    new_args = []
                    vec_dtype = vectors[0].dtype
                    for arg in args:
                        if isinstance(arg, (int, sympy.Expr)):
                            arg_dtype = torch.int64
                            opt_ctx: OptimizationContext = get_current_node_opt_ctx()
                            assert opt_ctx
                            if opt_ctx.dtype is not None:
                                arg_dtype = opt_ctx.dtype
                            if isinstance(arg, sympy.Expr) and not arg.is_number:
                                arg = ops.index_expr(arg, arg_dtype)
                            else:
                                arg = ops.constant(arg, arg_dtype)
                            arg = arg.value if isinstance(arg, OpsValue) else arg
                        if isinstance(arg, CppCSEVariable) and not arg.is_vec:
                            assert isinstance(V.kernel, CppVecKernel)
                            # align scalar data type to the vector for binary ops
                            if len(args) == 2 and arg.dtype != vec_dtype:
                                arg = ops.to_dtype(arg, vec_dtype)
                                arg = arg.value if isinstance(arg, OpsValue) else arg
                                # See NOTE [dtype of CppCSEVariable]: we have to fix arg.dtype since
                                # the dtype from optimization context could be wrong.
                                assert isinstance(arg, CppCSEVariable)
                                arg.dtype = vec_dtype
                            new_arg = V.kernel.broadcast(arg)
                            new_args.append(new_arg)
                        else:
                            new_args.append(arg)
                if vectors:
                    return func(*new_args, **kwargs)
                else:
                    # fallback to scalar ops
                    scalar_ops = super(CppVecOverrides, self)
                    scalar_func = getattr(
                        scalar_ops, func.__name__, scalar_ops.__getattr__(func.__name__)  # type: ignore[attr-defined]
                    )
                    assert scalar_func is not None
                    return scalar_func(*args, **kwargs)

            return wrapper

        for name, method in vars(CppVecOverrides).items():
            if getattr(method, "__class__", None) == staticmethod and name not in [
                "masked",
                "index_expr",
            ]:
                setattr(self, name, wrap(method.__func__))
        return self

    @staticmethod
    def add(a, b):
        return f"{a} + {b}"

    @staticmethod
    def sub(a, b):
        return f"{a} - {b}"

    @staticmethod
    def mul(a, b):
        return f"{a} * {b}"

    @staticmethod
    def truediv(a, b):
        return f"{a} / {b}"

    @staticmethod
    def abs(x):
        return f"{x}.abs()"

    @staticmethod
    def sin(x):
        return f"{x}.sin()"

    @staticmethod
    def cos(x):
        return f"{x}.cos()"

    @staticmethod
    def exp(x):
        return f"{x}.exp()"

    @staticmethod
    def exp2(x):
        return f"{x}.exp2()"

    @staticmethod
    def expm1(x):
        # decompose for a better performance
        vec_one = f"decltype({x})(1)"
        return f"{x}.exp() - {vec_one}"

    @staticmethod
    def erf(x):
        return f"{x}.erf()"

    @staticmethod
    def erfc(x):
        return f"{x}.erfc()"

    @staticmethod
    def erfinv(x):
        return f"{x}.erfinv()"

    @staticmethod
    def sqrt(x):
        return f"{x}.sqrt()"

    @staticmethod
    def eq(x, y):
        assert isinstance(V.kernel, CppVecKernel)
        assert isinstance(x, CppCSEVariable)
        assert x.dtype is not None
        return f"{V.kernel._get_mask_type(x.dtype)}({x} == {y})"

    @staticmethod
    def ne(x, y):
        assert isinstance(V.kernel, CppVecKernel)
        assert isinstance(x, CppCSEVariable)
        if x.dtype == torch.bool:
            assert y.dtype == torch.bool
            x_cast, y_cast = unify_mask_base_type(V.kernel.compute, (x, y))
            return f"{x_cast} != {y_cast}"
        else:
            assert x.dtype is not None
            return f"{V.kernel._get_mask_type(x.dtype)}({x} != {y})"

    @staticmethod
    def lt(x, y):
        assert isinstance(V.kernel, CppVecKernel)
        assert isinstance(x, CppCSEVariable)
        assert x.dtype is not None
        return f"{V.kernel._get_mask_type(x.dtype)}({x} < {y})"

    @staticmethod
    def gt(x, y):
        assert isinstance(V.kernel, CppVecKernel)
        assert isinstance(x, CppCSEVariable)
        assert x.dtype is not None
        return f"{V.kernel._get_mask_type(x.dtype)}({x} > {y})"

    @staticmethod
    def le(x, y):
        assert isinstance(V.kernel, CppVecKernel)
        assert isinstance(x, CppCSEVariable)
        assert x.dtype is not None
        return f"{V.kernel._get_mask_type(x.dtype)}({x} <= {y})"

    @staticmethod
    def ge(x, y):
        assert isinstance(V.kernel, CppVecKernel)
        assert isinstance(x, CppCSEVariable)
        assert x.dtype is not None
        return f"{V.kernel._get_mask_type(x.dtype)}({x} >= {y})"

    @staticmethod
    def and_(x, y):
        return f"{x} & {y}"

    @staticmethod
    def rsqrt(x):
        return f"{x}.rsqrt()"

    @staticmethod
    def pow(a, b):
        return f"{a}.pow({b})"

    @staticmethod
    def log(x):
        return f"{x}.log()"

    @staticmethod
    def round(x):
        return f"{x}.round()"

    @staticmethod
    def floor(x):
        return f"{x}.floor()"

    @staticmethod
    def ceil(x):
        return f"{x}.ceil()"

    @staticmethod
    def trunc(x):
        return f"{x}.trunc()"

    @staticmethod
    def fmod(a, b):
        return f"{a}.fmod({b})"

    @staticmethod
    def lgamma(x):
        return f"{x}.lgamma()"

    @staticmethod
    def logical_and(a, b):
        return f"{a} & {b}"

    @staticmethod
    def logical_not(a):
        return f"~{a}"

    @staticmethod
    def logical_or(a, b):
        return f"{a} | {b}"

    @staticmethod
    def logical_xor(a, b):
        return f"{a} ^ {b}"

    @staticmethod
    def tan(a):
        return f"{a}.tan()"

    @staticmethod
    def tanh(a):
        vec_one = f"decltype({a})(1)"
        vec_two = f"decltype({a})(2)"
        vec_minus_two = f"decltype({a})(-2)"
        return f"{vec_two} / ({vec_one} + ({vec_minus_two} * {a}).exp()) - {vec_one}"

    @staticmethod
    def reciprocal(a):
        return f"{a}.reciprocal()"

    @staticmethod
    def atan(x):
        return f"{x}.atan()"

    @staticmethod
    def acos(x):
        return f"{x}.acos()"

    @staticmethod
    def asin(x):
        return f"{x}.asin()"

    @staticmethod
    def cosh(x):
        return f"{x}.cosh()"

    @staticmethod
    def sinh(x):
        return f"{x}.sinh()"

    @staticmethod
    def log10(x):
        return f"{x}.log10()"

    @staticmethod
    def log2(x):
        return f"{x}.log2()"

    @staticmethod
    def nextafter(x, y):
        return f"{x}.nextafter({y})"

    @staticmethod
    def copysign(a, b):
        return f"{a}.copysign({b})"

    @staticmethod
    def atan2(a, b):
        return f"{a}.atan2({b})"

    @staticmethod
    def hypot(a, b):
        return f"{a}.hypot({b})"

    @staticmethod
    def atanh(x):
        # For real x, atanh(x) = 1/2 * log((1+x)/(1-x))
        vec_one = f"decltype({x})(1)"
        vec_one_half = f"decltype({x})(0.5)"
        return f"{vec_one_half} * (({vec_one} + {x})/({vec_one} - {x})).log()"

    @staticmethod
    def asinh(x):
        # For real x, asinh(x) = log(x + sqrt(1 + x**2))
        vec_one = f"decltype({x})(1)"
        return f"({x} + ({vec_one} + {x}*{x}).sqrt()).log()"

    @staticmethod
    def acosh(x):
        return f"{x}.acosh()"

    @staticmethod
    def relu(x):
        bug = config.cpp.inject_relu_bug_TESTING_ONLY
        if bug == "compile_error":
            return "compile error!"
        elif bug == "runtime_error":
            return f"{x}; throw 1"
        elif bug == "accuracy":
            return f"{x} + decltype({x})(1)"
        elif bug is None:
            return f"at::vec::clamp_min({x}, decltype({x})(0))"
        else:
            raise AssertionError(
                f"unrecognized config cpp.inject_relu_bug_TESTING_ONLY = {bug!r}"
            )

    # TODO: this seems to be dead
    @staticmethod
    def sigmoid(x):
        return f"decltype({x})(1)/(decltype({x})(1) + {x}.neg().exp())"

    @staticmethod
    def neg(x):
        return f"{x}.neg()"

    @staticmethod
    def floordiv(a, b):
        # a and b are integer type
        _t = f"decltype({a})"
        quot = f"{a} / {b}"
        has_rem = f"({a} % {b} != {_t}(0))"
        is_neg = f"(({a} < {_t}(0)) != ({b} < {_t}(0)))"
        return f"{_t}::blendv({quot}, {quot} - {_t}(1), {has_rem} & {is_neg})"

    @staticmethod
    def truncdiv(a, b):
        # a and b are integer type
        return f"{a} / {b}"

    @staticmethod
    def minimum(a, b):
        if a.dtype == torch.bool:
            assert b.dtype == torch.bool
            a_cast, b_cast = unify_mask_base_type(V.kernel.compute, (a, b))
            return f"{a_cast} & {b_cast}"
        else:
            return f"at::vec::minimum({a}, {b})"

    @staticmethod
    def maximum(a, b):
        if a.dtype == torch.bool:
            assert b.dtype == torch.bool
            a_cast, b_cast = unify_mask_base_type(V.kernel.compute, (a, b))
            return f"{a_cast} | {b_cast}"
        else:
            return f"at::vec::maximum({a}, {b})"

    @staticmethod
    def square(a):
        return f"{a} * {a}"

    @staticmethod
    def where(a, b, c):
        assert isinstance(V.kernel, CppVecKernel)
        if b.dtype == torch.bool:
            assert c.dtype == torch.bool
            blendv_a, blendv_b, blendv_c = unify_mask_base_type(
                V.kernel.compute, (a, b, c)
            )
            return f"decltype({blendv_b})::blendv({blendv_c}, {blendv_b}, {blendv_a})"
        else:
            return f"decltype({b})::blendv({c}, {b}, {V.kernel._get_mask_cast(a, b.dtype)})"

    @staticmethod
    def sign(x):
        code = BracesBuffer()
        vec_zero = f"decltype({x})(0)"
        vec_one = f"decltype({x})(1)"
        blendv_l = f"decltype({x})::blendv({vec_zero}, {vec_one}, {vec_zero} < {x})"
        blendv_r = f"decltype({x})::blendv({vec_zero}, {vec_one}, {x} < {vec_zero})"
        code.writeline("[&]()")
        with code.indent():
            code.writeline(f"auto left = {blendv_l};")
            code.writeline(f"auto right = {blendv_r};")
            code.writeline("return left - right;")
        code.writeline("()")
        return code

    @staticmethod
    def to_dtype(x, dtype, src_dtype=None):
        assert dtype in [
            torch.bool,
            torch.float,
            torch.bfloat16,
            torch.float16,
            torch.uint8,
            torch.int8,
            torch.int32,
            torch.int64,
        ], f"{__name__} does not support {dtype}"
        node: torch.fx.Node = V.interpreter.current_node
        assert node and isinstance(node, torch.fx.Node)
        opt_ctx_x = get_opt_ctx(node.args[1])
        assert opt_ctx_x
        assert opt_ctx_x.dtype is not None
        assert isinstance(V.kernel, CppVecKernel)
        src_dtype = opt_ctx_x.dtype
        src_cpp_type = DTYPE_TO_CPP[src_dtype]
        src_num_vectors = V.kernel._get_num_vectors(src_dtype)
        dst_cpp_type = DTYPE_TO_CPP[dtype]
        dst_num_vectors = V.kernel._get_num_vectors(dtype)
        if src_dtype != torch.bool and dtype == torch.bool:
            return f"{V.kernel._get_mask_type(src_dtype)}::from<{src_cpp_type},{src_num_vectors}>({x})"
        if opt_ctx_x.dtype == torch.bool and dtype != torch.bool:
            return f"{x}.to<{dst_cpp_type},{dst_num_vectors}>()"
        if src_dtype != dtype:
            if src_num_vectors == dst_num_vectors == 1:
                return f"at::vec::convert<{dst_cpp_type}>({x})"
            else:
                return f"at::vec::convert<{dst_cpp_type},{dst_num_vectors},{src_cpp_type},{src_num_vectors}>({x})"
        return f"({x})"

    @staticmethod
    def log1p(x):
        bug = config.cpp.inject_log1p_bug_TESTING_ONLY
        if bug == "accuracy":
            return f"{x} + decltype({x})(1)"
        elif bug is None:
            return f"{x}.log1p()"
        else:
            raise AssertionError(
                f"unrecognized config cpp.inject_log1p_bug_TESTING_ONLY = {bug!r}"
            )

    @staticmethod
    def masked(mask, body, other):
        assert isinstance(V.kernel, CppVecKernel)
        code = BracesBuffer()
        var = V.kernel.cse.newvar()
        with V.kernel.masked(mask) as new_mask:
            code.writeline(f"auto {var} = [&]")
            with V.kernel.swap_buffers(code), code.indent():
                result = body()
                code.writeline(f"return {result};")
        code.writeline(";")
        V.kernel.compute.splice(code)

        dtype = result.dtype
        body_code = f"{var}()"
        body_code_vec = (
            body_code
            if result.is_vec
            else f"{V.kernel._get_vec_type(dtype)}({body_code})"
        )
        other_code = value_to_cpp(other, DTYPE_TO_CPP[dtype])
        # loading bool as VecMask<float, N>
        other_code_vec = (
            f"{V.kernel._get_mask_type()}::from({other_code})"
            if dtype == torch.bool
            else f"{V.kernel._get_vec_type(dtype)}({other_code})"
        )
        assert isinstance(new_mask, CppCSEVariable), new_mask
        if new_mask.is_vec:
            code = BracesBuffer()
            code.writeline("[&]")
            with V.kernel.swap_buffers(code), code.indent():
                code.writeline(f"if ({new_mask}.all_zero())")
                with code.indent():
                    code.writeline(f"return {other_code_vec};")
                code.writeline("else")
                with code.indent():
                    # Create cse variable to reuse kernel.overrides.where
                    body_vec_var = V.kernel.cse.generate(
                        V.kernel.compute,
                        body_code_vec,
                    )
                    other_vec_var = V.kernel.cse.generate(
                        V.kernel.compute,
                        other_code_vec,
                    )
                    assert isinstance(body_vec_var, CppCSEVariable), body_vec_var
                    assert isinstance(other_vec_var, CppCSEVariable), other_vec_var
                    body_vec_var.dtype = dtype
                    other_vec_var.dtype = dtype
                    code.writeline(
                        f"return {V.kernel.overrides.where(new_mask, body_vec_var, other_vec_var)};"
                    )
            code.writeline("()")
            csevar = V.kernel.cse.generate(
                V.kernel.compute,
                code,
            )
        elif result.is_vec:
            csevar = V.kernel.cse.generate(
                V.kernel.compute, f"{mask} ? {body_code_vec} : {other_code_vec}"
            )
        else:
            csevar = V.kernel.cse.generate(
                V.kernel.compute, f"{mask} ? {body_code} : {other_code}"
            )
        # `result` is explicitly added to the args for correct propagation
        # of relevant itervars and vectorization status.
        csevar.update_on_args("masked", (mask, body, other, result), {})
        return csevar

    @staticmethod
    def index_expr(expr, dtype):
        opt_ctx: OptimizationContext = get_current_node_opt_ctx()
        assert opt_ctx and opt_ctx.dtype is not None
        dtype = opt_ctx.dtype
        assert isinstance(V.kernel, CppVecKernel)
        index = V.kernel.rename_indexing(expr)
        tiling_var = V.kernel.itervars[V.kernel.tiling_idx]
        stride = V.kernel._try_get_const_stride(index, tiling_var)
        if stride == 0:
            return CppOverrides.index_expr(expr, dtype)
        elif stride is not None:
            idx = V.kernel.cse.generate(
                V.kernel.compute, cexpr(index), bounds=get_bounds_index_expr(expr)
            )
            value = ops.to_dtype(idx, dtype)
            if isinstance(value, OpsValue):
                value = value.value
            csevar = V.kernel.arange(value, stride)
        else:
            csevar = V.kernel._load_or_store_non_contiguous(  # type: ignore[assignment]
                None, index, dtype, V.kernel.compute
            )
        csevar.update_on_args("index_expr", (expr, dtype), {})
        return csevar


CppVecOverrides._initialize_pointwise_overrides("cppvec")


class CppTile2DOverrides(CppVecOverrides):
    @staticmethod
    def index_expr(expr, dtype):
        assert isinstance(V.kernel, CppTile2DKernel)
        expr = V.kernel.transform_indexing(expr)
        return CppVecOverrides.index_expr(expr, dtype)


class CppKernel(Kernel):
    overrides = CppOverrides  # type: ignore[assignment]
    sexpr = cexpr
    newvar_prefix = "auto "
    suffix = ";"

    def __init__(self, args, num_threads):
        super().__init__(args)
        self.call_ranges: Optional[Tuple[sympy.Expr, ...]] = None
        self.ranges: List[sympy.Expr] = []
        self.itervars: List[sympy.Symbol] = []
        self.reduction_depth = None
        self.reduction_prefix = IndentedBuffer()
        self.reduction_suffix = IndentedBuffer()
        self.parallel_reduction_prefix = IndentedBuffer()
        self.parallel_reduction_suffix = IndentedBuffer()
        self.local_reduction_init = IndentedBuffer()
        self.local_reduction_stores = IndentedBuffer()
        self.is_reduction = False
        self.non_parallel_reduction_prefix = IndentedBuffer()
        self.reduction_cse = CSE(self.newvar_prefix, self.suffix, name_prefix="tmp_acc")
        self.preloads = IndentedBuffer()
        self.poststores = IndentedBuffer()
        self.num_threads = num_threads  # num_threads the kernel specialized for
        self.reduction_omp_dec: Dict[Tuple[str, str], str] = {}

    def _gen_parallel_reduction_buffers(
        self,
        acc,
        acc_type,
        reduction_type,
        dtype,
        reduction_combine_fn=reduction_combine,
        reduction_init_fn=reduction_init,
        welford_weight_reciprocal_vec_fn=None,
    ):
        if config.cpp.dynamic_threads and not self.parallel_reduction_prefix:
            self.parallel_reduction_prefix.writeline(
                "int max_threads = omp_get_max_threads();"
            )
        acc_local = f"{acc}_local"
        num_threads = (
            "max_threads" if config.cpp.dynamic_threads else parallel_num_threads()
        )
        acc_per_thread = f"{acc}_arr[{num_threads}]"
        acc_local_in_array = acc_per_thread.replace(f"[{num_threads}]", "[tid]")
        self.local_reduction_init.writeline(
            f"{acc_type} {acc_local} = {reduction_init_fn(reduction_type, dtype)};"
        )
        self.parallel_reduction_prefix.writeline(f"{acc_type} {acc_per_thread};")
        self.parallel_reduction_prefix.writelines(
            [
                f"for (int tid = 0; tid < {num_threads}; tid++)",
                "{",
                f"    {acc_local_in_array} = {reduction_init_fn(reduction_type, dtype)};",
                "}",
            ],
        )
        self.local_reduction_stores.writelines(
            [
                f"{acc_local_in_array} = {acc_local};",
            ]
        )
        self.parallel_reduction_suffix.writelines(
            [
                f"for (int tid = 0; tid < {num_threads}; tid++)",
                "{",
                f"    {acc} = {reduction_combine_fn(reduction_type, acc, acc_local_in_array)};",
                "}",
            ],
        )
        if (
            reduction_type == "welford_reduce"
            and welford_weight_reciprocal_vec_fn
            and hasattr(self, "weight_recp_vec_range")
            and "vec" in f"{acc_type}"
        ):
            self.local_reduction_init.writeline(
                welford_weight_reciprocal_vec_fn(dtype, num_threads)
            )

    def get_reduction_var_pattern(self, line: str):
        return re.search("tmp_acc[0-9]+", line)

    def update_stores_with_parallel_reduction(self):
        for i, line in enumerate(self.stores._lines):
            if isinstance(line, str):
                m = self.get_reduction_var_pattern(line)
                if m:
                    var_name = m.group(0)
                    self.stores._lines[i] = line.replace(var_name, f"{var_name}_local")

    @contextlib.contextmanager
    def masked(self, mask):
        """Context manager to add an additional mask to loads and stores."""
        prior = self._load_mask
        if prior:
            mask = ops.and_(mask, prior)
            if isinstance(mask, OpsValue):
                mask = mask.value
                assert isinstance(mask, CppCSEVariable)
                # see NOTE [dtype of CppCSEVariable]
                # mask's dtype should be bool
                mask.dtype = torch.bool

        self._load_mask = mask
        try:
            yield mask
        finally:
            self._load_mask = prior

    def cache_high_prec_cse_var_before_lowp_store(self, var_to_store):
        """
        https://github.com/pytorch/pytorch/issues/115260
        For FusedSchedulerNode[node1, node2], the node2 loads what node1 stores and the buffer is
        in low-precision floating point data type. When the output of node1 also serves as the output of the
        kernel, the result of nodes would be different from the case when output of node1 is not the output
        of the kernel (where we don't need to insert `to_dtype` for legalization). To address the problem, on
        storing the lowp node1 output, we also add the inverse dtype conversion to high precision data type
        to the cse cache.

        Example (pseudo code):
            node1_output = ...
            node1_output_lowp = to_dtype(node1_output, dtype=torch.bfloat16)
            store(buf, node1_output_lowp)
            node2_input_lowp = load(buf)
            node2_input = to_dtype(node2_input_lowp, dtype=torch.float)

        Without cse cache trick:
            node1_output = ...
            node1_output_lowp = to_dtype(node1_output, dtype=torch.bfloat16)
            store(buf, node1_output_lowp)
            node2_input_lowp = node_output_lowp # hit store cache
            node2_input = to_dtype(node2_input_lowp, dtype=torch.float)

        With cse cache trick:
            node1_output = ...
            node1_output_lowp = to_dtype(node1_output, dtype=torch.bfloat16)
            # also add `to_dtype(node1_input_lowp, dtype=torch.float)` -> `node1_output` to cse cache
            store(buf, node1_output_lowp)
            node2_input_lowp = node_output_lowp # hit store cache
            node2_input = node1_output # hit cse cache
        """

        if var_to_store.dtype not in DTYPE_LOWP_FP:
            # only need to cache fp32 cse var while var_to_store is lowp data
            return

        def find_high_prec_var(var, cache):
            high_prec_cse_var = None
            high_prec_cse_var_name = None
            for expr, cse_var in cache.items():
                if cse_var == var:
                    if is_to_lowp_dtype(expr):
                        m = re.search(r"tmp\d+", expr)
                        if m is not None:
                            high_prec_cse_var_name = m.group()
            if high_prec_cse_var_name:
                for cse_var in cache.values():
                    if cse_var.name == high_prec_cse_var_name:
                        high_prec_cse_var = cse_var
                        break
                assert high_prec_cse_var is not None
            return high_prec_cse_var

        high_prec_var = find_high_prec_var(var_to_store, self.cse.cache)
        if high_prec_var and high_prec_var.dtype in DTYPE_TO_CPP:
            cache_key = get_lowp_to_high_prec_expr(
                var_to_store, high_prec_var.dtype, self
            )
            self.cse.cache[cache_key] = high_prec_var

    def scale_index_with_offset(
        self, index: sympy.Expr, scale=1, itervar_idx=-1, offset=0
    ):
        var = self.itervars[itervar_idx]
        replacement = {var: var * scale + offset}
        new_index = sympy_subs(index, replacement)
        return new_index

    def index_to_str(self, index: sympy.Expr) -> str:
        """
        Convert an index expr to a string that can be used in cpp code.
        e.g. a sympy expression "s2" may actually appear as "ks1" in the cpp kernel.
        """
        return cexpr(self.rename_indexing(index))

    def index_indirect_depends_on(self, index: sympy.Expr, itervar: sympy.Symbol):
        """
        Check if an index has free symbol CppCSEVariable that depends on `itervar`.
        """
        return any(
            self.cse.varname_map[s.name].depends_on(itervar)  # type: ignore[attr-defined]
            for s in index.free_symbols
            if s.name in self.cse.varname_map  # type: ignore[attr-defined]
            and isinstance(self.cse.varname_map[s.name], CppCSEVariable)  # type: ignore[attr-defined]
        )

    def index_depends_on(self, index: sympy.Expr, itervar: sympy.Symbol):
        return itervar in index.free_symbols or self.index_indirect_depends_on(
            index, itervar
        )

    def var_ranges(self):
        return dict(zip(self.itervars, self.ranges))

    def check_bounds(
        self,
        expr: sympy.Expr,
        size: sympy.Expr,
        lower: bool,
        upper: bool,
    ):
        if not (lower or upper):
            return

        indirect = free_symbol_is_type(expr, SymT.TMP)
        if indirect:
            # indexing in compute
            csevar = ops.index_expr(expr, torch.int32).value
            buffer = V.kernel.compute
        else:
            # indexing in loads
            prior_compute = V.kernel.compute
            try:
                V.kernel.compute = self.loads
                csevar = ops.index_expr(expr, torch.int32).value
            finally:
                V.kernel.compute = prior_compute
            buffer = self.loads

        size_str = V.kernel.sexpr(self.rename_indexing(size)) if upper else None

        line = self.indirect_assert(csevar, "0" if lower else None, size_str)
        self.cse.generate(buffer, line, assignment=False)

    def load(self, name: str, index: sympy.Expr):
        var = self.args.input(name)
        index = self.rename_indexing(index)
        line = f"{var}[{cexpr_index(index)}]"
        if V.graph.get_dtype(name) in [torch.float16]:
            line = f"static_cast<float>({line})"
        csevar = self.cse.generate(self.loads, line)
        csevar.update_on_args("load", (name, index), {})
        return csevar

    def store(self, name, index, value, mode=None):
        assert "buf" in name
        var = self.args.output(name)
        self.cache_high_prec_cse_var_before_lowp_store(value)
        index = self.rename_indexing(index)
        if mode is None:
            line = f"{var}[{cexpr_index(index)}] = {value};"
        elif mode == "atomic_add":
            if not config.cpp.dynamic_threads and self.num_threads == 1:
                line = f"{var}[{cexpr_index(index)}] += {value};"
            else:
                dtype = V.graph.get_dtype(name)
                # mirroring static_cast<float>(...) in load:
                value = f"static_cast<{DTYPE_TO_CPP[dtype]}>({value})"
                line = f"atomic_add(&{var}[{cexpr_index(index)}], {value});"
        else:
            raise NotImplementedError(f"store mode={mode}")
        self.stores.writeline(DeferredLine(name, line))

    def reduction(self, dtype, src_dtype, reduction_type, value):
        argmax_or_argmin = reduction_type in {"argmax", "argmin"}

        reduction_key = src_dtype, reduction_type, value
        if reduction_key in self.reduction_cse.reduction_cache:
            return self.reduction_cse.reduction_cache[reduction_key]

        acc = self.reduction_cse.generate(
            self.loads, f"reduction {reduction_key}", write=False
        )
        self.is_reduction = True
        if argmax_or_argmin:
            prefix, parallel_prefix, local_init = argmax_argmin_prefix(
                reduction_type, src_dtype, acc
            )
            self.local_reduction_init.writelines(local_init)
            self.reduction_prefix.writelines(prefix)
            self.parallel_reduction_prefix.writelines(parallel_prefix)
            compare_op = (
                "greater_or_nan" if reduction_type == "argmax" else "less_or_nan"
            )
            assert self.reduction_depth is not None
            index = self.itervars[self.reduction_depth]
            for i in range(self.reduction_depth + 1, len(self.itervars)):
                index = index * self.ranges[i] + self.itervars[i]
            self.stores.writelines(
                [
                    f"if(!({compare_op}({acc}.value, {value}, {acc}.index, {cexpr_index(index)}))) {{",
                    f"    {acc}.index = {cexpr_index(index)}; {acc}.value = {value};",
                    "}",
                ]
            )
            acc_local = f"{acc}_local"
            num_threads = parallel_num_threads()
            acc_per_thread = f"{acc}_arr[{num_threads}]"
            acc_local_in_array = acc_per_thread.replace(f"[{num_threads}]", "[tid]")
            self.parallel_reduction_suffix.writelines(
                [
                    f"for (int tid = 0; tid < {num_threads}; tid++)",
                    "{",
                    f"    if(!({compare_op}({acc}.value, {acc_local_in_array}.value, {acc}.index, {acc_local_in_array}.index))) {{",
                    f"        {acc}.index = {acc_local_in_array}.index; {acc}.value = {acc_local_in_array}.value;",
                    "    }",
                    "}",
                ],
            )
            self.local_reduction_stores.writelines(
                [
                    f"{acc_local_in_array} = {acc_local};",
                ]
            )
        else:
            acc_type = reduction_acc_type(reduction_type, dtype)

            self.reduction_prefix.writeline(
                f"{acc_type} {acc} = {reduction_init(reduction_type, dtype)};"
            )
            self.stores.writeline(
                f"{acc} = {reduction_combine(reduction_type, acc, value)};"
            )
            self._gen_parallel_reduction_buffers(acc, acc_type, reduction_type, dtype)
        result = reduction_project(reduction_type, acc)
        self.reduction_cse.reduction_cache[reduction_key] = result
        return result

    def store_reduction(self, name, index, value):
        index = self.rename_indexing(index)
        var = self.args.output(name)
        self.reduction_suffix.writeline(
            DeferredLine(name, f"{var}[{cexpr_index(index)}] = {value};")
        )

    def set_ranges(self, lengths, reduction_lengths):
        if self.call_ranges:
            assert self.call_ranges == tuple(lengths) + tuple(
                reduction_lengths
            ), f"{self.call_ranges} == {tuple(lengths)} + {tuple(reduction_lengths)}"
            assert self.reduction_depth == len(lengths)
        else:
            self.call_ranges = tuple(lengths) + tuple(reduction_lengths)
            self.ranges = [self.rename_indexing(x) for x in self.call_ranges]
            self.itervars = [
                sympy_index_symbol_with_prefix(SymT.XBLOCK, n)
                for n in range(len(self.ranges))
            ]
            self.reduction_depth = len(lengths)
        return (
            self.itervars[: self.reduction_depth],
            self.itervars[self.reduction_depth :],
        )

    def size_hint(self):
        return V.graph.sizevars.size_hint(
            sympy_product(self.call_ranges), fallback=8192
        )

    def codegen_loops_impl(self, loop_nest, code, worksharing):
        threads = parallel_num_threads()
        assert self.call_ranges is not None
        kernels = loop_nest.get_kernels()
        has_outer_loop_kernel = any(
            isinstance(kernel, OuterLoopFusedKernel) for kernel in kernels
        )
        if has_outer_loop_kernel:
            assert len(kernels) == 1
            assert isinstance(kernels[0], OuterLoopFusedKernel)
            par_depth = kernels[0].decide_parallel_depth(
                loop_nest.max_parallel_depth(), threads
            )
        else:
            par_depth = self.decide_parallel_depth(
                loop_nest.max_parallel_depth(), threads
            )

        with contextlib.ExitStack() as stack:
            if par_depth:
                if loop_nest.is_reduction_only():
                    # need to close the worksharing scope to define reduction vars outside it
                    worksharing.close()
                else:
                    worksharing.parallel(threads)
                loop_nest.mark_parallel(par_depth)
            elif threads > 1:
                if worksharing.single():
                    stack.enter_context(code.indent())

            def gen_loop_kernel(loop: LoopLevel):
                def is_parallel_reduction(loop):
                    root = loop.get_root()
                    return root.is_reduction and root.parallel

                kernels = loop.get_kernels()
                assert len(kernels) == 1
                if not isinstance(
                    kernels[0], OuterLoopFusedKernel
                ) and is_parallel_reduction(loop):
                    kernels[0].update_stores_with_parallel_reduction()
                gen_kernel(kernels[0])

            def gen_kernel(kernel):
                if isinstance(kernel, OuterLoopFusedKernel):
                    for loop in kernel.inner:
                        if loop.inner:
                            gen_loops(loop.inner, loop.is_reduction)
                        else:
                            with contextlib.ExitStack() as stack:
                                # If there is any kernel existing at the final outer loop fusion level,
                                # the kernel code should be placed within its respective indent to prevent
                                # the duplication of variable definitions.
                                stack.enter_context(code.indent())
                                gen_loop_kernel(loop)
                else:
                    with contextlib.ExitStack() as stack:
                        assert kernel
                        if hasattr(kernel, "codegen_inner_loops"):
                            code.splice(kernel.preloads)
                            kernel.codegen_inner_loops(code)
                            stack.enter_context(code.indent())
                        code.splice(kernel.loads)
                        code.splice(kernel.compute)
                        code.splice(kernel.stores)
                    if hasattr(kernel, "codegen_inner_loops"):
                        code.splice(kernel.poststores)

            def get_reduction_code_buffer(loops, buffer="prefix"):
                assert buffer in ("prefix", "suffix", "local")
                for loop in loops:
                    for kernel in loop.get_kernels():
                        if buffer == "local":
                            return (
                                kernel.local_reduction_init,
                                kernel.local_reduction_stores,
                            )
                        elif buffer == "suffix":
                            suffix = kernel.reduction_suffix
                            if loop.parallel:
                                suffix = kernel.parallel_reduction_suffix + suffix
                            return suffix
                        else:
                            prefix = kernel.reduction_prefix
                            if loop.parallel:
                                prefix = prefix + kernel.parallel_reduction_prefix
                            else:
                                prefix = prefix + kernel.non_parallel_reduction_prefix
                            return prefix

            def gen_loops(loops: List[LoopLevel], in_reduction=False):
                with contextlib.ExitStack() as stack_outer:
                    local_reduction_init = local_reduction_stores = None
                    if loops:
                        loop = loops[0]
                        if loop.is_reduction and not in_reduction:
                            reduction_prefix = get_reduction_code_buffer(loops)
                            if reduction_prefix:
                                stack_outer.enter_context(code.indent())
                            code.splice(reduction_prefix)
                        if loop_nest.is_reduction_only() and loop.parallel:
                            (
                                local_reduction_init,
                                local_reduction_stores,
                            ) = get_reduction_code_buffer(loops, "local")
                            worksharing.parallel(threads)
                            if local_reduction_init:
                                assert local_reduction_stores
                                code.splice(local_reduction_init)

                    for loop in loops:
                        gen_loop(loop)

                    if loops:
                        loop = loops[0]
                        if loop_nest.is_reduction_only() and loop.parallel:
                            if local_reduction_stores:
                                code.splice(local_reduction_stores)
                            worksharing.close()
                        if loop.is_reduction and not in_reduction:
                            code.splice(get_reduction_code_buffer(loops, "suffix"))

            def gen_loop(loop: LoopLevel):
                with contextlib.ExitStack() as stack:
                    loop_lines = loop.lines()
                    if loop_lines is None:
                        return
                    code.writelines(loop_lines)
                    stack.enter_context(code.indent())
                    # generate inner loops or loop body
                    if loop.inner:
                        gen_loops(loop.inner, loop.is_reduction)
                    else:
                        gen_loop_kernel(loop)

            stack.enter_context(code.indent())
            if loop_nest.root:
                if (
                    has_outer_loop_kernel
                    and isinstance(V.local_buffer_context, LocalBufferContext)
                    and V.local_buffer_context.local_buffers
                ):
                    # Allocate local buffer
                    local_buffers = V.local_buffer_context.local_buffers
                    assert len(local_buffers.items()) == 1
                    local_buffer = next(iter(local_buffers.items()))[1]
                    # For dynamic size, rename s to ks
                    local_buf_size = sympy_product(
                        [
                            self.rename_indexing(size_val)
                            for size_val in local_buffer.get_layout().size
                        ]
                    )
                    local_buf_dtype = DTYPE_TO_CPP[local_buffer.get_layout().dtype]
                    allocate = (
                        f"std::make_unique<{local_buf_dtype} []>({local_buf_size})"
                    )
                    code.splice(
                        f"std::unique_ptr<{local_buf_dtype} []> local_buffer = {allocate};"
                    )
                    local_buffer_name = local_buffer.get_name()
                    code.splice(
                        f"{local_buf_dtype}* {local_buffer_name} = local_buffer.get();"
                    )
                gen_loops(loop_nest.root)
            else:
                gen_kernel(loop_nest.kernel)

    def codegen_loops(self, code, worksharing):
        loop_nest = LoopNestWithSplit.build(self)
        self.codegen_loops_impl(loop_nest, code, worksharing)

    @property
    def assert_function(self) -> str:
        if V.graph.aot_mode:
            # TODO: Using AOTI_TORCH_CHECK is causing performance drop for some models
            # compared with JIT Inductor which uses TORCH_CHECK
            return "AOTI_TORCH_CHECK"
        else:
            return "TORCH_CHECK"

    def decide_parallel_depth(self, max_parallel_depth, threads):
        assert self.call_ranges is not None
        ranges = self.call_ranges[:max_parallel_depth]
        seq = self.size_hint()
        par = 1
        depth = 0
        for expr in ranges:
            hint = V.graph.sizevars.size_hint(expr, fallback=8192)
            if par >= 2 * threads or par == threads:
                break
            if seq // threads < config.cpp.min_chunk_size:
                # not enough work
                break
            depth += 1
            par *= hint
            seq /= hint
        # if we assume thread number is dynamic, make sure we
        # have at least one parallel scope and let OMP runtime
        # to manage the serial vs. parallel.
        if config.cpp.dynamic_threads and depth == 0 and len(ranges) > 0:
            depth = 1
        return depth

    @contextlib.contextmanager
    def write_to_suffix(self):
        prior = (self.loads, self.compute, self.stores, self.cse)
        self.loads = IndentedBuffer()
        self.compute = IndentedBuffer()
        self.stores = IndentedBuffer()
        self.cse = self.cse.clone()
        yield
        self.reduction_suffix.splice(self.loads)
        self.reduction_suffix.splice(self.compute)
        self.reduction_suffix.splice(self.stores)
        (self.loads, self.compute, self.stores, self.cse) = prior

    def create_cse_var(self, *args, **kwargs):
        return CppCSEVariable(*args, **kwargs)


class CppVecKernel(CppKernel):
    overrides = CppVecOverrides  # type: ignore[assignment]

    def __init__(
        self,
        args,
        num_threads,
        tiling_factor=0,
        tiling_idx=-1,
        tiling_dtype=torch.float,
    ):
        super().__init__(args, num_threads)
        self.vec_isa = codecache.pick_vec_isa()
        assert self.vec_isa
        if tiling_factor == 0:
            tiling_factor = self.vec_isa.nelements(dtype=tiling_dtype)
        self.tiling_factor = tiling_factor
        self.tiling_idx = tiling_idx

    def _try_get_const_stride(self, index: sympy.Expr, itervar: sympy.Symbol):
        if self.index_indirect_depends_on(index, itervar):
            return None
        for indirect_var in (
            self.cse.varname_map[s.name]  # type: ignore[attr-defined]
            for s in index.free_symbols
            if symbol_is_type(s, SymT.TMP)
        ):
            assert isinstance(indirect_var, CppCSEVariable)
            if indirect_var.is_vec:
                return None
        stride = stride_at_vec_range(index, itervar, self.tiling_factor)
        return stride if stride.is_number else None

    def _get_num_vectors(self, dtype: torch.dtype) -> int:
        num_vectors = math.ceil(
            self.tiling_factor * dtype.itemsize * 8 / self.vec_isa.bit_width()
        )
        assert num_vectors >= 1
        return num_vectors

    def _get_vec_type(self, dtype: torch.dtype) -> str:
        num_vectors = self._get_num_vectors(dtype)
        if num_vectors == 1:
            return f"at::vec::Vectorized<{DTYPE_TO_CPP[dtype]}>"
        else:
            return f"at::vec::VectorizedN<{DTYPE_TO_CPP[dtype]},{num_vectors}>"

    def _get_mask_type(self, dtype: torch.dtype = torch.float) -> str:
        if dtype == torch.bool:
            return ""
        num_vectors = self._get_num_vectors(dtype)
        return f"at::vec::VecMask<{DTYPE_TO_CPP[dtype]},{num_vectors}>"

    def _get_mask_cast(self, mask: CppCSEVariable, dtype: torch.dtype) -> str:
        assert mask.dtype == torch.bool, repr(mask)
        num_vectors = self._get_num_vectors(dtype)
        return f"{mask}.template cast<{DTYPE_TO_CPP[dtype]},{num_vectors}>()"

    def get_reduction_var_pattern(self, line: str):
        return re.search("tmp_acc[0-9]+_vec", line)

    def _get_vec_load_line(
        self,
        var: str,
        index: sympy.Expr,
        dtype: torch.dtype,
        load_mask: Optional[CppCSEVariable] = None,
    ):
        """
        Get a load line str that loads a vector from `var` at `index` of type `dtype`.
        If `load_mask` is not None, we do a masked load accordingly.
        Notes on the `dtype`:
        1. We always load `self.tiling_factor` number of elements regardless of the `dtype`.
           It means we load half of the vector lanes for 16-bit data types and quarter of the
           vector lanes for 8-bit data types.
        2. `torch.bool` and `torch.uint8` could mean masks and we load them as float mask vectors.
        """
        opt_ctx: OptimizationContext = get_current_node_opt_ctx()
        assert opt_ctx is not None
        cpp_type = DTYPE_TO_CPP[dtype]
        num_vectors = self._get_num_vectors(dtype)
        load_mask_str = None
        if load_mask:
            if not load_mask.is_vec:
                # TODO: avoid hard-code torch.float
                load_mask_str = f"{self._get_mask_type(torch.float)}::from({load_mask})"
            else:
                load_mask_str = f"{self._get_mask_cast(load_mask, torch.float)}"
        loadbuf = f"{var} + {cexpr_index(index)}" if index != 0 else var
        if dtype == torch.bool:
            # TODO: should we consider load mask here?
            line = f"{self._get_mask_type()}::from({loadbuf})"
        else:
            line = (
                f"{load_mask_str}.template loadu<{cpp_type},{num_vectors}>({loadbuf})"
                if load_mask_str
                else f"{self._get_vec_type(dtype)}::loadu({loadbuf}, {self.tiling_factor})"
            )
        return line

    def _load_or_store_non_contiguous(
        self,
        var: Optional[str],
        index: sympy.Expr,
        dtype: torch.dtype,
        buffer: Optional[IndentedBuffer] = None,
        store_value: Optional[Union[str, CppCSEVariable]] = None,
    ) -> Optional[CppCSEVariable]:
        """
        Load or store a vector in a non-contiguous way. The vector is initialized from an array that is
        filled in an inner loop over the tiling factor.
        :param var: buffer to load from or store to, i.e. `var[transformed(index)]`. If None, we load the index
                    as index expression, i.e. `transformed(index)`.
        :param index: index into the `var` or the index expression by its own if `var` is None.
                      The `index` could contain indirect indexing or the tiling itervar. When used in
                      the inner loop, the index is transformed as follows:
                      1. the index is linearized along the tiling dim.
                      2. the indirect indexing vector variables are transformed into arrays over the tiling dim.
        :param dtype: data type of `var` or `index` if `var` is None.
        :param buffer: the code buffer to write the generated code to. If None, we write to `self.loads`.
        :param store_value: the value to store. If None, we load the vector.
        :return: a CppCSEVariable that represents the loaded vector or None if it is a store.
        """
        assert not store_value or var is not None, "store var must be provided"

        if buffer is None:
            buffer = self.loads

        def get_result_size(dtype: torch.dtype) -> int:
            if dtype.itemsize < 4:
                return self.tiling_factor * (4 // dtype.itemsize)
            else:
                return self.tiling_factor

        def vec_to_array(vec_var: CppCSEVariable) -> CppCSEVariable:
            assert vec_var.is_vec
            code = BracesBuffer()
            code.writeline("[&]")
            with code.indent():
                vec_dtype = vec_var.dtype
                assert vec_dtype is not None
                if vec_dtype == torch.bool:
                    vec_dtype = torch.float
                result_size = get_result_size(vec_dtype)
                code.writeline(
                    f"__at_align__ std::array<{DTYPE_TO_CPP[vec_dtype]}, {result_size}> tmpbuf;"
                )
                line = f"{vec_var}.store(tmpbuf.data());"
                code.writeline(line)
                code.writeline("return tmpbuf;")
            code.writeline("()")
            csevar = self.cse.generate(buffer, code)
            assert isinstance(csevar, CppCSEVariable)
            return csevar

        opt_ctx: OptimizationContext = get_current_node_opt_ctx()
        assert opt_ctx is not None
        code = BracesBuffer()
        code.writeline("[&]")
        with code.indent():
            result_size = get_result_size(dtype)
            result_declare = (
                f"__at_align__ std::array<{DTYPE_TO_CPP[dtype]}, {result_size}> tmpbuf;"
            )
            code.writeline(result_declare)
            if store_value:
                code.writeline(f"{store_value}.store(tmpbuf.data());")
            itervar_inner = sympy_index_symbol(
                f"{self.itervars[self.tiling_idx]}_inner"
            )
            replacements = {}
            for indirect_var in (
                self.cse.varname_map[s.name]  # type: ignore[attr-defined]
                for s in index.free_symbols
                if symbol_is_type(s, SymT.TMP)
            ):
                assert isinstance(indirect_var, CppCSEVariable)
                if indirect_var.is_vec:
                    array_var = vec_to_array(indirect_var)
                    replacements[indirect_var] = f"{array_var}[{itervar_inner}]"
            index = self.scale_index_with_offset(
                index, itervar_idx=self.tiling_idx, offset=itervar_inner
            )
            load_mask = None
            if self._load_mask is not None:
                assert not store_value, "unexpected store with load mask"
                assert isinstance(self._load_mask, CppCSEVariable), self._load_mask
                if self._load_mask.is_vec:
                    load_mask = f"{self._load_mask}.is_masked({itervar_inner})"
                else:
                    load_mask = f"{self._load_mask} != 0"
            if codecache.is_gcc():
                code.writeline(f"#pragma GCC unroll {self.tiling_factor}")
            else:
                code.writeline(f"#pragma unroll {self.tiling_factor}")
            code.writeline(
                f"for (long {itervar_inner} = 0; {itervar_inner} < {self.tiling_factor}; {itervar_inner}++)"
            )
            with code.indent(), contextlib.ExitStack() as stack:
                index_c = cexpr_index(index)
                for indirect_var in replacements:
                    index_c = re.sub(
                        r"\b" + f"{indirect_var}" + r"\b",
                        replacements[indirect_var],
                        index_c,
                    )
                rhs = f"{var}[{index_c}]" if var is not None else f"{index_c}"
                if load_mask:
                    code.writeline(f"if ({load_mask})")
                    stack.enter_context(code.indent())
                if store_value:
                    code.writeline(f"{rhs} = tmpbuf[{itervar_inner}];")
                else:
                    code.writeline(f"tmpbuf[{itervar_inner}] = {rhs};")
            if not store_value:
                load_line = self._get_vec_load_line("tmpbuf.data()", 0, dtype)  # type: ignore[arg-type]
                code.writeline(f"return {load_line};")
        code.writeline("()")
        if store_value:
            code.writeline(";")
            buffer.splice(code)
            return None
        else:
            csevar = self.cse.generate(buffer, code)
            assert isinstance(csevar, CppCSEVariable)
            csevar.is_vec = True
            return csevar

    def load(self, name: str, index: sympy.Expr):
        opt_ctx: OptimizationContext = get_current_node_opt_ctx()
        var = self.args.input(name)
        index = self.rename_indexing(index)
        dtype = V.graph.get_dtype(name)
        tiling_var = self.itervars[self.tiling_idx]
        stride = self._try_get_const_stride(index, tiling_var)
        if stride == 0:
            # load scalar and lazily broadcast it on demand
            return super().load(name, index)
        elif stride == 1:
            # load contiguously
            line = self._get_vec_load_line(var, index, dtype, self._load_mask)
            csevar = self.cse.generate(self.loads, line)  # type: ignore[assignment]
        else:
            csevar = self._load_or_store_non_contiguous(var, index, dtype)  # type: ignore[assignment]
        assert isinstance(csevar, CppCSEVariable)
        csevar.update_on_args("load", (name, index), {})
        csevar.is_vec = True
        return csevar

    def _get_store_line(
        self,
        value: Union[str, CppCSEVariable],
        var: str,
        index: sympy.Expr,
        dtype: torch.dtype,
    ):
        """
        Get a store line buffer that stores `value` into `var` at `index` of `dtype`. It handles
        both contiguous and non-contiguous store cases.
        :param value: Vectorized type templaterized on `dtype`.
        :param var: buffer to store into.
        :index: index into the `var`.
        """
        # when value's type is str (e.g., welford reduction), caller should make sure
        # it is a vector
        assert isinstance(value, str) or (
            isinstance(value, CppCSEVariable) and value.is_vec
        ), value
        tiling_var = self.itervars[self.tiling_idx]
        var_expr = f"{var} + {cexpr_index(index)}"
        stride = self._try_get_const_stride(index, tiling_var)
        code = IndentedBuffer()
        if stride == 1:
            if dtype == torch.float:
                code.writeline(f"{value}.store({var_expr});")
            else:
                code.writeline(f"{value}.store({var_expr}, {self.tiling_factor});")
        else:
            self._load_or_store_non_contiguous(
                var, index, dtype, buffer=code, store_value=value
            )
        return code

    def store(self, name, index, value, mode=None):
        assert "buf" in name
        assert mode is None
        assert isinstance(value, CppCSEVariable), value
        if not value.is_vec:
            # this happens when we store a scalar into a vectorized buffer like "fill"
            value = self.broadcast(value)
        opt_ctx: OptimizationContext = get_current_node_opt_ctx()
        var = self.args.output(name)
        self.cache_high_prec_cse_var_before_lowp_store(value)
        index = self.rename_indexing(index)
        code = self._get_store_line(value, var, index, V.graph.get_dtype(name))
        self.stores.splice(code.map(lambda x: DeferredLine(name, x)))

    def reduction(self, dtype, src_dtype, reduction_type, value):
        assert reduction_type in {
            "max",
            "min",
            "sum",
            "prod",
            "xor_sum",
            "welford_reduce",
            "welford_combine",
        }
        assert dtype == src_dtype
        assert dtype in [torch.float, torch.int64]
        assert isinstance(value, CppCSEVariable), value

        if not value.is_vec:
            value = self.broadcast(value)

        reduction_key = src_dtype, reduction_type, value
        if reduction_key in self.reduction_cse.reduction_cache:
            return self.reduction_cse.reduction_cache[reduction_key]

        vec_ns = "at::vec"
        vec = f"{vec_ns}::Vectorized<{DTYPE_TO_CPP[dtype]}>"
        acc_type = reduction_acc_type(reduction_type, dtype)
        acc_type_vec = self.reduction_acc_type_vec(reduction_type, dtype)

        acc = self.reduction_cse.generate(
            self.loads, f"reduction {reduction_key}", write=False
        )
        acc_vec = f"{acc}_vec"
        self.is_reduction = True
        self.reduction_prefix.writeline(
            f"{acc_type} {acc} = {reduction_init(reduction_type, dtype)};"
        )
        self.reduction_prefix.writeline(
            f"{acc_type_vec} {acc_vec} = {self.reduction_init_vec(reduction_type, dtype)};"
        )
        # save the reciprocal of weights for welford reduce if using static shape
        reduction_size = functools.reduce(
            lambda x, y: x * y, self.ranges[self.reduction_depth :]
        )
        if reduction_type == "welford_reduce":
            reduction_factor = (
                self.tiling_factor if self.tiling_idx >= self.reduction_depth else 1
            )
            self.weight_recp_vec_range = FloorDiv(reduction_size, reduction_factor)
            self.non_parallel_reduction_prefix.writeline(
                self.welford_weight_reciprocal_vec(dtype, None)
            )
            self.stores.writeline(
                f"{acc_vec} = {self.reduction_combine_vec(reduction_type, acc_vec, value, True)};"
            )
        else:
            self.stores.writeline(
                f"{acc_vec} = {self.reduction_combine_vec(reduction_type, acc_vec, value)};"
            )
        self._gen_parallel_reduction_buffers(
            acc,
            acc_type,
            reduction_type,
            dtype,
        )
        self._gen_parallel_reduction_buffers(
            acc_vec,
            acc_type_vec,
            reduction_type,
            dtype,
            reduction_combine_fn=self.reduction_combine_vec,
            reduction_init_fn=self.reduction_init_vec,
            welford_weight_reciprocal_vec_fn=self.welford_weight_reciprocal_vec,
        )
        tmpvar: Union[str, CSEVariable]
        if self.tiling_idx >= self.reduction_depth:
            # Horizontal reduction
            if is_welford_reduction(reduction_type):
                assert (
                    self._get_num_vectors(dtype) == 1
                ), "Welford reduction does not support VectorizedN (N>1)"
                next_value = f"welford_vec_reduce_all({acc_vec})"
            else:
                reduce_all_body = (
                    "{ return "
                    + self.reduction_combine_vec(reduction_type, "x", "y")
                    + "; }"
                )
                vec = f"at::vec::Vectorized<{DTYPE_TO_CPP[dtype]}>"
                vec_reduce_all_func = f"at::vec::vec_reduce_all<{DTYPE_TO_CPP[dtype]}>"
                next_value = f"{vec_reduce_all_func}([]({vec}& x, {vec}& y) {reduce_all_body}, {acc_vec})"

            self.reduction_suffix.writeline(
                f"{acc} = {reduction_combine(reduction_type, acc, next_value)};"
            )
            tmpvar = acc
        else:
            tmpvar = acc_vec

        result = reduction_project(reduction_type, tmpvar)
        self.reduction_cse.reduction_cache[reduction_key] = result
        return result

    def store_reduction(self, name, index, value):
        index = self.rename_indexing(index)
        var = self.args.output(name)
        out_dtype = V.graph.get_dtype(name)
        dtype = torch.float if out_dtype.is_floating_point else torch.int64
        code = IndentedBuffer()
        if self.tiling_idx >= self.reduction_depth:
            # Horizontal reduction
            code.writeline(
                f"{var}[{cexpr_index(index)}] = static_cast<{DTYPE_TO_CPP[out_dtype]}>({value});"
            )
        else:
            # Vertical reduction
            if out_dtype != dtype:
                converted_value = f"{DTYPE_TO_CPP[out_dtype]}_{value}"
                code.writeline(
                    f"auto {converted_value} = at::vec::convert<{DTYPE_TO_CPP[out_dtype]}>({value});"
                )
                value = converted_value
            code.splice(self._get_store_line(value, var, index, out_dtype))
        self.reduction_suffix.splice(code.map(lambda x: DeferredLine(name, x)))

    def broadcast(self, scalar_var: CppCSEVariable) -> CppCSEVariable:
        assert not scalar_var.is_vec
        if scalar_var.dtype == torch.bool:
            vec_var = self.cse.generate(
                self.compute, f"{self._get_mask_type()}::from({scalar_var.name})"
            )
        else:
            assert scalar_var.dtype is not None
            vec_var = self.cse.generate(
                self.compute,
                f"{self._get_vec_type(scalar_var.dtype)}({scalar_var.name})",
            )
        assert isinstance(vec_var, CppCSEVariable)
        vec_var.dtype = scalar_var.dtype
        vec_var.dependent_itervars = scalar_var.dependent_itervars
        vec_var.is_vec = True
        return vec_var

    def arange(self, index: CppCSEVariable, stride: sympy.Symbol) -> CppCSEVariable:
        assert not index.is_vec
        assert index.dtype is not None
        csevar = self.cse.generate(
            self.compute,
            f"{self._get_vec_type(index.dtype)}::arange({index}, {stride})",
        )
        assert isinstance(csevar, CppCSEVariable)
        csevar.dtype = index.dtype
        csevar.is_vec = True
        return csevar

    def reduction_init_vec(self, reduction_type, dtype):
        scalar_type = DTYPE_TO_COMPUTATION_DTYPE[dtype]
        vec_type = self._get_vec_type(scalar_type)

        if is_welford_reduction(reduction_type):
            return f"Welford<{vec_type}>()"

        scalar_init = reduction_init(reduction_type, dtype)
        return f"{vec_type}({scalar_init})"

    def reduction_acc_type_vec(self, reduction_type, dtype):
        assert reduction_type not in {"argmin", "argmax"}
        scalar_type = DTYPE_TO_COMPUTATION_DTYPE[dtype]
        vec_type = self._get_vec_type(scalar_type)
        if is_welford_reduction(reduction_type):
            return f"Welford<{vec_type}>"

        return vec_type

    def welford_weight_reciprocal_vec(self, dtype, num_threads=None):
        vec_num_range_thread = (
            CeilDiv(self.weight_recp_vec_range, num_threads)
            if num_threads
            else self.weight_recp_vec_range
        )
        vec_num_range_thread_expr = cexpr_index(vec_num_range_thread)
        return f"static WeightRecp<{self._get_vec_type(dtype)}> weight_recps({vec_num_range_thread_expr});"

    def reduction_combine_vec(
        self, reduction_type, var, next_value, use_weight_recps=False
    ):
        if reduction_type == "max":
            return f"at::vec::maximum({var}, {next_value})"
        elif reduction_type == "min":
            return f"at::vec::minimum({var}, {next_value})"
        elif reduction_type == "sum":
            return f"{var} + {next_value}"
        elif reduction_type == "prod":
            return f"{var} * {next_value}"
        elif reduction_type == "xor_sum":
            return f"{var} ^ {next_value}"
        elif reduction_type == "welford_reduce":
            if use_weight_recps:
                return f"welford_combine({var}, {next_value}, &weight_recps)"
            else:
                return f"welford_combine({var}, {next_value})"
        elif reduction_type == "welford_combine":
            if isinstance(next_value, tuple):
                # When reading a value from Inductor IR we have a tuple of variable names
                mean, m2, weight = next_value
            else:
                # When combining intermediate accumulators we have a Welford<T> struct
                mean, m2, weight = reduction_project(reduction_type, next_value)
            return f"welford_combine({var}, {{{mean}, {m2}, {weight}}})"
        else:
            raise NotImplementedError

    def indirect_assert(self, var, lower, upper, mask=None):
        assert not mask, "do not support mask in indirect_indexing assertion"
        assert isinstance(var, CppCSEVariable)
        assert var.dtype is not None
        if not var.is_vec:
            return super().indirect_assert(var, lower, upper, mask)
        lower_scalar = lower
        upper_scalar = upper
        if lower:
            lower = f"{self._get_vec_type(var.dtype)}({lower})"
        if upper:
            upper = f"{self._get_vec_type(var.dtype)}({upper})"
        if lower and upper:
            cond = f"({lower} <= {var}) & ({var} < {upper})"
            cond_print = f"{lower_scalar} <= {var} < {upper_scalar}"
        elif lower:
            cond = f"{lower} <= {var}"
            cond_print = f"{lower_scalar} <= {var}"
        else:
            assert upper
            cond = f"{var} < {upper}"
            cond_print = f"{var} < {upper_scalar}"
        cond = f"({self._get_mask_type(var.dtype)}({cond})).all_masked()"
        return f'{self.assert_function}({cond}, "index out of bounds: {cond_print}")'


class CppTile2DKernel(CppVecKernel):
    """
    A vector kernel that handles the 2d tiles with the tile size defined in `tiling_factor` on
    the inner-most loop level and one of the outer loop level (`outer_tiling_idx`). When the data
    tile is accessed in a contiguous way from the outer loop axis, a transposition is applied on the
    tile to make the access contiguous from the inner-most loop axis. Then, the same vectorization
    logic from its parent `CppVecKernel` is leveraged for load/store/compute. The transposed tile load
    and store are generated into kernel.preloads and kernel.poststores buffers.

    The loop structure looks like below:
    for ...
      for i_outer ...
        for ...
          for inner_most ...
            // generated by CppTile2DKernel
            float tmp0[16*16]; at::vec::transpose_mxn<...>(tmp0, in_ptr0 + ..., ...); // into kernel.preloads
            float tmp1[16*16]; // into kernel.preloads
            for i_inner ... { // the kernel inner loop
              vectorized loads/compute/stores (e.g., load tmp0, store tmp1) // into kernel.loads/compute/stores
            }
            at::vec::transpose_mxn(out_ptr0 + ..., tmp1, ...) // into kernel.poststores
          for inner_most ... (tail)
            // generated by CppVecKernel
            ...
      for i_outer ... (tail)
        for ...
          for ...
            // generated by CppKernel
            ...
    """

    overrides = CppTile2DOverrides  # type: ignore[assignment]

    def __init__(self, args, num_threads, tiling_factor, tiling_indices, tiling_dtype):
        super().__init__(
            args, num_threads, tiling_factor, tiling_indices[1], tiling_dtype
        )
        self.tiling_indices = tiling_indices

    def inner_itervar(self):
        return sympy_index_symbol(f"{self.itervars[self.outer_idx]}_inner")

    def need_vec_transpose(self, index):
        outer_var = self.itervars[self.outer_idx]
        inner_var = self.itervars[self.tiling_idx]
        outer_stride = stride_at_vec_range(index, outer_var, self.tiling_factor)
        inner_stride = stride_at_vec_range(index, inner_var, self.tiling_factor)
        return (
            self._load_mask is None  # TODO: support transposition with mask
            and outer_stride == 1
            and index.has(inner_var)
            and not inner_stride.has(inner_var)
            and not inner_stride.has(outer_var)
        )

    def gen_transposed_tile_load_store(self, name, var, index, is_store):
        # transposed tile load/store outside the kernel inner loop
        dtype = V.graph.get_dtype(name)
        factor = self.tiling_factor
        src = f"{var} + {cexpr_index(index)}"
        dst = "__place_holder__"
        ld_src = f"{cexpr_index(stride_at_vec_range(index, self.itervars[self.tiling_idx], self.tiling_factor))}"
        ld_dst = f"{factor}"
        if is_store:
            src, dst = dst, src
            ld_src, ld_dst = ld_dst, ld_src

        need_define = True
        load_or_store = f"at::vec::transpose_mxn<{DTYPE_TO_CPP[dtype]},{factor},{factor}>({src}, {ld_src}, {dst}, {ld_dst});"
        if is_store:
            tile_var = self.cse.newvar()
        elif load_or_store not in self.cse.cache:
            tile_var = self.cse.generate(self.preloads, load_or_store, write=False)
        else:
            need_define = False
            tile_var = self.cse.cache[load_or_store]

        if need_define:
            define_line = f"{DTYPE_TO_CPP[dtype]} {tile_var}[{factor}*{factor}] __attribute__ ((aligned ({factor})));"
            self.preloads.writeline(define_line)

        load_or_store = load_or_store.replace("__place_holder__", str(tile_var))
        if is_store:
            self.poststores.writeline(DeferredLine(name, load_or_store))
        else:
            self.preloads.writeline(load_or_store)

        return tile_var

    def load(self, name: str, index: sympy.Expr):
        opt_ctx: OptimizationContext = get_current_node_opt_ctx()
        var = self.args.input(name)
        index = self.rename_indexing(index)

        inner = self.inner_itervar()
        if self.need_vec_transpose(index):
            tile_var = self.gen_transposed_tile_load_store(
                name, var, index, is_store=False
            )
            # vector load inside the kernel inner loop
            loadbuf = f"{tile_var} + {cexpr_index(inner * self.tiling_factor)}"
            dtype = V.graph.get_dtype(name)
            line = self._get_vec_load_line(loadbuf, 0, dtype)  # type: ignore[arg-type]
            csevar = self.cse.generate(self.loads, line)
            csevar.update_on_args("load", (name, index), {})
            assert isinstance(csevar, CppCSEVariable)
            csevar.is_vec = True
            return csevar
        else:
            new_index = self.transform_indexing(index)
            return super().load(name, new_index)

    def store(self, name, index, value, mode=None):
        assert "buf" in name
        opt_ctx: OptimizationContext = get_current_node_opt_ctx()
        var = self.args.output(name)

        inner = self.inner_itervar()
        index = self.rename_indexing(index)
        assert mode is None
        if self.need_vec_transpose(index):
            tile_var = self.gen_transposed_tile_load_store(
                name, var, index, is_store=True
            )
            # vector store inside the kernel inner loop
            storebuf = f"{tile_var} + {cexpr_index(inner * self.tiling_factor)}"
            if V.graph.get_dtype(name) in DTYPE_LOWP_FP:
                line = f"{value}.store({storebuf}, {self.tiling_factor});"
            elif V.graph.get_dtype(name) in (torch.uint8, torch.int8):
                line = f"{value}.store({storebuf}, {self.tiling_factor});"
            else:
                line = f"{value}.store({storebuf});"
            self.stores.writeline(DeferredLine(name, line))
        else:
            new_index = self.transform_indexing(index)
            super().store(name, new_index, value, mode)

    def codegen_inner_loops(self, code):
        inner = self.inner_itervar()
        code.writeline(
            f"for (long {inner} = 0; {inner} < {self.tiling_factor}; {inner}++)"
        )

    def set_ranges(self, group, reduction_group):
        vars = super().set_ranges(group, reduction_group)
        # do vertical reduction as the tail loop
        self.outer_idx, self.tiling_idx = (
            self.tiling_indices
            if self.tiling_indices[1] < self.reduction_depth
            else reversed(self.tiling_indices)
        )
        return vars

    def transform_indexing(self, index: sympy.Expr) -> sympy.Expr:
        return self.scale_index_with_offset(
            index,
            itervar_idx=self.outer_idx,
            offset=self.inner_itervar(),
        )


class CppVecKernelChecker(CppVecKernel):
    def __init__(self, args, num_threads, tiling_factor, tiling_idx=-1):
        super().__init__(args, num_threads, tiling_factor, tiling_idx)

        # Since this kernel is only for checker but does not generate any
        # code, so we need to decrease the kernel count.
        metrics.generated_kernel_count -= 1

        # Used to record the graph wrapper code as the wrapper_code status could be
        # changed during graph run.
        self._orig_wrapper_code = None

        self.simd_vec = True

        self.fast_vec_list = []
        for k, v in CppVecOverrides.__dict__.items():
            if isinstance(v, staticmethod):
                self.fast_vec_list.append(k)
        self.exit_stack = contextlib.ExitStack()

        # Cache all the load result
        self.supported_dtypes: List[torch.dtype] = [
            torch.float,
            torch.bfloat16,
            torch.float16,
            torch.bool,
            torch.uint8,
            torch.int8,
            torch.int32,
            torch.int64,
        ]

    def disable_vec(self, msg=None):
        if schedule_log.isEnabledFor(logging.DEBUG):
            schedule_log.debug("Disabled vectorization: %s", msg)
        self.simd_vec = False

    def load(self, name: str, index: sympy.Expr):
        with RecordOptimizationContext(__name__) as node_ctx:
            load_dtype = V.graph.get_dtype(name)
            opt_ctx: OptimizationContext = node_ctx.get_opt_ctx()
            assert opt_ctx

            opt_ctx.dtype = load_dtype
            var = self.cse.newvar()

            if len(self.itervars) == 0:
                self.disable_vec("not a loop")
                return var

            if load_dtype not in self.supported_dtypes and (
                index.has(self.itervars[self.tiling_idx])
                or free_symbol_is_type(index, SymT.TMP)
            ):
                self.disable_vec(f"{load_dtype} not supported by load")
                return var

            return var

    def store(self, name, index, value, mode=None):
        with RecordOptimizationContext(__name__) as node_ctx:
            if len(self.itervars) == 0:
                self.disable_vec("not a loop")
                return self.simd_vec

            store_dtype = V.graph.get_dtype(name)

            opt_ctx: OptimizationContext = node_ctx.get_opt_ctx()
            assert opt_ctx
            opt_ctx.dtype = store_dtype

            if store_dtype not in self.supported_dtypes:
                self.disable_vec(f"{store_dtype} not supported by store")
                return self.simd_vec

            assert "buf" in name
            index = self.rename_indexing(index)

            if mode:
                self.disable_vec(f"store mode: {mode}")
                return self.simd_vec

            return self.simd_vec

    def reduction(self, dtype, src_dtype, reduction_type, value):
        if not (
            (dtype == torch.float and src_dtype == torch.float)
            or (dtype == torch.int64 and src_dtype == torch.int64)
            and reduction_type in VECTORIZABLE_RTYPES
        ):
            self.disable_vec(
                f"reduction: dtype {dtype}, src_dtype {src_dtype}, reduction_type {reduction_type}"
            )
        if is_welford_reduction(reduction_type):
            return tuple([self.simd_vec] * 3)
        return self.simd_vec

    def check_bounds(
        self, expr: sympy.Expr, size: sympy.Expr, lower: bool, upper: bool
    ):
        return self.simd_vec

    def store_reduction(self, name, index, value):
        return self.simd_vec

    def __exit__(self, exc_type, exc_val, exc_tb):
        # Restore the wrapper_code
        V.graph.wrapper_code = self._orig_wrapper_code  # type: ignore[assignment]
        self.exit_stack.__exit__(exc_type, exc_val, exc_tb)

    def __enter__(self):
        # Record the graph wrapper code. The wrapper_code status could be
        # changed during graph run. Regarding this checker, we also need to
        # run the graph but we don't expect to change any status that would
        # impact the code generation. Hence, we record the graph wrapper code
        # and replace it with a dummy wrapper_code and then restore to the
        # original one as long as the checker is finished.
        self._orig_wrapper_code = V.graph.wrapper_code
        V.graph.wrapper_code = WrapperCodeGen()

        parent_handler = V.MockHandler()

        class VecCheckerProxy:
            @staticmethod
            def __getattr__(name):  # type: ignore[misc]
                def inner(*args, **kwargs):
                    if name not in self.fast_vec_list:
                        self.disable_vec(f"op: {name}")

                    parent_val = getattr(parent_handler, name)(*args, **kwargs)
                    return pytree.tree_map(lambda _: self.simd_vec, parent_val)

                return inner

            @staticmethod
            def load(name: str, index: sympy.Expr):
                return self.load(name, index)

            @staticmethod
            def store(name, index, value, mode=None):
                return self.store(name, index, value, mode=mode)

            @staticmethod
            def reduction(dtype, src_dtype, reduction_type, value):
                return self.reduction(dtype, src_dtype, reduction_type, value)

            @staticmethod
            def store_reduction(name, index, value):
                return self.store_reduction(name, index, value)

            @staticmethod
            def check_bounds(
                expr: sympy.Expr, size: sympy.Expr, lower: bool, upper: bool
            ):
                return self.check_bounds(expr, size, lower, upper)

            @staticmethod
            def constant(val, dtype):
                with RecordOptimizationContext(__name__) as node_ctx:
                    opt_ctx: OptimizationContext = node_ctx.get_opt_ctx()
                    assert opt_ctx
                    # VecKernel override dtype for constant
                    # Vectorization only support int32/fp32 now
                    # So if dtype = int64/fp64, we will cast it to int32/fp32 if possible
                    i32_iinfo = torch.iinfo(torch.int32)
                    if (
                        dtype == torch.int64
                        and val <= i32_iinfo.max
                        and val >= i32_iinfo.min
                        and all(
                            user.target in BIN_CMP_OPS
                            for user in node_ctx.current_node.users
                        )
                    ):
                        opt_ctx.dtype = torch.int32

                    f32_iinfo = torch.finfo(torch.float32)
                    if dtype == torch.double:
                        if (
                            (val <= f32_iinfo.max and val >= f32_iinfo.min)
                            or (val == torch.inf)
                            or (val == -torch.inf)
                        ):
                            opt_ctx.dtype = torch.float32

                    if opt_ctx.dtype not in self.supported_dtypes:
                        self.disable_vec(f"constant dtype: {opt_ctx.dtype}")
                    return val

            @staticmethod
            def index_expr(expr, dtype):
                assert len(self.ranges) == len(self.itervars)

                def can_use_int32():
                    free_symbols = list(expr.free_symbols)
                    sizes = {
                        k: v
                        for k, v in zip(self.itervars, self.ranges)
                        if k in free_symbols
                    }
                    # Trivial case: Range empty
                    if any(v == 0 for v in sizes.values()):
                        return True

                    vars_ranges = {
                        k: ValueRanges(0, v - 1)
                        for k, v in sizes.items()
                        if not isinstance(v, sympy.Expr) or v.is_number
                    }
                    if not vars_ranges or len(vars_ranges) != len(free_symbols):
                        i32_iinfo = torch.iinfo(torch.int32)
                        return (
                            expr.is_number
                            and expr <= i32_iinfo.max
                            and expr >= i32_iinfo.min
                        )
                    expr_ranges = bound_sympy(expr, vars_ranges)
                    if math.isinf(expr_ranges.lower) or math.isinf(expr_ranges.upper):  # type: ignore[arg-type]
                        return False
                    # If something takes the values 0..7, we will compare in the loop
                    # x < 8. As such, for the loop not to overflow in the last iteration, we want
                    # to check that expr_ranges.upper + 1 is representable as well
                    return range_expressable_in_32_bits(
                        ValueRanges(
                            int(expr_ranges.lower), int(expr_ranges.upper) + 1  # type: ignore[arg-type]
                        )
                    )

                with RecordOptimizationContext(__name__) as node_ctx:
                    assert len(self.ranges) == len(self.itervars)
                    opt_ctx: OptimizationContext = node_ctx.get_opt_ctx()
                    assert opt_ctx
                    if (
                        dtype == torch.int64
                        and can_use_int32()
                        and all(
                            user.target in BIN_CMP_OPS
                            for user in node_ctx.current_node.users
                        )
                    ):
                        opt_ctx.dtype = torch.int32
                    else:
                        self.disable_vec(f"index_expr: {expr}, dtype {dtype}")

                    tmp_var = self.cse.newvar()
                    return tmp_var

            @staticmethod
            def indirect_indexing(index_var, size, check=True):
                return sympy_index_symbol(str(index_var))

            @staticmethod
            def masked(mask, body, other):
                body()
                return self.cse.newvar()

            @staticmethod
            def to_dtype(x, dtype, src_dtype=None):
                if dtype not in self.supported_dtypes:
                    self.disable_vec(f"to_dtype: {dtype}")
                return x

        self.exit_stack.enter_context(V.set_ops_handler(VecCheckerProxy()))
        self.exit_stack.enter_context(V.set_kernel_handler(self))
        return self


class CppKernelProxy(CppKernel):
    def __init__(self, kernel_group):
        super().__init__(kernel_group.args, kernel_group.ws.num_threads)
        self.kernel_group = kernel_group
        self.loop_nest = None
        self.call_ranges = None
        self.picked_vec_isa: codecache.VecISA = codecache.pick_vec_isa()

    def data_type_propagation(self, nodes):
        for _node in nodes:
            assert isinstance(_node, SchedulerNode)
            DataTypePropagation.propagate_scheduler_node(_node)

    # Check if all the nodes of a given fx graph can support BF16/FP16
    def is_lowp_fp_scheduler(self, scheduler_node: SchedulerNode):
        if not isinstance(scheduler_node._body, ir.LoopBody):
            return True

        _lowp_fp_type: Optional[torch.dtype] = None

        # Propagate the dtype to check if all the fx node is bf16/fp16
        DataTypePropagation.propagate_scheduler_node(scheduler_node)

        sub_blocks = [scheduler_node._body.root_block] + list(
            scheduler_node._body.subblocks.values()
        )
        for sub_block in sub_blocks:
            for _node in sub_block.graph.nodes:
                # TODO(Eikan): Regarding get_index and index_expr, we should conclude the
                # the data type as well.
                if _node.op == "placeholder" or _node.target in (
                    "get_index",
                    "index_expr",
                ):
                    continue

                # Fast path if all operations can support bf16/fp16 without converting to fp32
                if _node.target not in [
                    "load",
                    "store",
                    "abs",
                    "neg",
                    "output",
                ]:
                    return False

                if hasattr(_node, "meta") and _node.meta:
                    assert OptimizationContext.key in _node.meta
                    opt_ctx: OptimizationContext = _node.meta[OptimizationContext.key]
                    if not opt_ctx.dtype or opt_ctx.dtype not in DTYPE_LOWP_FP:
                        return False
                    if _lowp_fp_type:
                        assert (
                            _lowp_fp_type == opt_ctx.dtype
                        ), "scheduler node do not support bf16/fp16 mix"
                    else:
                        _lowp_fp_type = opt_ctx.dtype
                else:
                    return False

        scheduler_node._lowp_fp_type = _lowp_fp_type  # type: ignore[attr-defined]
        return True

    def legalize_lowp_fp_dtype_loopbody(self, loop_body: ir.LoopBody):
        def add_to_dtype(sub_graph: torch.fx.Graph):
            def is_lowp_fp_load(node: torch.fx.Node):
                if node.target not in ["load"]:
                    return False
                assert len(node.args) == 3
                load_dtype = V.graph.get_dtype(node.args[1])  # type: ignore[arg-type]
                return load_dtype in DTYPE_LOWP_FP

            def is_lowp_fp_store(node: torch.fx.Node):
                if node.target != "store":
                    return False
                _, store_var, _, _, _ = node.args
                store_dtype = V.graph.get_dtype(store_var)  # type: ignore[arg-type]
                return store_dtype in DTYPE_LOWP_FP

            sub_graph_nodes = list(sub_graph.nodes)
            to_lowp_fp_legalized_nodes = []
            for _node in sub_graph_nodes:
                if is_lowp_fp_load(_node):
                    # No need to promote to float if all users are direct stores
                    if all(user.target == "store" for user in _node.users):
                        continue
                    ops = _node.args[0]
                    with sub_graph.inserting_after(_node):
                        to_type_node = sub_graph.call_method(
                            "to_dtype", args=(ops, _node, torch.float)
                        )
                        to_type_node_args = to_type_node.args
                        _node.replace_all_uses_with(to_type_node)
                        to_type_node.args = to_type_node_args
                        metrics.cpp_to_dtype_count += 1
                elif is_lowp_fp_store(_node):
                    ops, name, _, value_var, _ = _node.args
                    # No need to promote to float if it is a user of a load which are all directly stored
                    if value_var.target == "load" and all(
                        user.target == "store" for user in value_var.users
                    ):
                        continue
                    dtype = V.graph.get_dtype(name)
                    with sub_graph.inserting_before(_node):
                        to_type_node = sub_graph.call_method(
                            "to_dtype", args=(ops, value_var, dtype)
                        )
                        _node.replace_input_with(value_var, to_type_node)
                        metrics.cpp_to_dtype_count += 1
                elif _node.target == "reduction":
                    (
                        ops,
                        dtype,
                        src_dtype,
                        reduction_type,
                        value,
                    ) = _node.args
                    if src_dtype in DTYPE_LOWP_FP:
                        # Since we always convert the load/store value to float if the tensor is bfloat16/float16.
                        # Therefore, the reduction should never work with bfloat16/float16 value. Hence, we update
                        # the bfloat16/float16 reduction by
                        #     1) updating the src_dtype to float
                        # and 2) updating the dtype to float if it is bfloat16/float16.
                        assert dtype in [
                            torch.float,
                            torch.bfloat16,
                            torch.float16,
                            torch.int64,
                        ]
                        _node.args = (
                            ops,
                            torch.float if dtype in DTYPE_LOWP_FP else dtype,
                            torch.float,
                            reduction_type,
                            value,
                        )
                elif _node.target == "to_dtype" and _node.args[-1] in DTYPE_LOWP_FP:
                    (ops, x, _) = _node.args
                    # The legalization always loads the BF16/FP16 tensor as FP32 for computation
                    # and converts back to BF16/FP16 after the computation.
                    # Hence, there should be no computation w/ BF16/FP16.
                    # Therefore, we update the to_dtype by replacing the bf16/fp16 dtype with fp32.
                    # Save the legalized to_dtype node for the elimination(eliminate_to_dtype step):
                    #  1) Eliminate the redundant to_dtype node if we have a pattern as follows:
                    #     graph():
                    #       %lowp_fp_legalized = call_method[target=to_dtype](args = (%ops, %input, torch.float))
                    #       %to_dtype2 = call_method[target=to_dtype](args = (%ops, %lowp_fp_legalized, torch.bfloat16/float16))
                    # Regarding the first to_dtype, it is redundant because
                    # the second to_type also converts to the torch.bfloat16/torch.float16.
                    # Hence, we remove the first to_type.
                    to_lowp_fp_legalized_nodes.append(_node)
                    _node.args = (ops, x, torch.float)
                else:
                    pass

            def eliminate_to_dtype(sub_graph: torch.fx.Graph):
                def _eliminate_duplicate_to_node(sub_graph: torch.fx.Graph):
                    # Eliminate the redundant to_dtype node. Let's consider a pattern as follows:
                    #   graph():
                    #     %to_dtype1 = call_method[target=to_dtype](args = (%ops, %input, torch.float), kwargs = {})
                    #     %to_dtype2 = call_method[target=to_dtype](args = (%ops, %to_dtype1, torch.float), kwargs = {})
                    # Regarding the first to_dtype, it is redundant because the second to_type also converts to the
                    # torch.float. Hence, we remove the first to_type
                    def _used_by_to(to_node: torch.fx.Node):
                        return all(usr.target == "to_dtype" for usr in to_node.users)

                    all_to_nodes = [
                        node for node in sub_graph.nodes if node.target == "to_dtype"
                    ]
                    all_to_nodes_and_users = [
                        {node: node.users} for node in all_to_nodes if _used_by_to(node)
                    ]
                    for node_users in all_to_nodes_and_users:
                        for node, users in node_users.items():
                            if node in sub_graph.nodes and (
                                all(usr.args[-1] == node.args[-1] for usr in users)
                                or (
                                    node in to_lowp_fp_legalized_nodes
                                    and all(
                                        usr.args[-1] in DTYPE_LOWP_FP for usr in users
                                    )
                                )
                            ):
                                val_node = node.all_input_nodes[-1]
                                node.replace_all_uses_with(val_node)
                                sub_graph.erase_node(node)

                    # For debug mode, the graph of LoopBody will attach a new GraphModule as
                    # owning_module for debugging while the release mode will not. The lint will
                    # check whether the graph has owning_module to decide if it needs to check
                    # call_module. LoopBody might contain get_index as a module call. But it
                    # is just a function. Hence, it cannot pass the lint check for debug mode.
                    # We bypass the check if the owning_module is None. Eventually, we should call
                    # get_index via call_function but not call_module.
                    if sub_graph.owning_module is None:
                        sub_graph.lint()

                _eliminate_duplicate_to_node(sub_graph)

            eliminate_to_dtype(sub_graph)

        sub_blocks = [loop_body.root_block] + list(loop_body.subblocks.values())
        for sub_block in sub_blocks:
            add_to_dtype(sub_block.graph)

    def legalize_lowp_fp_dtype(self, nodes):
        if all(
            isinstance(_node, SchedulerNode) and self.is_lowp_fp_scheduler(_node)
            for _node in nodes
        ):
            # Mark the load node to load bf16/fp16
            for _node in nodes:
                sub_blocks = [_node._body.root_block] + list(
                    _node._body.subblocks.values()
                )
                for sub_block in sub_blocks:
                    for fx_node in sub_block.graph.nodes:
                        if fx_node.target in ["load", "store"]:
                            assert fx_node.meta
                            assert OptimizationContext.key in fx_node.meta
                            opt_ctx: OptimizationContext = fx_node.meta[
                                OptimizationContext.key
                            ]
                            assert opt_ctx.dtype in DTYPE_LOWP_FP

            # Bypass the legalization as the kernel can run with bf16/fp16 directly
            return

        for _node in nodes:
            assert isinstance(_node, SchedulerNode)
            assert isinstance(_node._body, ir.LoopBody)
            node: SchedulerNode = _node

            def is_memory_copy_scheduler_node(node: SchedulerNode):
                op_counts = node.read_writes.op_counts
                return (
                    len(op_counts) == 2 and "load" in op_counts and "store" in op_counts
                )

            should_legalize = not is_memory_copy_scheduler_node(node)
            if should_legalize:
                body: ir.LoopBody = node._body
                self.legalize_lowp_fp_dtype_loopbody(body)

    def codegen_functions(self, fn_list, var_sizes_list, vec_dtype=torch.float):
        # TODO(jgong5): remove vec_dtype arg with alternative tiling factors for various dtypes
        assert len(fn_list) == len(var_sizes_list)
        kernel_group = self.kernel_group
        group, reduction_group = max(var_sizes_list, key=lambda sizes: len(sizes[1]))

        self.set_ranges(group, reduction_group)

        def codegen_kernel(cls, *args):
            with kernel_group.new_kernel(cls, *args) as kernel:
                # Ugly hack to maintain the metrics kernel count since
                # we only count in CppKernelProxy, not those contained in it
                metrics.generated_kernel_count -= 1

                run(kernel)
                return kernel

        def run(kernel):
            vars, reduction_vars = kernel.set_ranges(group, reduction_group)
            in_suffix = False
            for fn, var_sizes in zip(fn_list, var_sizes_list):
                if var_sizes in [
                    (group, reduction_group),
                    (tuple(itertools.chain(group, reduction_group)), ()),
                ]:
                    assert not in_suffix
                    fn(vars, reduction_vars)
                else:
                    in_suffix = True
                    assert var_sizes == (
                        group,
                        (),
                    ), f"unexpected group: {var_sizes} != {group}, {reduction_group}"
                    # we can fuse in some extra pointwise into the suffix
                    with kernel.write_to_suffix():
                        fn(vars, ())

        scalar_kernel = codegen_kernel(CppKernel)
        V.graph.removed_buffers |= scalar_kernel.removed_buffers
        V.graph.inplaced_to_remove |= scalar_kernel.inplaced_to_remove
        self.loop_nest = LoopNestWithSplit.build(scalar_kernel)

        if not self.picked_vec_isa:
            return

        def select_tiling_indices(tiling_factor):
            all_index = []
            for fn, var_sizes in zip(fn_list, var_sizes_list):
                rw = dependencies.extract_read_writes(fn, *var_sizes)
                all_index += [dep.index for dep in itertools.chain(rw.reads, rw.writes)]
            contig_vars = set()
            contig_vars_list = []
            non_contig_stride_const = set()
            non_contig_stride_other = set()
            for index in all_index:
                for var in index.free_symbols:
                    if not re.search(r"^d\d+$", var.name):
                        continue
                    stride = stride_at_vec_range(index, var, tiling_factor)
                    if stride == 0:
                        continue
                    elif stride == 1:
                        contig_vars.add(int(var.name[1:]))
                        contig_vars_list.append(int(var.name[1:]))
                    elif all(symbol_is_type(s, SymT.SIZE) for s in stride.free_symbols):
                        non_contig_stride_const.add(int(var.name[1:]))
                    else:
                        non_contig_stride_other.add(int(var.name[1:]))
            contig_only = (
                contig_vars - non_contig_stride_const - non_contig_stride_other
            )
            if len(contig_vars) == 0:
                # no contiguous vars
                return [len(self.itervars) - 1]
            if contig_only:
                return sorted(contig_only)[-1:]
            contig_and_const_stride = (
                contig_vars & non_contig_stride_const
            ) - non_contig_stride_other
            contig_vars_sorted = sorted(contig_vars)
            if (
                len(contig_vars_sorted) == 2
                and contig_vars_sorted[-1] in contig_and_const_stride
                and contig_vars_sorted[-1] == len(self.itervars) - 1
            ):
                return contig_vars_sorted
            return sorted(contig_vars_sorted, key=contig_vars_list.count)[-1:]

        def select_tiling(dtype: torch.dtype = torch.float):
            # TODO(jgong5): support alternative tiling factors and data types
            tiling_factor = self.picked_vec_isa.nelements(dtype=dtype)
            tiling_indices = select_tiling_indices(tiling_factor)
            if tiling_indices:
                could_vec = True
                for tiling_indice in tiling_indices:
                    with CppVecKernelChecker(
                        deepcopy(self.kernel_group.args),
                        parallel_num_threads(),
                        tiling_factor,
                        tiling_indice,
                    ) as vec_checker:
                        run(vec_checker)
                        could_vec = could_vec and vec_checker.simd_vec
                        if not could_vec:
                            break
                if could_vec:
                    if len(tiling_indices) == 1:
                        return [tiling_factor], tiling_indices
                    if len(tiling_indices) == 2:
                        return [tiling_factor, tiling_factor], tiling_indices
            return [], []

        # Kernels share the same global contexts like V.graph.wrapper_code, V.kernel.args.
        # But the generated scalar kernel has updated these global contexts. Hence, the other kernels
        # should not do this again to avoid context conflict. By now, we only control the
        # config.inplace_buffers. In the future, we could maintain more contexts.
        with torch._inductor.config.patch(inplace_buffers=False):
            tiling_factors, tiling_indices = select_tiling(vec_dtype)
            assert len(tiling_factors) == len(tiling_indices)
            if len(tiling_indices) == 1:
                vec_kernel = codegen_kernel(
                    CppVecKernel, tiling_factors[0], tiling_indices[0], vec_dtype
                )
                metrics.generated_cpp_vec_kernel_count += 1
                main_loop, tail_loop = self.loop_nest.split_with_tiling(
                    tiling_indices[0], factor=tiling_factors[0]
                )
                main_loop.set_kernel(vec_kernel)
                tail_loop.set_kernel(scalar_kernel)
                main_loop.simd_vec = True
                tail_loop.simd_omp = True
                # We chop the loop into two cubes by the nelements - main loop and tail loop.
                # Regarding the main loop, it is straightforward that it could be vectorized with
                # nelements. But for the tail loop, it still could be vectorized. For example,
                # if the nelements is 8(256bits), then the tail loop still could be vectorized
                # as 4(128bits).
                tail_loop.simd_nelements = tiling_factors[0] // 2
            elif len(tiling_indices) == 2:
                assert (
                    tiling_indices[1] == len(self.itervars) - 1
                    and tiling_factors[0] == tiling_factors[1]
                )
                tile2d_kernel = codegen_kernel(
                    CppTile2DKernel, tiling_factors[0], tiling_indices, vec_dtype
                )
                vec_kernel = codegen_kernel(
                    CppVecKernel, tiling_factors[0], tiling_indices[0], vec_dtype
                )
                metrics.generated_cpp_vec_kernel_count += 2
                outer_main_loop, outer_tail_loop = self.loop_nest.split_with_tiling(
                    tiling_indices[0], factor=tiling_factors[0]
                )
                outer_tail_loop.set_kernel(scalar_kernel)
                (
                    inner_main_loop,
                    inner_tail_loop,
                ) = outer_main_loop.split_with_tiling(
                    tiling_indices[1] - tiling_indices[0], factor=tiling_factors[0]
                )
                inner_main_loop.set_kernel(tile2d_kernel)
                inner_tail_loop.set_kernel(vec_kernel)

    def codegen_loop_bodies(self, loop_bodies, var_sizes_list):
        for body in loop_bodies:
            self.legalize_lowp_fp_dtype_loopbody(body)
            DataTypePropagation.propagate_loopbody(body)
        self.codegen_functions(loop_bodies, var_sizes_list)

    def codegen_nodes(self, nodes: List[SchedulerNode]):
        # Legalize BF16 node by adding to_dtype explicitly
        self.legalize_lowp_fp_dtype(nodes)
        self.data_type_propagation(nodes)

        assert len(nodes) >= 1
        first_node = nodes[0]
        vec_dtype = (
            first_node._lowp_fp_type  # type: ignore[attr-defined]
            if all(
                hasattr(_node, "_lowp_fp_type")
                and _node._lowp_fp_type == first_node._lowp_fp_type  # type: ignore[attr-defined]
                for _node in nodes
            )
            else torch.float
        )

        def fn(node, *index_vars):
            node.decide_inplace_update()
            node.mark_run()
            if isinstance(V.kernel, NullKernelHandler):
                return node._body(*index_vars)
            else:
                return node.codegen(index_vars)

        fn_list = [functools.partial(fn, node) for node in nodes]

        if (
            isinstance(V.local_buffer_context, LocalBufferContext)
            and V.local_buffer_context.local_buffers
        ):

            def rewrite_index(self, index):
                # Local buffer at the inner dimensions
                scheduler_nodes = V.graph.scheduler.name_to_node.get(  # type: ignore[union-attr]
                    self.global_buf.get_name()
                ).get_nodes()
                _, (group, reduction_group) = max(
                    scheduler_nodes, key=lambda x: int(x.is_reduction())
                ).group
                call_ranges = tuple(group) + tuple(reduction_group)
                indices_to_keep = [
                    f"x{len(call_ranges) - (idx + 1)}"
                    for idx in range(len(self.local_buf.get_layout().size))
                ]
                sorted_symbols = sorted(index.free_symbols, key=lambda s: s.name)  # type: ignore[attr-defined]
                replacements = {}
                for x in sorted_symbols:
                    if x.name.startswith("x") and x.name not in indices_to_keep:
                        # Only keep index used by local buffer
                        replacements[x] = sympy.core.numbers.Zero()
                index = sympy_subs(index, replacements)  # type: ignore[arg-type]
                return index

            fn_list = [
                V.local_buffer_context.localize_buffer_for_function(
                    fn,
                    rewrite_index,
                    next(iter(V.local_buffer_context.local_nodes.items()))[1].node,
                    next(iter(V.local_buffer_context.local_buffers.items()))[1],
                )
                for fn in fn_list
            ]

        var_sizes_list = [node.group[1] for node in nodes]
        self.codegen_functions(fn_list, var_sizes_list, vec_dtype)

    def codegen_loops(self, code, worksharing):
        self.codegen_loops_impl(self.loop_nest, code, worksharing)


class OuterLoopFusedKernel(CppKernel):
    def __init__(self, kernel_group):
        super().__init__(kernel_group.args, kernel_group.ws.num_threads)
        self.inner: List[LoopLevel] = []

    def decide_parallel_depth(self, max_parallel_depth, threads) -> int:
        kernels_parallel_depth = []
        nested_kernels: List[List[CppKernel]] = [
            loop.get_kernels() for loop in self.inner
        ]
        for kernels in nested_kernels:
            # For any ScalarKernel, VecKernel, or Tile2DKernel,
            # they should all have the same call_ranges
            call_ranges = kernels[0].call_ranges
            assert call_ranges is not None
            assert all(kernel.call_ranges == call_ranges for kernel in kernels)
            kernels_parallel_depth.append(
                kernels[0].decide_parallel_depth(len(call_ranges), threads)
            )
        return min(
            max_parallel_depth,
            max(kernels_parallel_depth),
        )


class ReasonFusedNodes(Enum):
    SAME_VARS_REDUCE = "same_vars_reduce"
    COMPATIBLE_REDUCTION = "compatible_reduction"
    COMPATIBLE_RANGES_NO_REDUCTION = "compatible_ranges_no_reduction"


class CppScheduling(BaseScheduling):
    # ctypes limits the number of args to 1024, refer to:
    # https://github.com/python/cpython/commit/a285af7e626d1b81cf09f8b2bf7656f100bc1237
    # We set a conservative threshold here.
    MAX_FUSED_KERNEL_ARGS_NUM = 500
    backend_features = dict.fromkeys(
        [
            BackendFeature.INPLACE_BUFFERS,
        ]
    )

    @classmethod
    def get_backend_features(cls, device: torch.device):
        return cls.backend_features

    def __init__(self, scheduler):
        super().__init__()
        self.scheduler = scheduler
        if scheduler:
            self.reset_kernel_group()
        self._ready_to_flush = False

    def _set_flush_status(self, status: bool):
        self._ready_to_flush = status

    def group_fn(self, sizes):
        return tuple(tuple(map(V.graph.sizevars.simplify, s)) for s in sizes)

    def reset_kernel_group(self):
        from .cpp_wrapper_cpu import CppWrapperCpu

        self.kernel_group: Union[CppWrapperKernelGroup, KernelGroup]
        if isinstance(V.graph.wrapper_code, CppWrapperCpu):
            self.kernel_group = CppWrapperKernelGroup()
        else:
            self.kernel_group = KernelGroup()

    def fuse(self, node1, node2):
        if node1.is_foreach() or node2.is_foreach():
            return ForeachKernelSchedulerNode.fuse(node1, node2)
        elif node1.is_template():
            assert not node2.is_template()
            return FusedSchedulerNode.fuse(node1, node2)
        else:
            if (
                self._why_fuse_nodes(node1, node2)
                == ReasonFusedNodes.COMPATIBLE_RANGES_NO_REDUCTION
            ):
                assert isinstance(node1, (SchedulerNode, FusedSchedulerNode))
                assert isinstance(node2, (SchedulerNode, FusedSchedulerNode))

                _, (vars1, reduce1) = node1.group
                _, (vars2, reduce2) = node2.group
                assert reduce1 == () and reduce2 == (), (reduce1, reduce2)

                def get_indexing_ranges_exprs(node):
                    if isinstance(node, FusedSchedulerNode):
                        assert len(node.snodes) > 0, node.snodes
                        var_ranges = None
                        indexing_exprs = set()
                        for snode in node.snodes:
                            v, exprs = get_indexing_ranges_exprs(snode)
                            if var_ranges is None:
                                var_ranges = v
                            assert var_ranges == v, (var_ranges, v, node.snodes)
                            indexing_exprs.update(exprs)
                        return var_ranges, list(indexing_exprs)
                    else:
                        assert isinstance(node, SchedulerNode)
                        comp_buffer = node.node
                        assert isinstance(comp_buffer, ir.ComputedBuffer)
                        _, body, _ = comp_buffer.get_default_sizes_body()
                        return body.var_ranges, list(body.indexing_exprs.values())

                node_to_recomp = node1 if len(vars1) < len(vars2) else node2
                assert isinstance(node_to_recomp, SchedulerNode)

                ref_node = node2 if len(vars1) < len(vars2) else node1

                extra_indexing_constraints = get_indexing_ranges_exprs(ref_node)

                node_to_recomp.recompute_size_and_body(
                    extra_indexing_constraints=extra_indexing_constraints
                )

                _, (vars1, _) = node1.group
                _, (vars2, _) = node2.group
                assert vars1 == vars2, (vars1, vars2)
                return FusedSchedulerNode.fuse(node1, node2)
            elif self.can_fuse_vertical_outer_loop(node1, node2):
                return OuterLoopFusedSchedulerNode.fuse(
                    node1, node2, self._get_outer_loop_fusion_depth(node1, node2)
                )
            else:
                return FusedSchedulerNode.fuse(node1, node2)

    def _why_fuse_nodes(self, node1, node2) -> Optional[ReasonFusedNodes]:
        _, (vars1, reduce1) = node1.group
        _, (vars2, reduce2) = node2.group

        if vars1 == vars2 and reduce1 == reduce2:
            return ReasonFusedNodes.SAME_VARS_REDUCE
        if reduce1 == () and vars1 == vars2 + reduce2:
            return ReasonFusedNodes.COMPATIBLE_REDUCTION
        if self._can_fuse_nodes_with_compatible_ranges(node1, node2):
            return ReasonFusedNodes.COMPATIBLE_RANGES_NO_REDUCTION
        # TODO(jansel): allow fusion pointwise (vars1, ()) suffix?
        return None

    def _can_fuse_nodes_with_compatible_ranges(self, node1, node2):
        # Here we try to fuse SchedulerNode/FusedSchedulerNode with compatible ranges
        # e.g. (s0, s1, s2) and (s0 * s1 * s2)
        _, (vars1, reduce1) = node1.group
        _, (vars2, reduce2) = node2.group

        c1 = reduce1 == () and reduce2 == ()
        c2 = math.prod(vars1) == math.prod(vars2)
        c3 = len(vars1) == 1 or len(vars2) == 1
        if not (c1 and c2 and c3):
            return False

        node_to_recomp = node1 if len(vars1) < len(vars2) else node2
        ref_node = node2 if len(vars1) < len(vars2) else node1

        # We can not recompute sizes and body for nodes other than SchedulerNode
        # TODO: we can extend fusion support with compatible ranges for FusedSchedulerNode
        if isinstance(node_to_recomp, FusedSchedulerNode):
            return False

        # It may happen that node1 and node2 compatible number of elements
        # but different original ranges, for example:
        # {d0: s0, d1: s1, d2: s2} vs {d0: s0*s1*s2}
        # See https://github.com/pytorch/pytorch/pull/120077/files#r1500427848 for more details
        # TODO: we can fix if it allows us to CSE at least one of the variables

        assert isinstance(node_to_recomp, SchedulerNode)
        if isinstance(node_to_recomp.node, ir.TemplateBuffer):
            return False
        assert isinstance(node_to_recomp.node, ir.ComputedBuffer)
        # node.data.get_size() is a cheaper version of node.get_read_writes().var_ranges
        # but without variable name
        ranges2 = node_to_recomp.node.data.get_size()
        ranges1 = None
        if isinstance(ref_node, FusedSchedulerNode):
            ranges_set = set()
            for snode in ref_node.snodes:
                if isinstance(snode.node, ir.TemplateBuffer):
                    break
                assert isinstance(snode.node, ir.ComputedBuffer)
                ranges_set.add(tuple(snode.node.data.get_size()))

            if len(ranges_set) != 1:
                return False

            ranges1 = list(next(iter(ranges_set)))
        else:
            assert isinstance(ref_node, SchedulerNode)
            assert isinstance(ref_node.node, ir.ComputedBuffer)
            ranges1 = ref_node.node.data.get_size()

        if ranges1 != ranges2:
            return False

        return True

    def _can_fuse_horizontal_impl(self, node1, node2):
        assert isinstance(node1, (FusedSchedulerNode, SchedulerNode))
        assert isinstance(node2, (FusedSchedulerNode, SchedulerNode))
        if any(
            isinstance(node, OuterLoopFusedSchedulerNode) for node in (node1, node2)
        ):
            return False
        return self._why_fuse_nodes(node1, node2) is not None

    def can_fuse_horizontal(self, node1, node2):
        if node1.is_template() or node2.is_template():
            return False
        if (
            len(node1.get_nodes()) + len(node2.get_nodes())
            > config.cpp.max_horizontal_fusion_size
        ):
            return False

        return self._can_fuse_horizontal_impl(node1, node2)

    def _get_outer_loop_fusion_depth(self, node1, node2):
        DISABLE_OUTER_LOOP_FUSION = 0
        if not all(
            type(node)
            in (OuterLoopFusedSchedulerNode, FusedSchedulerNode, SchedulerNode)
            for node in (node1, node2)
        ):
            return DISABLE_OUTER_LOOP_FUSION

        _node1 = (
            node1.get_outer_nodes()[-1]
            if isinstance(node1, OuterLoopFusedSchedulerNode)
            else node1
        )
        assert isinstance(_node1, (FusedSchedulerNode, SchedulerNode))
        _node2 = (
            node2.get_outer_nodes()[0]
            if isinstance(node2, OuterLoopFusedSchedulerNode)
            else node2
        )
        assert isinstance(_node2, (FusedSchedulerNode, SchedulerNode))

        _, (vars1, reduce1) = _node1.group
        _, (vars2, reduce2) = _node2.group
        if vars1 == () and vars2 == () and reduce1 != () and reduce2 != ():
            # Reduction only
            return DISABLE_OUTER_LOOP_FUSION
        if all(type(node) is OuterLoopFusedSchedulerNode for node in (node1, node2)):
            return (
                node1.outer_loop_fusion_depth
                if node1.outer_loop_fusion_depth == node2.outer_loop_fusion_depth
                else DISABLE_OUTER_LOOP_FUSION
            )
        outer_loop_fusion_depth = min(len(vars1), len(vars2))
        if (
            outer_loop_fusion_depth >= 1
            and vars1[:outer_loop_fusion_depth] == vars2[:outer_loop_fusion_depth]
        ):
            if any(
                type(node) is OuterLoopFusedSchedulerNode for node in (node1, node2)
            ):
                _compare_node = (
                    node1 if type(node1) is OuterLoopFusedSchedulerNode else node2
                )
                if _compare_node.outer_loop_fusion_depth == outer_loop_fusion_depth:
                    # Same outer loop fusion depth as prev nodes in OuterLoopFusedSchedulerNode
                    return outer_loop_fusion_depth
                else:
                    return DISABLE_OUTER_LOOP_FUSION
            else:
                # First 2 nodes to generate OuterLoopFusedSchedulerNode
                return outer_loop_fusion_depth
        return DISABLE_OUTER_LOOP_FUSION

    def can_fuse_vertical_outer_loop(self, node1, node2):
        return (
            not node1.is_template()
            and not node2.is_template()
            and node1.get_names() & node2.ancestors
            and not (
                self._can_fuse_horizontal_impl(node1, node2)
                and not node1.is_reduction()
            )
            and self._get_outer_loop_fusion_depth(node1, node2) >= 1
        )

    def get_fusion_pair_priority(self, node1, node2):
        if self.can_fuse_vertical_outer_loop(node1, node2):
            # Outer loop fusion with lower priority
            return 1
        else:
            return 0

    def can_fuse_vertical(self, node1, node2):
        if node2.is_template():
            # TODO(jgong5): support pre-op fusion with template
            return False
        if node1.is_template():
            return not node2.is_reduction()
        return (
            self._can_fuse_horizontal_impl(node1, node2) and not node1.is_reduction()
        ) or self.can_fuse_vertical_outer_loop(node1, node2)

    def codegen_outer_loop_node(
        self,
        node: OuterLoopFusedSchedulerNode,
    ):
        """
        Generate the code for the outer loop fused node.
        1. Codegen code with fused outer loop and local Buffer.
        2. If failed, codegen code with fused outer loop and without local Buffer.
        3. If failed, fallback to standard codegen.
        """
        kernel_group = self.kernel_group
        generated_cpp_vec_kernel_count = metrics.generated_cpp_vec_kernel_count
        cpp_kernel_proxy_list: List[CppKernelProxy] = []
        nodes_list: List[List[SchedulerNode]] = []
        assert isinstance(node, OuterLoopFusedSchedulerNode)

        def try_outer_loop_fusion_with_local_buf(node: OuterLoopFusedSchedulerNode):
            """
            Codegen code with fused outer loop and local Buffer.
            """
            assert isinstance(node, OuterLoopFusedSchedulerNode)
            cpp_kernel_proxy_list.clear()
            nodes_list.clear()

            def get_call_ranges(node: BaseSchedulerNode):
                assert isinstance(node, (SchedulerNode, FusedSchedulerNode))
                nodes: List[SchedulerNode] = node.get_nodes()  # type: ignore[assignment]
                _, (group, reduction_group) = max(
                    nodes, key=lambda x: int(x.is_reduction())
                ).group
                call_ranges = tuple(group) + tuple(reduction_group)
                return call_ranges

            if not all(
                len(get_call_ranges(_node)) == node.outer_loop_fusion_depth + 1
                for _node in node.get_outer_nodes()
            ):
                # Ref to the typical case of local buffer
                # in https://github.com/pytorch/pytorch/blob/
                # 1115a25c36340554442f28f9570abd42f0aface2/aten/src/ATen/native/cpu/SoftMaxKernel.cpp#L159
                # where the buffer is with size of last dim and contiguous.
                # Only support this typical case at first.
                return False

            LocalBuffer = namedtuple("LocalBuffer", ["local_buf", "global_snode"])

            local_buffers: List[LocalBuffer] = []
            for scheduler_node in node.get_nodes():
                # all users inside same OuterLoopFusedSchedulerNode
                if not scheduler_node.is_reduction() and all(
                    user.node in node.get_nodes() for user in scheduler_node.users
                ):
                    global_buffer = scheduler_node.node
                    assert isinstance(global_buffer, ir.ComputedBuffer)
                    global_buffer_layout = global_buffer.get_layout()
                    if not global_buffer_layout.is_contiguous():
                        continue
                    # Local Buffer is a view of global buffer
                    size_offset = node.outer_loop_fusion_depth - len(
                        get_call_ranges(scheduler_node)
                    )
                    local_buffer_layout = ir.FixedLayout(
                        global_buffer_layout.device,
                        global_buffer_layout.dtype,
                        global_buffer_layout.size[size_offset:],
                        global_buffer_layout.stride[size_offset:],
                    )
                    local_buffers.append(
                        LocalBuffer(
                            local_buf=ir.Buffer(
                                "local_buffer_data", local_buffer_layout
                            ),
                            global_snode=scheduler_node,
                        )
                    )
                    # At most 1 node with local buf for each OuterLoopFusedSchedulerNode
                    break
            if len(local_buffers) == 0:
                # No local buffer found
                return False
            assert len(local_buffers) == 1

            with LocalBufferContext(kernel_group.args) as scope:
                assert len(local_buffers) == 1
                scope.add_local_buffer(
                    local_buffers[0].local_buf, local_buffers[0].global_snode
                )
                for _node in node.get_outer_nodes():
                    assert isinstance(_node, (FusedSchedulerNode, SchedulerNode))
                    cpp_kernel_proxy = CppKernelProxy(kernel_group)
                    cpp_kernel_proxy.codegen_nodes(_node.get_nodes())  # type: ignore[arg-type]
                    cpp_kernel_proxy_list.append(cpp_kernel_proxy)
                    nodes_list.append(_node.get_nodes())  # type: ignore[arg-type]

                if not node.check_outer_fusion_loop_level_attr(
                    cpp_kernel_proxy_list, node.outer_loop_fusion_depth
                ):
                    return False
                metrics.cpp_outer_loop_fused_inner_counts.append(
                    metrics.CppOuterLoopFusedCount(
                        len(cpp_kernel_proxy_list),
                        local_buffer_number=len(local_buffers),
                    )
                )
                outer_fusion_cpp_kernel_proxy = node.merge_outer_fusion_kernels(
                    cpp_kernel_proxy_list,
                )
                kernel_group.finalize_kernel(
                    outer_fusion_cpp_kernel_proxy,
                    [_node for _nodes in nodes_list for _node in _nodes],
                )

            return True

        if not try_outer_loop_fusion_with_local_buf(node):
            # Reset generated_cpp_vec_kernel_count to codegen again
            metrics.generated_cpp_vec_kernel_count = generated_cpp_vec_kernel_count
            cpp_kernel_proxy_list.clear()
            nodes_list.clear()
            # Similar as comment in
            # https://github.com/pytorch/pytorch/blob/469383755fe416eb1c41fa724762ad3eaecdff07/torch/_inductor/codegen/cpp.py#L3269-L3272
            # Kernels share the same global contexts like V.graph.wrapper_code, V.kernel.args.
            with torch._inductor.config.patch(inplace_buffers=False):
                for _node in node.get_outer_nodes():
                    assert isinstance(_node, (FusedSchedulerNode, SchedulerNode))
                    _nodes: List[SchedulerNode] = _node.get_nodes()  # type: ignore[assignment]
                    cpp_kernel_proxy = CppKernelProxy(kernel_group)
                    cpp_kernel_proxy.codegen_nodes(_nodes)

                    cpp_kernel_proxy_list.append(cpp_kernel_proxy)
                    nodes_list.append(_nodes)

                # Note that, in the future, when every kernel can be vectorized,
                # the function select_tiling will be much easier, and we'll be able to lift
                # check_outer_fusion_loop_level_attr to the fusion phase,
                # avoiding grouping kernels at fusion time that "look like we'll be able to fuse them"
                # but then we actually won't.
                if node.check_outer_fusion_loop_level_attr(
                    cpp_kernel_proxy_list, node.outer_loop_fusion_depth
                ):
                    metrics.cpp_outer_loop_fused_inner_counts.append(
                        metrics.CppOuterLoopFusedCount(
                            len(cpp_kernel_proxy_list),
                        )
                    )
                    outer_fusion_cpp_kernel_proxy = node.merge_outer_fusion_kernels(
                        cpp_kernel_proxy_list,
                    )
                    kernel_group.finalize_kernel(
                        outer_fusion_cpp_kernel_proxy,
                        [_node for _nodes in nodes_list for _node in _nodes],
                    )
                else:
                    # Fall back to standard loop codegen
                    for _kernel_proxy, _nodes in zip(cpp_kernel_proxy_list, nodes_list):
                        kernel_group.finalize_kernel(_kernel_proxy, _nodes)

    def codegen_node(
        self,
        node: Union[OuterLoopFusedSchedulerNode, FusedSchedulerNode, SchedulerNode],
    ):
        """
        Turn an set of pre-fused nodes into a C++ kernel.
        """
        kernel_group = self.kernel_group

        if isinstance(node, OuterLoopFusedSchedulerNode):
            self.codegen_outer_loop_node(node)
        else:
            nodes: List[SchedulerNode] = node.get_nodes()  # type: ignore[assignment]
            cpp_kernel_proxy = CppKernelProxy(kernel_group)
            cpp_kernel_proxy.codegen_nodes(nodes)
            kernel_group.finalize_kernel(cpp_kernel_proxy, nodes)

        args_num = self._get_scheduled_num_args()
        if args_num > CppScheduling.MAX_FUSED_KERNEL_ARGS_NUM:
            self._set_flush_status(True)

    def is_cpp_template(self, node: BaseSchedulerNode) -> bool:
        return isinstance(node, SchedulerNode) and isinstance(
            node.node, ir.CppTemplateBuffer
        )

    def codegen_template(
        self,
        template_node: BaseSchedulerNode,
        epilogue_nodes: Sequence[BaseSchedulerNode],
    ):
        """
        Codegen a CPP template, possibly with fused epilogues
        """
        counters["inductor"]["cpp_epilogue_fusion_counter"] += len(epilogue_nodes)
        assert self.is_cpp_template(
            template_node
        ), "Template node passed to CppScheduler.codegen_template must be a SchedulerNode that wraps a CppTemplateBuffer"
        template_node = cast(SchedulerNode, template_node)
        _, (_, rnumel) = template_node.group
        assert rnumel == ()
        ctb: ir.CppTemplateBuffer = cast(ir.CppTemplateBuffer, template_node.node)
        epilogue_ir_nodes: List[Optional[ir.Buffer]] = [n.node for n in epilogue_nodes]
        assert all(
            isinstance(n, ir.ComputedBuffer) for n in epilogue_ir_nodes
        ), "Epilogue nodes must all be instances of ir.ComputedBuffer"
        kernel, render = ctb.make_kernel_render(ctb, epilogue_nodes=epilogue_ir_nodes)
        with kernel:
            for node in [template_node, *epilogue_nodes]:
                node.mark_run()  # type: ignore[attr-defined]
            src_code = render()

        with V.set_kernel_handler(kernel):
            node_schedule = [template_node, *epilogue_nodes]
            kernel_name = self.define_kernel(src_code, node_schedule, kernel.args)
        kernel.call_kernel(kernel_name, ctb)
        V.graph.removed_buffers |= kernel.removed_buffers
        self.scheduler.free_buffers()

    def _get_scheduled_num_args(self):
        return self.kernel_group.get_num_args()

    def ready_to_flush(self):
        return self._ready_to_flush

    def codegen_sync(self):
        pass

    def define_kernel(self, src_code, nodes, kernel_args=None):
        wrapper = V.graph.wrapper_code
        fused_name = (
            get_fused_kernel_name(nodes, config.cpp.descriptive_names)
            if config.cpp.descriptive_names
            else ""
        )
        kernel_name = "_".join(["cpp", fused_name, wrapper.next_kernel_suffix()])
        kernel_decl_name = kernel_name if V.graph.cpp_wrapper else "kernel"
        src_code = src_code.replace(str(Placeholder.KERNEL_NAME), kernel_decl_name)
        src_code = src_code.replace(str(Placeholder.DESCRIPTIVE_NAME), kernel_name)
        # TODO(voz): Ostensibly, we should not need this. But there are cases where C++ codegen does
        # not use BracesBuffer, so we have no good indicator of a C++ buffer atm.
        src_code = src_code.replace("#pragma CMT", "//")

        compile_wrapper = IndentedBuffer()
        args = self.kernel_group.args if kernel_args is None else kernel_args
        _, _, arg_types = args.cpp_argdefs()
        if not V.graph.cpp_wrapper:
            compile_wrapper.writeline(f"async_compile.cpp_pybinding({arg_types!r}, '''")
        compile_wrapper.splice(src_code, strip=True)
        if not V.graph.cpp_wrapper:
            compile_wrapper.writeline("''')")
        wrapper.define_kernel(kernel_name, compile_wrapper.getvalue(), cuda=False)
        return kernel_name

    def flush(self):
        src_code = self.kernel_group.codegen_group()
        if src_code:
            kernel_name = self.define_kernel(
                src_code, self.kernel_group.scheduled_nodes
            )
            self.kernel_group.call_kernel(V.graph.wrapper_code, kernel_name)
        self.reset_kernel_group()
        self._set_flush_status(False)


class KernelGroup:
    def __init__(self):
        super().__init__()
        self.args = KernelArgs()
        self.loops_code = BracesBuffer()
        self.ws = WorkSharing(self.loops_code)
        self.stack = contextlib.ExitStack()
        self.stack.enter_context(self.ws)
        self.scheduled_nodes = []

    def new_kernel(self, cls, *args):
        return cls(self.args, parallel_num_threads(), *args)

    def finalize_kernel(self, new_kernel, nodes):
        self.scheduled_nodes += nodes
        code = self.loops_code
        ws = self.ws
        new_kernel.codegen_loops(code, ws)

    def get_num_args(self):
        arg_defs, call_args, arg_types = self.args.cpp_argdefs()
        args_num = len(arg_defs)
        return args_num

    def codegen_group(self, name=None) -> str:
        self.stack.close()
        if not self.scheduled_nodes:
            return ""
        code = BracesBuffer()
        # 1. Include header files
        # TODO: support kernel profile on other platforms
        enable_kernel_profile = (
            config.cpp.enable_kernel_profile and sys.platform == "linux"
        )
        if enable_kernel_profile:
            code.writelines(["#include <ATen/record_function.h>"])
        code.writeline(codecache.cpp_prefix())

        # 2. Function definition
        kernel_decl_name = str(Placeholder.KERNEL_NAME) if name is None else name
        kernel_name = str(Placeholder.DESCRIPTIVE_NAME) if name is None else name
        arg_defs, _, _ = self.args.cpp_argdefs()
        arg_defs = ",\n".ljust(25).join(arg_defs)
        code.writeline(f'extern "C" void {kernel_decl_name}({arg_defs})')

        # 3. Function body
        with code.indent():
            if enable_kernel_profile:
                graph_id = V.graph.graph_id
                prefix = "graph_" + str(graph_id) + "_" if graph_id is not None else ""
                code.writelines(
                    [
                        f'RECORD_FUNCTION("{prefix + kernel_name}", c10::ArrayRef<c10::IValue>({{}}));'
                    ]
                )
            for old, new in self.args.aliases():
                code.writeline(f"auto {old} = {new};")
            code.splice(self.loops_code)
        return code.getvalue()

    def call_kernel(self, wrapper, kernel_name):
        _, call_args, arg_types = self.args.cpp_argdefs()
        wrapper.generate_kernel_call(
            kernel_name, call_args, cuda=False, arg_types=arg_types
        )


class CppWrapperKernelGroup(KernelGroup):
    def __init__(self):
        super().__init__()
        self.args = CppWrapperKernelArgs()


class WorkSharing:
    def __init__(self, code):
        self.code = code
        self.in_parallel = False
        self.num_threads = None
        self.stack = contextlib.ExitStack()

    def parallel(self, threads):
        if self.in_parallel and threads != self.num_threads:
            # wrong number of threads
            self.close()
        if not self.in_parallel:
            self.num_threads = threads
            self.in_parallel = True
            if config.cpp.dynamic_threads:
                self.code.writeline("#pragma omp parallel")
            else:
                self.code.writeline(f"#pragma omp parallel num_threads({threads})")
            self.stack.enter_context(self.code.indent())
            self.code.writeline(
                "int tid = omp_get_thread_num();",
            )

    def single(self):
        if self.in_parallel:
            self.code.writeline("#pragma omp single")
        return self.in_parallel

    def close(self):
        self.stack.close()
        self.in_parallel = False

    def __enter__(self):
        self.stack.__enter__()
        return self

    def __exit__(self, exc_type, exc_val, exc_tb):
        self.stack.__exit__(exc_type, exc_val, exc_tb)


@dataclasses.dataclass
class LoopLevel:
    var: Optional[sympy.Expr] = None
    size: Optional[sympy.Expr] = None
    offset: sympy.Expr = sympy.Integer(0)
    steps: sympy.Expr = sympy.Integer(1)
    parallel: int = 0
    simd_omp: bool = False
    simd_vec: bool = False
    collapsed: bool = False
    is_reduction: bool = False
    parent: Optional["LoopLevel"] = None
    # the next inner level of the loop, empty if it is inner-most
    # contains >1 LoopLevel if the inner level of loop is split
    inner: List["LoopLevel"] = dataclasses.field(default_factory=list)
    # kernel assigned to this loop level, only valid when it is a leaf
    kernel: Optional[CppKernel] = None

    def __post_init__(self):
        # Regarding the C++/OpenMP backend, `codecache.pick_vec_isa()` to check
        # vectorization ISA is a time-consuming and one-shot operation. It leads
        # to taking a longer time to import `codegen.cpp` package because the
        # `LoopLevel` of the package is decorated by `@dataclasses.dataclass` while
        # the decorator will invoke `codecache.pick_vec_isa()` to initialize the
        # `simd_nelements` of the `LoopLevel`. It might introduce additional compilation
        # overhead to the Triton backend. Therefore, we moved the `simd_nelements` to
        # `__post_init__`
        picked_vec_isa: codecache.VecISA = codecache.pick_vec_isa()
        self.simd_nelements: int = picked_vec_isa.nelements() if picked_vec_isa else 0

    def get_kernels(self) -> List[CppKernel]:
        """Get all kernel objects under this loop level"""
        if self.kernel:
            return [self.kernel]
        kernels = []
        for loop in self.inner:
            kernels += loop.get_kernels()
        return kernels

    def get_root(self):
        """Get all kernel objects under this loop level"""
        root = self
        while root.parent:
            root = root.parent
        return root

    def set_kernel(self, kernel: CppKernel):
        """
        Set the kernel under this loop level. No split is allowed under
        this loop level.
        """
        if not self.inner:
            self.kernel = kernel
            loop: Optional[LoopLevel] = self
            assert loop is not None
            return
        assert len(self.inner) == 1
        self.inner[0].set_kernel(kernel)

    def get_loops_at(self, depth) -> List["LoopLevel"]:
        if depth == 0:
            return [self]
        else:
            loops = []
            for loop in self.inner:
                loops += loop.get_loops_at(depth - 1)
            return loops

    def split_with_tiling(self, depth, factor):
        def clone_inner():
            inner = []
            if self.inner:
                for loop in self.inner:
                    inner.append(loop.clone())
            return inner

        def do_split_with_tiling():
            sympy_factor = sympy.Integer(factor)

            offset = FloorDiv(self.size, sympy_factor) * sympy_factor
            main_loop = LoopLevel(self.var, offset)
            main_loop.steps = sympy_factor
            main_loop.parallel = self.parallel
            main_loop.collapsed = False
            main_loop.is_reduction = self.is_reduction
            main_loop.inner = clone_inner()
            if main_loop.inner:
                for loop in main_loop.inner:
                    loop.parent = main_loop

            tail_loop = LoopLevel(self.var, self.size)
            tail_loop.offset = offset
            tail_loop.parallel = self.parallel
            tail_loop.collapsed = False
            tail_loop.is_reduction = self.is_reduction
            tail_loop.inner = clone_inner()
            if tail_loop.inner:
                for loop in tail_loop.inner:
                    loop.parent = tail_loop

            return main_loop, tail_loop

        if depth == 0:
            main_loop, tail_loop = do_split_with_tiling()
            parent = self.parent
            if parent:
                parent.inner = [main_loop, tail_loop]
                main_loop.parent = parent
                tail_loop.parent = parent
            return main_loop, tail_loop
        else:
            assert len(self.inner) == 1
            return self.inner[0].split_with_tiling(depth - 1, factor)

    def clone(self):
        loop = copy(self)
        loop.inner = []
        if self.inner:
            for inner_loop in self.inner:
                inner_loop_clone = inner_loop.clone()
                inner_loop_clone.parent = loop
                loop.inner.append(inner_loop_clone)
        loop.kernel = deepcopy(self.kernel)
        return loop

    def lines(self):
        offset_expr = cexpr_index(self.offset)
        size_expr = cexpr_index(self.size)
        if config.cpp.no_redundant_loops and offset_expr == size_expr:
            return None
        simd = (
            f"simd simdlen({self.simd_nelements}) "
            if self.simd_omp and self.simd_nelements > 1
            else ""
        )
        if self.parallel:
            # TODO(jansel): look into chunk size and other schedules
            line1 = "#pragma omp for"
            if self.parallel > 1:
                line1 += f" collapse({self.parallel})"
            if self.simd_omp:
                line1 = line1.replace(" for ", f" for {simd}")
        elif self.simd_vec:
            line1 = ""
        elif self.simd_omp:
            line1 = f"#pragma omp {simd}"
        elif not self.is_reduction and codecache.is_gcc():
            line1 = "#pragma GCC ivdep"
        else:
            line1 = ""
        offset_str = f"{INDEX_TYPE} {self.var}={offset_expr}"
        size_str = f"{self.var}<{size_expr}"
        steps_str = f"{self.var}+={cexpr_index(self.steps)}"
        line2 = f"for({offset_str}; {size_str}; {steps_str})"
        if self.collapsed or not line1:
            return [line2]
        return [line1, line2]


@dataclasses.dataclass
class LoopNestWithSplit:
    """
    A loop-nest like structure but with some loop level split along
    the loop range into the main tiling loop and the tail. It is built
    with the `build` method as a loop nest and then split with
    `split_with_tiling` at some depth.

    A typical case is for vectorization where we typically split at the inner-most
    loop level. A more complicated case is 2D tiling where we split at
    both inner-most and outer levels.
    """

    root: Optional[List[LoopLevel]] = None
    kernel: Optional[CppKernel] = None

    @staticmethod
    def build(kernel: CppKernel):
        """Build a LoopNest with the given `kernel` as the leaf"""
        itervars = kernel.itervars
        ranges = kernel.ranges
        reduction_depth = kernel.reduction_depth
        assert reduction_depth is not None

        root: List[LoopLevel] = []
        levels: List[LoopLevel] = root
        loop: Optional[LoopLevel] = None
        for loop_idx, (var, size) in enumerate(zip(itervars, ranges)):
            loop = LoopLevel(var, size, parent=loop)
            if loop_idx >= reduction_depth:
                loop.is_reduction = kernel.is_reduction
            levels.append(loop)
            levels = loop.inner
        loop_nest = LoopNestWithSplit(root)
        if loop:
            loop.kernel = kernel
        else:
            loop_nest.kernel = kernel
        return loop_nest

    def __bool__(self):
        return bool(self.root)

    def get_loops_at(self, depth) -> List[LoopLevel]:
        """Get all the loop levels at the given `depth` (most outer loop has depth 0)"""
        loops: List[LoopLevel] = []
        assert self.root is not None
        for loop in self.root:
            loops += loop.get_loops_at(depth)
        return loops

    @cache_on_self
    def max_parallel_depth(self):
        """
        Maximal allowed depth for parallelism:
        1) Levels without splitting and
        2) All reduction or non-reduction levels
        When the loop is split at the top level, the max depth is 1.
        """
        max_depth = 0
        assert self.root is not None
        loops = self.root
        if len(loops) > 1:
            return 1
        is_reduction = loops[0].is_reduction if loops else False
        while len(loops) == 1 and loops[0].is_reduction == is_reduction:
            max_depth += 1
            loops = loops[0].inner
        return max_depth

    def is_reduction_only(self):
        """
        Whether all the loops are for reduction. Reduction loops
        are always the inner most ones.
        """
        return (
            self.root is not None and len(self.root) > 0 and self.root[0].is_reduction
        )

    def mark_parallel(self, par_depth):
        assert (
            par_depth <= self.max_parallel_depth()
        ), "Parallel depth cannot exceed the maximal allowed parallel depth"
        assert self.root is not None
        loops = self.root
        for loop in loops:
            loop.parallel = par_depth
        for i in range(1, par_depth):
            loops = loops[0].inner
            loops[0].collapsed = True

    def split_with_tiling(self, depth, factor):
        """
        Split the loop into main and tail loops at given `depth` so that the range
        of the main loop has range `floor_div(range, factor) * factor` and
        the tail loop handles the remainder. The main loop is tiled
        according to the `factor`.
        """
        loops = self.get_loops_at(depth)
        assert len(loops) == 1
        split_loops = loops[0].split_with_tiling(0, factor)
        if depth == 0:
            self.root = split_loops
        return split_loops

    def get_kernels(self) -> List[CppKernel]:
        """Get all kernel objects under this loop nest"""
        if self.kernel:
            return [self.kernel]
        kernels: List[CppKernel] = []
        assert self.root is not None
        for loop in self.root:
            kernels += loop.get_kernels()
        return kernels<|MERGE_RESOLUTION|>--- conflicted
+++ resolved
@@ -70,11 +70,8 @@
     cexpr_index,
     DTYPE_TO_CPP,
     INDEX_TYPE,
-<<<<<<< HEAD
+    unify_mask_base_type,
     LocalBufferContext,
-=======
-    unify_mask_base_type,
->>>>>>> b72db9c5
     value_to_cpp,
 )
 
