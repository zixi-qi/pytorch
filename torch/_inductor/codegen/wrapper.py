import collections
import contextlib
import dataclasses
import functools
import inspect
import operator
import re
from itertools import count
from typing import (
    Any,
    Callable,
    Dict,
    Iterator,
    List,
    Optional,
    Set,
    Tuple,
    TYPE_CHECKING,
    Union,
)

import sympy
from sympy import Expr

import torch
import torch._ops
from torch._dynamo.utils import counters, dynamo_timed

from torch._inductor.codegen.multi_kernel import MultiKernelState
from torch.fx.experimental.symbolic_shapes import SymTypes
from torch.fx.node import _get_qualified_name
from torch.utils._sympy.singleton_int import SingletonInt

from .. import codecache, config, ir
<<<<<<< HEAD
from ..codecache import CudaKernelParamCache
from ..ir import FixedLayout, ReinterpretView, TensorBox
from ..triton_heuristics import grid as default_grid
=======
from ..ir import ReinterpretView
>>>>>>> a299db29
from ..utils import (
    cache_on_self,
    get_benchmark_name,
    LineContext,
    sympy_product,
    sympy_str,
)
from ..virtualized import V
from .common import CodeGen, DeferredLine, IndentedBuffer, PythonPrinter
from .triton_utils import config_of, signature_to_meta

if TYPE_CHECKING:
    import triton


pexpr = PythonPrinter().doprint


ReuseKey = Tuple[torch.device, torch.dtype, str]


def buffer_reuse_key(node: ir.Buffer) -> ReuseKey:
    return (
        node.get_device(),
        node.get_dtype(),
        # NB: this is symbolic so that we don't try to reuse a buffer
        # for s0 for s1, just because they happen to share the same
        # size hint
        sympy_str(V.graph.sizevars.simplify(node.layout.storage_size())),
    )


def convert_arg_type(arg: torch.Argument) -> str:
    from .cpp import CONTAINER_PYTHON_TO_CPP, PYTHON_TO_CPP

    # use x.real_type instead of x.type so that we get ScalarType instead of int
    python_type = repr(arg.real_type)  # type: ignore[attr-defined]

    if python_type == "Tensor":
        # Conversions rules follow https://github.com/pytorch/pytorch/tree/main/aten/src/ATen/native#func
        if arg.alias_info is not None and arg.alias_info.is_write:
            return f"at::{python_type}&"
        else:
            return f"at::{python_type} const&"

    if python_type in PYTHON_TO_CPP:
        cpp_type = PYTHON_TO_CPP[python_type]
        return cpp_type

    # Convert args of container types e.g. Optional[*]
    for py_container, cpp_container in CONTAINER_PYTHON_TO_CPP.items():
        container_match = re.findall(py_container + r"\[([a-zA-Z_]+)]", python_type)
        if len(container_match) == 1:
            contained_type = container_match[0]
            assert (
                contained_type in PYTHON_TO_CPP
            ), f"unsupported {py_container} type in convert_arg_type: {contained_type}"
            cpp_contained_type = PYTHON_TO_CPP[contained_type]
            return f"{cpp_container}<{cpp_contained_type}>"

    raise AssertionError(f"unsupport python_type: {python_type}")


def convert_return_type(ret: torch.Argument) -> str:
    # use x.real_type instead of x.type so that we get ScalarType instead of int
    python_type = repr(ret.real_type)  # type: ignore[attr-defined]
    python_to_cpp = {
        "Tensor": "at::Tensor",
        "List[Tensor]": "std::vector<at::Tensor>",
    }

    cpp_type = python_to_cpp.get(python_type, None)
    assert cpp_type is not None, f"NYI return type: {python_type}"
    # An output aliasing an input is returned by reference only when it's a
    # Tensor, not when it's a Tensor[]. For example, aten.split.Tensor's output
    # aliases the input tensor, but the op returns a vector by value.
    if python_type == "Tensor" and ret.alias_info is not None:
        cpp_type += "&"
    return cpp_type


def get_cpp_op_schema(kernel: torch._ops.OpOverload) -> str:
    args = kernel._schema.arguments
    returns = kernel._schema.returns

    num_returns = len(returns)
    assert num_returns > 0, "must have at least one return value"

    if num_returns == 1:
        cpp_return_value = convert_return_type(returns[0])
    elif num_returns > 1:
        tuple_returns = ", ".join([convert_return_type(r) for r in returns])
        cpp_return_value = f"std::tuple<{tuple_returns}>"

    cpp_arg_type = [f"{convert_arg_type(arg)} {arg.name}" for arg in args]
    return f"{cpp_return_value}({', '.join(cpp_arg_type)})"  # type: ignore[possibly-undefined]


# TODO: Move to a well known place
TritonMetaParams = Dict[str, int]
TritonGrid = Union[
    Tuple[Union[int, sympy.Expr], ...], Callable[[TritonMetaParams], Tuple[int, ...]]
]


def user_defined_kernel_grid_fn_code(
    name: str,
    configs: List["triton.Config"],
    grids: List[TritonGrid],
    wrapper: Optional["WrapperCodeGen"] = None,
) -> Tuple[str, str]:
    output = IndentedBuffer()

    def _convert_to_sympy_expr(item: Union[int, sympy.Expr]) -> sympy.Expr:
        return item if isinstance(item, sympy.Expr) else sympy.Integer(item)

    def determine_grid(grid: TritonGrid):
        if wrapper is None or callable(grid):
            # return as-is when used in eager mode or when grid is callable
            return grid
        # Grid contains ints/Expr, so utilize wrapper's expr printer for codegen
        sympy_grid = tuple(_convert_to_sympy_expr(g) for g in grid)
        return wrapper.codegen_shape_tuple(sympy_grid)

    fn_name = f"grid_wrapper_for_{name}"
    output.writeline(f"def {fn_name}(meta):")
    with output.indent():
        if len(grids) == 1:
            grid = determine_grid(grids[0])
            output.writeline(f"return {grid}")
        else:
            assert len(grids) > 1
            assert len(grids) == len(configs)
            seen = set()
            for grid, c in zip(grids, configs):
                guards = [f"meta['{name}'] == {val}" for name, val in c.kwargs.items()]
                guards = " and ".join(guards)
                grid = determine_grid(grid)
                statement = f"if {guards}: return {grid}"
                if statement in seen:
                    continue
                seen.add(statement)
                output.writeline(statement)

    return fn_name, output.getvalue()


@dataclasses.dataclass
class SymbolicCallArg:
    inner: str
    # the original symbolic expression represented by inner
    inner_expr: sympy.Expr

    def __str__(self):
        return str(self.inner)


# Default thread stack sizes vary by platform:
# - Linux: 8 MB
# - macOS: 512 KB
# - Windows: 1 MB
# Just pick something comfortably smaller than the smallest for now.
MAX_STACK_ALLOCATION_SIZE = 1024 * 100


class MemoryPlanningState:
    def __init__(self):
        super().__init__()
        self.reuse_pool: Dict[
            ReuseKey, List[FreeIfNotReusedLine]
        ] = collections.defaultdict(list)
        self.total_allocated_buffer_size: int = 0

    def __contains__(self, key: ReuseKey) -> bool:
        return bool(self.reuse_pool.get(key, None))

    def pop(self, key: ReuseKey) -> "FreeIfNotReusedLine":
        item = self.reuse_pool[key].pop()
        assert not item.is_reused
        return item

    def push(self, key: ReuseKey, item: "FreeIfNotReusedLine") -> None:
        assert not item.is_reused
        self.reuse_pool[key].append(item)


class WrapperLine:
    pass


class IndentLine(WrapperLine):
    def codegen(self, code: IndentedBuffer) -> None:
        code.do_indent()


class UnindentLine(WrapperLine):
    def codegen(self, code: IndentedBuffer) -> None:
        code.do_unindent()


@dataclasses.dataclass
class EnterDeviceContextManagerLine(WrapperLine):
    device_idx: int
    last_seen_device_guard_index: Optional[int]

    def codegen(self, code: IndentedBuffer) -> None:
        if V.graph.cpp_wrapper:
            code.writeline("\n")
            if V.graph.aot_mode:
                # In AOT mode, we have a stream provided as a param. A stream is
                # associated with a device, so we never expect the device to change.
                # CUDAStreamGuard sets the stream and the device.
                if self.last_seen_device_guard_index is None:
                    if config.abi_compatible:
                        code.writeline(
                            "AOTICudaStreamGuard stream_guard(stream, this->device_idx_);"
                        )
                    else:
                        code.writeline(
                            "at::cuda::CUDAStreamGuard stream_guard("
                            + "at::cuda::getStreamFromExternal(stream, this->device_idx_));"
                        )
                else:
                    assert (
                        self.last_seen_device_guard_index == self.device_idx
                    ), "AOTInductor only supports running on one CUDA device"
            else:
                if self.last_seen_device_guard_index is None:
                    code.writeline(
                        f"at::cuda::CUDAGuard device_guard({self.device_idx});"
                    )
                else:
                    code.writeline(f"device_guard.set_index({self.device_idx});")
        else:
            # Note _DeviceGuard has less overhead than device, but only accepts
            # integers
            code.writeline(f"with {V.graph.device_ops.device_guard(self.device_idx)}:")
            code.do_indent()
            code.writeline(V.graph.device_ops.set_device(self.device_idx))


class ExitDeviceContextManagerLine(WrapperLine):
    def codegen(self, code: IndentedBuffer) -> None:
        if not V.graph.cpp_wrapper:
            code.do_unindent()


@dataclasses.dataclass
class MemoryPlanningLine(WrapperLine):
    wrapper: "WrapperCodeGen"

    def plan(self, state: MemoryPlanningState) -> "MemoryPlanningLine":
        """First pass to find reuse"""
        return self

    def codegen(self, code: IndentedBuffer) -> None:
        """Second pass to output code"""
        pass

    def __str__(self) -> str:
        """
        Emits a string representation that fits on one line.
        """
        args: List[str] = []
        for field in dataclasses.fields(self):
            if field.name == "wrapper":
                continue
            val = getattr(self, field.name)
            args.append(
                f"{field.name}={val.get_name() if field.type is ir.Buffer else val}"
            )
        return f"{type(self).__name__}({', '.join(args)})"


@dataclasses.dataclass
class AllocateLine(MemoryPlanningLine):
    node: ir.Buffer

    def plan(self, state: MemoryPlanningState) -> MemoryPlanningLine:
        if self.node.get_name() in V.graph.removed_buffers:
            return NullLine(self.wrapper)

        # try to reuse a recently freed buffer
        key = buffer_reuse_key(self.node)
        if config.allow_buffer_reuse and key in state:
            free_line = state.pop(key)
            free_line.is_reused = True
            return ReuseLine(self.wrapper, free_line.node, self.node)

        if self.node.get_device().type == "cpu":
            static_shape = self.wrapper.static_shape_for_buffer_or_none(self.node)
            if static_shape is not None:
                state.total_allocated_buffer_size += int(
                    functools.reduce(operator.mul, static_shape, 1)
                )

        return self

    def codegen(self, code: IndentedBuffer) -> None:
        assert self.node.get_name() not in V.graph.removed_buffers
        line = self.wrapper.make_buffer_allocation(self.node)
        code.writeline(line)


@dataclasses.dataclass
class FreeIfNotReusedLine(MemoryPlanningLine):
    node: ir.Buffer
    is_reused: bool = False

    def plan(self, state: MemoryPlanningState) -> MemoryPlanningLine:
        if isinstance(self.node.layout, (ir.AliasedLayout, ir.MultiOutputLayout)):
            return self
        assert not self.is_reused
        if self.node.get_name() in V.graph.removed_buffers:
            return NullLine(self.wrapper)
        if config.allow_buffer_reuse:
            state.push(buffer_reuse_key(self.node), self)
        return self

    def codegen(self, code: IndentedBuffer) -> None:
        assert self.node.get_name() not in V.graph.removed_buffers
        if not self.is_reused:
            code.writeline(self.wrapper.make_buffer_free(self.node))


@dataclasses.dataclass
class ReuseLine(MemoryPlanningLine):
    node: ir.Buffer
    reused_as: ir.Buffer
    delete_old: bool = True

    def plan(self, state: MemoryPlanningState) -> MemoryPlanningLine:
        if self.node.get_name() in V.graph.removed_buffers:
            assert self.reused_as.get_name() in V.graph.removed_buffers
            return NullLine(self.wrapper)
        assert self.reused_as.get_name() not in V.graph.removed_buffers
        return self

    def codegen(self, code: IndentedBuffer) -> None:
        assert self.node.get_name() not in V.graph.removed_buffers
        assert self.reused_as.get_name() not in V.graph.removed_buffers
        code.writeline(
            self.wrapper.make_buffer_reuse(self.node, self.reused_as, self.delete_old)
        )


class NullLine(MemoryPlanningLine):
    pass


BufferName = str


class WrapperCodeGen(CodeGen):
    """
    Generate outer wrapper in Python that calls the kernels.
    """

    def __init__(self):
        super().__init__()
        self._names_iter: Iterator[int] = count()
        self.header = IndentedBuffer()
        self.prefix = IndentedBuffer()
        self.suffix = IndentedBuffer()
        self.wrapper_call = IndentedBuffer()
        # If the generated source code is exactly the same, reuse the
        # pre-existing kernel for it
        self.src_to_kernel: Dict[str, str] = {}
        self.kernel_numel_expr: Set[str] = set()
        self.lines: List[Union[MemoryPlanningLine, LineContext]] = []
        self.declare = ""
        self.declare_maybe_reference = ""
        self.ending = ""
        self.open_bracket = "["
        self.closed_bracket = "]"
        self.comment = "#"
        self.namespace = ""
        self.none_str = "None"
        self.size = "size()"
        self.stride = "stride()"
        self.last_seen_device_guard_index: Optional[int] = None
        self.supports_intermediate_hooks = True
        self.expr_printer = pexpr
        self.user_defined_kernel_cache: Dict[Tuple[Any, ...], str] = {}
        self.unbacked_symbol_decls: Set[str] = set()  # str of sympy.Symbol
        self.allow_stack_allocation: Optional[bool] = None
        self.stack_allocated_buffers: Dict[BufferName, ir.Buffer] = {}
        self.computed_sizes: Set[sympy.Symbol] = set()

        self.write_header()
        self.write_prefix()

        if not V.graph.aot_mode:
            for name, hashed in V.graph.constant_reprs.items():
                # include a hash so our code cache puts different constants into different files
                self.write_constant(name, hashed)

        self.allocated: Set[BufferName] = set()
        self.freed: Set[BufferName] = set()

        # maps from reusing buffer to reused buffer
        self.reuses: Dict[BufferName, BufferName] = dict()

        self.write_get_raw_stream = functools.lru_cache(None)(  # type: ignore[assignment]
            self.write_get_raw_stream
        )

        @functools.lru_cache(None)
        def add_import_once(line: str) -> None:
            self.header.writeline(line)

        self.add_import_once = add_import_once
        self._metas: Dict[str, str] = {}
        self.multi_kernel_state = MultiKernelState()

    def write_constant(self, name: str, hashed: str) -> None:
        self.header.writeline(f"{name} = None  # {hashed}")

    def write_header(self) -> None:
        self.header.splice(
            f"""
                from ctypes import c_void_p, c_long
                import torch
                import math
                import random
                import os
                import tempfile
                from math import inf, nan
                from torch._inductor.hooks import run_intermediate_hooks
                from torch._inductor.utils import maybe_profile
                from torch._inductor.codegen.memory_planning import _align as align

                from torch import device, empty_strided
                from {codecache.__name__} import AsyncCompile
                from torch._inductor.select_algorithm import extern_kernels
                from torch._inductor.codegen.multi_kernel import MultiKernelCall

                aten = torch.ops.aten
                inductor_ops = torch.ops.inductor
                assert_size_stride = torch._C._dynamo.guards.assert_size_stride
                empty_strided_cpu = torch._C._dynamo.guards._empty_strided_cpu
                empty_strided_cuda = torch._C._dynamo.guards._empty_strided_cuda
                alloc_from_pool = torch.ops.inductor._alloc_from_pool
                reinterpret_tensor = torch.ops.inductor._reinterpret_tensor
                async_compile = AsyncCompile()

            """
        )

    @cache_on_self
    def write_triton_header_once(self) -> None:
        self.header.splice(
            """
            import triton
            import triton.language as tl
            from torch._inductor.triton_heuristics import grid, split_scan_grid, start_graph, end_graph
            {}
            """.format(
                V.graph.device_ops.import_get_raw_stream_as("get_raw_stream")
            )
        )

    def add_meta_once(self, meta: TritonMetaParams) -> str:
        meta = repr(meta)
        if meta not in self._metas:
            var = f"meta{len(self._metas)}"
            self._metas[meta] = var
            self.header.writeline(f"{var} = {meta}")
        return self._metas[meta]

    @cache_on_self
    def get_output_refs(self) -> List[str]:
        return [x.codegen_reference(self.wrapper_call) for x in V.graph.graph_outputs]

    def mark_output_type(self) -> None:
        return

    def codegen_input_size_asserts(self) -> None:
        for name, buf in V.graph.graph_inputs.items():
            if isinstance(buf, sympy.Expr):
                continue

            # comparing strides for 0 size tensor is tricky. Ignore them for now.
            if sympy_product(buf.get_size()) == 0:
                continue
            size = self.codegen_shape_tuple(buf.get_size())
            stride = self.codegen_shape_tuple(buf.get_stride())
            self.prefix.writeline(f"assert_size_stride({name}, {size}, {stride})")

    def codegen_input_nan_asserts(self) -> None:
        self.prefix.writeline("# make sure graph inputs are not nan/inf")
        for name, buf in V.graph.graph_inputs.items():
            if isinstance(buf, sympy.Expr):
                continue

            line = f"assert not {name}.isnan().any().item()"
            self.prefix.writeline(line)
            line = f"assert not {name}.isinf().any().item()"
            self.prefix.writeline(line)

    def write_prefix(self) -> None:
        self.prefix.splice(
            """

            async_compile.wait(globals())
            del async_compile

            def call(args):
            """
        )
        with self.prefix.indent():
            if config.triton.debug_sync_graph:
                self.prefix.writeline(V.graph.device_ops.synchronize())
            inp_len = len(V.graph.graph_inputs.keys())
            if inp_len != 0:
                lhs = f"{', '.join(V.graph.graph_inputs.keys())}{'' if inp_len != 1 else ','}"
                self.prefix.writeline(f"{lhs} = args")
                self.prefix.writeline("args.clear()")

            self.codegen_inputs(self.prefix, V.graph.graph_inputs)
            if config.size_asserts:
                self.codegen_input_size_asserts()
            if config.nan_asserts:
                self.codegen_input_nan_asserts()

    # this function (and below) takes a graph as input so
    # that stream caching happens per graph instance. this
    # is important for nested subgraph codegening.
    def write_get_raw_stream(self, device_idx: int, graph=None) -> str:
        self.write_triton_header_once()
        name = f"stream{device_idx}"
        self.writeline(f"{name} = get_raw_stream({device_idx})")
        return name

    def next_kernel_suffix(self) -> str:
        return f"{next(self._names_iter)}"

    def codegen_device_guard_enter(self, device_idx: int) -> None:
        self.writeline(
            EnterDeviceContextManagerLine(device_idx, self.last_seen_device_guard_index)
        )
        self.last_seen_device_guard_index = device_idx

    def codegen_device_guard_exit(self) -> None:
        self.writeline(ExitDeviceContextManagerLine())

    def generate_return(self, output_refs: List[str]) -> None:
        if output_refs:
            self.wrapper_call.writeline("return (" + ", ".join(output_refs) + ", )")
        else:
            self.wrapper_call.writeline("return ()")

    def generate_before_suffix(self, result: IndentedBuffer) -> None:
        return

    def generate_end(self, result: IndentedBuffer) -> None:
        return

    def generate_fallback_kernel(self, fallback_kernel, args):
        self.generate_extern_kernel_alloc(fallback_kernel, args)

    def generate_extern_kernel_alloc(self, extern_kernel, args):
        output_name = extern_kernel.get_name()
        origin_node = extern_kernel.get_origin_node()
        kernel_name = extern_kernel.get_kernel_name()
        ending = self.ending
        if config.memory_planning and "view_as_complex" in kernel_name:
            # view operation fallbacks cause issues since inductor
            # doesn't know the memory is still needed and might reuse it.
            ending = f".clone(){ending}"
        self.writeline(
            f"{self.declare}{output_name} = {kernel_name}({', '.join(args)}){ending}"
        )
        if (
            self.supports_intermediate_hooks
            and config.generate_intermediate_hooks
            and origin_node is not None
        ):
            counters["inductor"]["intermediate_hooks"] += 1
            self.writeline(
                f"run_intermediate_hooks({origin_node.name!r}, {output_name})"
            )

    def generate_extern_kernel_out(self, output_view, codegen_reference, args, kernel):
        if output_view:
            args.append(f"out={output_view.codegen_reference()}")
        else:
            args.append(f"out={codegen_reference}")
        self.writeline(f"{kernel}({', '.join(args)})")

    def generate_user_defined_triton_kernel(self, kernel_name, grid, configs, args):
        grid, code = user_defined_kernel_grid_fn_code(
            kernel_name, configs, grid, wrapper=self
        )
        # Must happen after free symbols are already codegened
        with self.prefix.indent():
            self.prefix.splice(code)

        stream_name = self.write_get_raw_stream(
            V.graph.scheduler.current_device.index, V.graph
        )
        self.writeline(
            f"{kernel_name}.run({', '.join(args)}, grid={grid}, stream={stream_name})"
        )

    def generate_scatter_fallback(
        self, output, inputs, kernel, python_kernel_name, src_is_tensor, reduce, kwargs
    ):
        line = f"{kernel}({','.join(map(str, inputs))}"
        if kernel == "aten.scatter_":
            if reduce:
                line += f", reduce={repr(reduce)}"
        else:
            line += ", ".join([""] + kwargs)
        line += f"){self.ending}"
        self.writeline(line)

    def generate_index_put_fallback(self, kernel, x, indices, values, accumulate):
        indices_str = f"{self.open_bracket}{', '.join(indices)}{self.closed_bracket}"
        args = [x, indices_str, values, accumulate]
        self.writeline(self.wrap_kernel_call(kernel, args))

    def generate_extern_kernel_alloc_and_find_schema_if_needed(
        self,
        name,
        kernel,
        codegen_args,
        cpp_op_schema,
        cpp_kernel_key,
        cpp_kernel_overload_name="",
        op_overload=None,
        raw_args=None,
        outputs=None,
    ):
        self.writeline(f"{name} = {kernel}({', '.join(codegen_args)})")

    def generate_inf_and_nan_checker(self, node):
        # TODO: Add check for python too.
        pass

    @dynamo_timed
    def generate(self, is_inference):
        if config.profile_bandwidth:
            self.write_triton_header_once()
        result = IndentedBuffer()
        result.splice(self.header)

        with contextlib.ExitStack() as stack:
            stack.enter_context(self.wrapper_call.indent())
            if config.profiler_mark_wrapper_call:
                self.generate_profiler_mark_wrapper_call(stack)
            if config.profile_bandwidth:
                self.generate_start_graph()

            # We disable planning during training because it presently increases peak memory consumption.
            if is_inference and config.memory_planning:
                self.memory_plan()
                # TODO: integrate memory planning & stack allocation?
                self.allow_stack_allocation = False
            else:
                self.memory_plan_reuse()

            for line in self.lines:
                if isinstance(line, WrapperLine):
                    line.codegen(self.wrapper_call)
                else:
                    self.wrapper_call.writeline(line)

            output_refs = self.get_output_refs()
            self.mark_output_type()
            if config.triton.debug_sync_graph:
                self.wrapper_call.writeline(V.graph.device_ops.synchronize())

            if config.profile_bandwidth:
                self.generate_end_graph()

            self.generate_return(output_refs)

        self.finalize_prefix()
        result.splice(self.prefix)

        with result.indent():
            result.splice(self.wrapper_call)

        self.generate_before_suffix(result)
        result.splice(self.suffix)

        self.generate_end(result)

        self.add_benchmark_harness(result)

        return result.getvaluewithlinemap()

    def memory_plan(self):
        from .memory_planning import MemoryPlanner

        self.lines = MemoryPlanner(self).plan(self.lines)

    def memory_plan_reuse(self):
        out_names = V.graph.get_output_names()

        while (
            self.lines
            and isinstance(self.lines[-1], MemoryPlanningLine)
            # TODO: this seems legit, NullLine has no node
            and self.lines[-1].node.name not in out_names  # type: ignore[attr-defined]
        ):
            # these lines will be pointless
            self.lines.pop()

        # codegen allocations in two passes
        planning_state = MemoryPlanningState()
        for i in range(len(self.lines)):
            line = self.lines[i]
            if isinstance(line, MemoryPlanningLine):
                self.lines[i] = line.plan(planning_state)

        self.allow_stack_allocation = (
            self.allow_stack_allocation is not False
            and config.allow_stack_allocation
            and planning_state.total_allocated_buffer_size <= MAX_STACK_ALLOCATION_SIZE
        )

    def codegen_input_size_var_decl(self, code: IndentedBuffer, name):
        code.writeline(f"{self.declare}{name}_size = {name}.{self.size}{self.ending}")

    def codegen_input_stride_var_decl(self, code: IndentedBuffer, name):
        code.writeline(
            f"{self.declare}{name}_stride = {name}.{self.stride}{self.ending}"
        )

    def codegen_inputs(
        self, code: IndentedBuffer, graph_inputs: Dict[str, ir.TensorBox]
    ):
        """Assign all symbolic shapes to locals"""

        @functools.lru_cache(None)
        def sizeof(name):
            self.codegen_input_size_var_decl(code, name)
            return f"{name}_size"

        @functools.lru_cache(None)
        def strideof(name):
            self.codegen_input_stride_var_decl(code, name)
            return f"{name}_stride"

        # Assign all symbolic shapes needed to local variables
        needed = V.graph.sizevars.free_symbols()

        def is_expr(x):
            return isinstance(x[1], sympy.Expr)

        graph_inputs_expr = list(filter(is_expr, graph_inputs.items()))
        graph_inputs_tensors = list(
            filter(lambda x: not is_expr(x), graph_inputs.items())
        )

        for name, shape in graph_inputs_expr:
            shape = V.graph.sizevars.simplify(shape)  # type: ignore[arg-type]
            if shape in needed:
                needed.remove(shape)  # type: ignore[arg-type]
                code.writeline(f"{self.declare}{shape} = {name}{self.ending}")

        for name, value in graph_inputs_tensors:
            shapes = value.get_size()
            for dim, shape in enumerate(shapes):
                shape = V.graph.sizevars.simplify(shape)  # type: ignore[arg-type]
                if shape in needed:
                    needed.remove(shape)  # type: ignore[arg-type]
                    code.writeline(
                        f"{self.declare}{shape} = {sizeof(name)}[{dim}]{self.ending}"
                    )

        for name, value in graph_inputs_tensors:
            shapes = value.get_stride()
            for dim, shape in enumerate(shapes):
                shape = V.graph.sizevars.simplify(shape)  # type: ignore[arg-type]
                if shape in needed:
                    needed.remove(shape)  # type: ignore[arg-type]
                    code.writeline(
                        f"{self.declare}{shape} = {strideof(name)}[{dim}]{self.ending}"
                    )

    def ensure_size_computed(self, sym: sympy.Symbol):
        if isinstance(sym, sympy.Symbol) and sym.name.startswith("ps"):
            if sym in self.computed_sizes:
                return
            self.computed_sizes.add(sym)
            expr = V.graph.sizevars.inv_precomputed_replacements[sym]
            self.writeline(
                f"{self.declare}{sym} = {self.expr_printer(expr)}{self.ending}"
            )

    def finalize_prefix(self):
        pass

    def codegen_python_sizevar(self, x: Expr) -> str:
        return pexpr(V.graph.sizevars.simplify(x))

    def codegen_sizevar(self, x: Expr) -> str:
        return self.codegen_python_sizevar(x)

    def codegen_tuple_access(self, basename: str, name: str, index: str) -> str:
        return f"{basename}[{index}]"

    def codegen_python_shape_tuple(self, shape: Tuple[Expr, ...]) -> str:
        parts = list(map(self.codegen_python_sizevar, shape))
        if len(parts) == 0:
            return "()"
        if len(parts) == 1:
            return f"({parts[0]}, )"
        return f"({', '.join(parts)})"

    def codegen_shape_tuple(self, shape: Tuple[Expr, ...]) -> str:
        return self.codegen_python_shape_tuple(shape)

    def codegen_alloc_from_pool(self, name, offset, dtype, shape, stride) -> str:
        return "alloc_from_pool({})".format(
            ", ".join(
                [
                    name,
                    pexpr(offset),  # bytes not numel
                    str(dtype),
                    self.codegen_shape_tuple(shape),
                    self.codegen_shape_tuple(stride),
                ]
            )
        )

    def codegen_reinterpret_view(self, data, size, stride, offset, writer) -> str:
        size = self.codegen_shape_tuple(size)
        stride = self.codegen_shape_tuple(stride)
        offset = self.codegen_sizevar(offset)
        return f"reinterpret_tensor({data.get_name()}, {size}, {stride}, {offset})"

    def codegen_device_copy(self, src, dst):
        self.writeline(f"{dst}.copy_({src})")

    def codegen_multi_output(self, name, value):
        self.writeline(f"{self.declare}{name} = {value}{self.ending}")

    def codegen_dynamic_scalar(self, node):
        (data,) = (t.codegen_reference() for t in node.inputs)
        if node.is_bool:
            self.writeline(f"{node.sym} = 1 if {data}.item() else 0")
        else:
            self.writeline(f"{node.sym} = {data}.item()")
        # No one should ever use this buffer, but for uniformity
        # define the variable and assign it None
        self.writeline(f"{node.get_name()} = None")

    def benchmark_compiled_module(self, output):
        def add_fake_input(name, shape, stride, device, dtype):
            output.writeline(
                f"{name} = rand_strided("
                f"{self.codegen_python_shape_tuple(shape)}, "
                f"{self.codegen_python_shape_tuple(stride)}, "
                f"device='{device}', dtype={dtype})"
            )

        def add_expr_input(name, val):
            output.writeline(f"{name} = {val}")

        output.writelines(
            ["", "", "def benchmark_compiled_module(times=10, repeat=10):"]
        )
        with output.indent():
            output.splice(
                """
                from torch._dynamo.testing import rand_strided
                from torch._inductor.utils import print_performance
                """,
                strip=True,
            )

            for name, value in V.graph.constants.items():
                # all the constants are global variables, that's why we need
                # these 'global var_name' lines
                output.writeline(f"global {name}")
                add_fake_input(
                    name, value.size(), value.stride(), value.device, value.dtype
                )

            for name, value in V.graph.graph_inputs.items():
                if isinstance(value, sympy.Symbol) and isinstance(
                    V.graph.sizevars.var_to_val.get(value, None), SingletonInt
                ):
                    # Inductor should only work with dense -> dense graph, and
                    # SingletonInts belong to metadata that should only live on
                    # the subclass.
                    continue
                if isinstance(value, sympy.Expr):  # Don't need to add symbolic
                    add_expr_input(name, V.graph.sizevars.size_hint(value))
                else:
                    shape = [V.graph.sizevars.size_hint(x) for x in value.get_size()]
                    stride = [V.graph.sizevars.size_hint(x) for x in value.get_stride()]
                    add_fake_input(
                        name, shape, stride, value.get_device(), value.get_dtype()
                    )

            call_str = f"call([{', '.join(V.graph.graph_inputs.keys())}])"
            output.writeline(f"fn = lambda: {call_str}")
            output.writeline("return print_performance(fn, times=times, repeat=repeat)")

    def add_benchmark_harness(self, output):
        """
        Append a benchmark harness to generated code for debugging
        """
        if not config.benchmark_harness:
            return

        self.benchmark_compiled_module(output)

        output.writelines(["", "", 'if __name__ == "__main__":'])
        with output.indent():
            output.writelines(
                [
                    "from torch._inductor.wrapper_benchmark import compiled_module_main",
                    f"compiled_module_main('{get_benchmark_name()}', benchmark_compiled_module)",
                ]
            )

    def define_kernel(
        self, name: str, kernel: str, metadata: Optional[str] = None, cuda=True
    ):
        metadata_comment = f"{metadata}\n" if metadata else ""
        self.header.splice(f"\n\n{metadata_comment}{name} = {kernel}")

    def define_user_defined_triton_kernel(self, kernel, configs, kwargs):
        original_name = kernel.__name__

        # Distinguish between different functions using function id
        cache_key = [id(kernel.fn)]
        for arg in kwargs.values():
            if isinstance(arg, (ir.Buffer, ir.ReinterpretView)):
                cache_key.append(arg.get_dtype())
            elif len(configs) > 0:
                # We need to key on non tensor arg only in autotune mode
                cache_key.append(arg)
        cache_key = tuple(cache_key)

        if cache_key in self.user_defined_kernel_cache:
            return self.user_defined_kernel_cache[cache_key]

        name = f"{original_name}_{len(self.user_defined_kernel_cache)}"
        # Add to the cache for the next use
        self.user_defined_kernel_cache[cache_key] = name

        compile_wrapper = IndentedBuffer()
        compile_wrapper.writeline(f"async_compile.triton({original_name!r}, '''")

        compile_wrapper.splice(
            """
            import triton
            import triton.language as tl
            from torch._inductor.utils import instance_descriptor
            from torch._inductor.triton_heuristics import user_autotune
            """,
            strip=True,
        )
        from .triton import TritonKernel

        if TritonKernel.gen_attr_descriptor_import():
            compile_wrapper.splice(TritonKernel.gen_attr_descriptor_import())
        compile_wrapper.newline()

        from .common import KernelArgType, SizeArg, TensorArg

        signature: List[KernelArgType] = []
        constants = {}
        non_constant_indices = []
        for idx, key in enumerate(kernel.arg_names):
            if key not in kwargs:
                continue
            arg = kwargs[key]
            if idx in kernel.constexprs:
                constants[key] = arg
            else:
                non_constant_indices.append(idx)
                if isinstance(arg, ir.Buffer):
                    signature.append(
                        TensorArg(
                            name=key,
                            buffer=arg.get_name(),
                            dtype=arg.get_dtype(),
                        )
                    )
                elif isinstance(arg, ir.ReinterpretView):
                    # for ReinterpretView we use the underlying
                    # buffer name and note the (possibly non-zero)
                    # offset relative to the underlying buffer
                    signature.append(
                        TensorArg(
                            name=key,
                            buffer=arg.data.get_name(),
                            dtype=arg.get_dtype(),
                            offset=arg.layout.offset,
                        )
                    )
                else:
                    signature.append(SizeArg(key, arg))
        index_dtype = "tl.int32"
        inductor_meta = {
            "kernel_name": name,
        }
        triton_meta = {
            "signature": signature_to_meta(
                signature, size_dtype=index_dtype, indices=non_constant_indices
            ),
            "device": V.graph.scheduler.current_device.index,
            "device_type": V.graph.scheduler.current_device.type,
            "constants": constants,
            "configs": [config_of(signature, indices=non_constant_indices)],
        }
        configs = [
            {
                "kwargs": config.kwargs,
                "num_warps": config.num_warps,
                "num_stages": config.num_stages,
            }
            for config in configs
        ]
        compile_wrapper.splice(
            f"""
            @user_autotune(
                configs={configs!r},
                inductor_meta={inductor_meta!r},
                triton_meta={triton_meta!r},
                filename=__file__,
                custom_kernel=True,
            )
            @triton.jit
            """
        )
        compile_wrapper.splice(kernel.src, strip=True)

        # Also include any possible kernel being called indirectly
        from triton import JITFunction

        symbols_included = {original_name}

        def traverse(cur_kernel):
            for symbol_name in cur_kernel.fn.__code__.co_names:
                if symbol_name in symbols_included:
                    continue
                if symbol_name in cur_kernel.fn.__globals__:
                    symbol = cur_kernel.fn.__globals__[symbol_name]
                    if isinstance(symbol, JITFunction):
                        compile_wrapper.newline()
                        compile_wrapper.writeline("@triton.jit")
                        compile_wrapper.splice(symbol.src, strip=True)
                        symbols_included.add(symbol_name)
                        traverse(symbol)
                    elif isinstance(symbol, (int, str, bool)):
                        compile_wrapper.newline()
                        compile_wrapper.writeline(f"{symbol_name} = {symbol!r}")
                        symbols_included.add(symbol_name)

        traverse(kernel)

        compile_wrapper.writeline(
            f"''', device_str='{V.graph.scheduler.current_device.type}')"
        )
        _, lineno = inspect.getsourcelines(kernel.fn)
        srcfile = inspect.getsourcefile(kernel.fn)
        metadata = f"# Original path: {srcfile}:{lineno}"
        self.define_kernel(
            name,
            compile_wrapper.getvalue(),
            metadata,
        )
        return name

    def generate_numel_expr(self, kernel_name: str, tree):
        expr = f"{kernel_name}_{tree.prefix}numel"
        if expr not in self.kernel_numel_expr:
            self.kernel_numel_expr.add(expr)
            self.writeline(
                f"{self.declare}{expr} = {self.expr_printer(tree.numel)}{self.ending}"
            )
        else:
            self.writeline(f"{expr} = {self.expr_printer(tree.numel)}{self.ending}")
        # We can get symbolic expressions here, like s0*64
        # It is fine to have them here, but we need to handle them correctly as their own type
        # This is tricky to do, so we wrap in a custom type, distinct from scalars, but also from sympy*
        # scalars as well.
        # This is handled in `generate_args_decl` which has a correct comment of: TODO: only works for
        # constant now, need type info. I agree, this needs type info, and while this is not true type info
        # it suffices as a type hint for the purposes of producing the correct code for this type.
        return SymbolicCallArg(expr, tree.numel)

    def generate_workspace_allocation(self, nbytes, device, zero_fill):
        line = self.make_allocation(
            "workspace", device, torch.uint8, shape=(nbytes,), stride=(1,)
        )
        self.writeline(line)
        if zero_fill:
            self.writeline(f"workspace.zero_(){self.ending}")

    def wrap_kernel_call(self, name, call_args):
        return f"{name}({', '.join(call_args)}){self.ending}"

    def generate_profiler_mark_wrapper_call(self, stack):
        self.wrapper_call.writeline("from torch.profiler import record_function")
        self.wrapper_call.writeline(
            f"with record_function('graph_{V.graph.graph_id}_inductor_wrapper_call'):"
        )
        stack.enter_context(self.wrapper_call.indent())

    def generate_start_graph(self):
        self.wrapper_call.writeline("start_graph()")

    def generate_end_graph(self):
        self.wrapper_call.writeline("end_graph()")

    def generate_default_grid(self, name: str, grid_args: List[Any]):
        return grid_args

    def generate_kernel_call(
        self,
        name,
        call_args,
        grid=None,
        device_index=None,
        cuda=True,
        triton=True,
        arg_types=None,
        grid_fn: str = "grid",
    ):
        """
        Generates kernel call code.

        cuda: Defines whether the backend is GPU. Otherwise the backend is CPU.

        triton: Defines whether the GPU backend uses Triton for codegen.
                Otherwise it uses the CUDA language for codegen.
                Only valid when cuda == True.
        """
        if cuda:
            call_args_str = ", ".join(pexpr(item) for item in call_args)
            stream_name = self.write_get_raw_stream(
                V.graph.scheduler.current_device.index, V.graph
            )
            if triton:
                grid_str = ", ".join(pexpr(item) for item in grid)
                grid_str = f"{grid_fn}({grid_str})"
                self.writeline(
                    f"{name}.run({call_args_str}, grid={grid_str}, stream={stream_name})"
                )
            else:
                stream_ptr = f"c_void_p({stream_name})"
                self.writeline(f"{name}.{name}({call_args_str}, {stream_ptr})")
        else:
            self.writeline(self.wrap_kernel_call(name, call_args))

    def writeline(self, line):
        self.lines.append(line)

    def enter_context(self, ctx):
        self.lines.append(LineContext(ctx))

    def val_to_cpp_arg_str(self, type_, val, is_legacy_abi) -> str:
        raise NotImplementedError()

    def val_to_arg_str(self, s):
        if isinstance(s, SymTypes):
            return pexpr(sympy.expand(repr(s)))
        elif isinstance(s, sympy.Expr):
            return pexpr(s)
        elif isinstance(s, (tuple, list)):

            @dataclasses.dataclass
            class Shim:
                ref: Any

                def __repr__(self):
                    return self.ref

            return repr(type(s)(Shim(self.val_to_arg_str(a)) for a in s))
        elif isinstance(s, torch._ops.OpOverload):
            return _get_qualified_name(s)
        elif isinstance(s, (ir.Buffer, ReinterpretView)):
            return s.codegen_reference()
        else:
            return repr(s)

    # The following methods are for memory management
    def make_buffer_allocation(self, buffer):
        device = buffer.get_device()
        dtype = buffer.get_dtype()
        shape = tuple(buffer.get_size())
        stride = tuple(buffer.get_stride())
        return self.make_allocation(buffer.get_name(), device, dtype, shape, stride)

    def make_allocation(self, name, device, dtype, shape, stride):
        if device.type in ("cpu", "cuda"):
            # optimized path for faster allocations, saving ~2us versus the stuff below
            return (
                f"{name} = empty_strided_{device.type}("
                f"{self.codegen_shape_tuple(shape)}, "
                f"{self.codegen_shape_tuple(stride)}, "
                f"{dtype})"
            )
        # all other devices:
        return (
            f"{name} = empty_strided("
            f"{self.codegen_shape_tuple(shape)}, "
            f"{self.codegen_shape_tuple(stride)}, "
            f"device='{device.type}', dtype={dtype})"
        )

    def make_tensor_alias(self, new_name, old_name, comment=""):
        return f"{self.declare}{new_name} = {old_name}{self.ending}  {self.comment} {comment}"

    def make_buffer_free(self, buffer):
        return f"del {buffer.get_name()}"

    def make_free_by_names(self, names_to_del: List[str]):
        return f"del {', '.join(name for name in names_to_del)}"

    def codegen_exact_buffer_reuse(self, old_name: str, new_name: str, del_line: str):
        return f"{self.declare_maybe_reference}{new_name} = {old_name}{del_line}{self.ending}  {self.comment} reuse"

    def make_buffer_reuse(self, old, new, delete_old: bool):
        assert old.get_dtype() == new.get_dtype()
        old_name = old.get_name()
        new_name = new.get_name()
        del_line = ";"
        if old_name not in V.graph.get_output_names() and delete_old:
            del_line = f"; {self.make_buffer_free(old)}"

        if old.get_size() == new.get_size() and old.get_stride() == new.get_stride():
            if old_name in self.stack_allocated_buffers:
                self.stack_allocated_buffers[new_name] = new
            return self.codegen_exact_buffer_reuse(old_name, new_name, del_line)

        reinterpret_view = self.codegen_reinterpret_view(
            old, new.get_size(), new.get_stride(), 0, self.wrapper_call
        )
        if reinterpret_view in self.stack_allocated_buffers:
            self.stack_allocated_buffers[new_name] = new
        return f"{self.declare_maybe_reference}{new_name} = {reinterpret_view}{del_line}  {self.comment} reuse"

    def codegen_deferred_allocation(self, name, layout):
        self.writeline(
            DeferredLine(
                name,
                f"{self.declare_maybe_reference}{name} = {layout.view.codegen_reference()}{self.ending}  "
                f"{self.comment} alias",
            )
        )

    def codegen_allocation(self, buffer):
        assert (
            buffer.get_workspace_size() == 0
        ), "Only support zero workspace size for now!"

        name = buffer.get_name()

        if name in V.graph.removed_buffers or name in self.allocated:
            return
        self.allocated.add(name)
        if isinstance(
            buffer,
            (ir.ExternKernelAlloc, ir.MultiOutput),
        ):
            return

        layout = buffer.get_layout()
        if isinstance(layout, ir.MutationLayout):
            return
        if isinstance(layout, ir.AliasedLayout):
            assert isinstance(
                layout.view, ir.ReinterpretView
            ), f"unexpected {type(layout.view)}: {layout.view}"
            self.codegen_allocation(layout.view.data)
            self.codegen_deferred_allocation(name, layout)
            return

        self.writeline(AllocateLine(self, buffer))

    def codegen_free(self, buffer):
        assert (
            buffer.get_workspace_size() == 0
        ), "Only support zero workspace size for now!"

        name = buffer.get_name()

        # can be freed but not reused
        if isinstance(buffer, ir.InputBuffer):
            self.writeline(self.make_buffer_free(buffer))
            return

        if not self.can_reuse(buffer):
            return
        self.freed.add(name)

        self.writeline(FreeIfNotReusedLine(self, buffer))

    def can_reuse(self, input_buffer, output_buffer=None):
        name = input_buffer.get_name()
        if (
            name in V.graph.removed_buffers
            or name in V.graph.graph_inputs
            or name in V.graph.constants
            or name in V.graph.never_reuse_buffers
            or name in self.freed
        ):
            return False

        return True

    def did_reuse(self, buffer, reused_buffer):
        # Check whether a given buffer was reused by a possible reuser in the wrapper codegen
        # Can be consulted from inside ir codegen, e.g. to determine whether a copy is needed
        return (
            buffer.get_name() in self.reuses
            and self.reuses[buffer.get_name()] == reused_buffer.get_name()
        )

    def codegen_inplace_reuse(self, input_buffer, output_buffer):
        assert buffer_reuse_key(input_buffer) == buffer_reuse_key(output_buffer)
        self.codegen_allocation(input_buffer)
        self.freed.add(input_buffer.get_name())
        self.allocated.add(output_buffer.get_name())
        self.reuses[output_buffer.get_name()] = input_buffer.get_name()
        self.writeline(ReuseLine(self, input_buffer, output_buffer))

    def codegen_unbacked_symbol_decl(self, symbol):
        name = str(symbol)
        if name in self.unbacked_symbol_decls:
            return name
        else:
            # When in CppWrapperCpu, we should only generate the declaration once
            self.unbacked_symbol_decls.add(name)
            return self.declare + name

    def codegen_subgraph(self, subgraph, outer_inputs, outer_outputs):
        self.writeline(f"# subgraph: {subgraph.name}")
        for inner_input, outer_input in zip(subgraph.graph.graph_inputs, outer_inputs):
            self.writeline(f"{self.declare}{inner_input} = {outer_input}{self.ending}")
        parent_graph = V.graph
        with V.set_graph_handler(subgraph.graph):
            subgraph.graph.codegen_subgraph(
                parent_graph=parent_graph,
            )
        for inner_output, outer_output in zip(
            subgraph.graph.graph_outputs, outer_outputs
        ):
            self.writeline(
                f"{self.declare}{outer_output} = {inner_output.codegen_reference()}{self.ending}"
            )

    def codegen_conditional(self, conditional):
        name = conditional.get_name()
        outer_inputs = [buf.codegen_reference() for buf in conditional.operands]
        outer_outputs = [f"{name}[{i}]" for i in range(len(conditional.outputs))]

        # predefine the list of outer outputs before entering the conditional
        # TODO(aakhundov): make this work for C++ wrapper codegen (and ABI mode)
        self.writeline(f"{name} = [None] * {len(conditional.outputs)}")
        self.writeline(f"if {conditional.predicate.codegen_reference()}.item():")
        self.writeline(IndentLine())
        self.codegen_subgraph(conditional.true_subgraph, outer_inputs, outer_outputs)
        self.writeline(UnindentLine())
        self.writeline("else:")
        self.writeline(IndentLine())
        self.codegen_subgraph(conditional.false_subgraph, outer_inputs, outer_outputs)
        self.writeline(UnindentLine())

    @staticmethod
    def statically_known_int_or_none(x):
        try:
            val = V.graph._shape_env._maybe_evaluate_static(x)
            return int(x)
        except Exception:
            return None

    @staticmethod
    def statically_known_list_of_ints_or_none(lst):
        result = []
        for x in lst:
            num = WrapperCodeGen.statically_known_int_or_none(x)
            if num is None:
                return None
            result.append(num)
        return result

    @staticmethod
    def is_statically_known_list_of_ints(lst):
        return WrapperCodeGen.statically_known_list_of_ints_or_none(lst) is not None

    @staticmethod
    def static_shape_for_buffer_or_none(buffer):
        return WrapperCodeGen.statically_known_list_of_ints_or_none(buffer.get_size())

    @staticmethod
    def can_prove_buffer_has_static_shape(buffer):
<<<<<<< HEAD
        return WrapperCodeGen.static_shape_for_buffer_or_none(buffer) is not None


class CppWrapperCodeGen(WrapperCodeGen):
    """
    Generates cpp wrapper for running on CPU and calls cpp kernels
    """

    def __init__(self):
        super().__init__()

        self.declare = "auto "
        self.declare_maybe_reference = "decltype(auto) "
        self.ending = ";"
        self.open_bracket = "{"
        self.closed_bracket = "}"
        self.comment = "//"
        self.namespace = "at::"
        self.none_str = "at::Tensor()"
        self.extern_call_ops = set()
        self.size = "sizes()"
        self.stride = "strides()"
        self.call_func_name = "inductor_entry_cpp"
        self.cuda = False
        self.supports_intermediate_hooks = False
        self.outputs_need_copy = set()
        self.kernel_callsite_id = count()
        self.int_array_id = count()  # for int array local variable declarations
        self.declared_int_array_vars = set()
        self.tmp_tensor_id = count()  # for tmp tensor local variable declarations
        self.arg_var_id = count()
        self.used_cached_dtypes = set()
        self.cached_output_id = count()

        from .cpp import cexpr, CppPrinter

        self.expr_printer = cexpr

        # CppPrinter sometimes calls at::native functions which causes problems in
        # the ABI-compatible mode. Currently we are hitting this problem when codegen
        # Grid computation expressions, but we my need to fix other size computation
        # as well.
        class GridExprCppPrinter(CppPrinter):
            def _print_FloorDiv(self, expr):
                x, div = expr.args
                x = self.paren(self.doprint(x))
                div = self.paren(self.doprint(div))
                assert expr.is_integer, "Expect integers in GridExprPrinter"
                return f"({x}/{div})"

        self.grid_expr_printer = GridExprCppPrinter().doprint

    def generate_kernel_call(
        self,
        name,
        call_args,
        grid=None,
        device_index=None,
        cuda=True,
        triton=True,
    ):
        """
        Generates kernel call code.

        cuda: Defines whether the backend is GPU. Otherwise the backend is CPU.

        triton: Defines whether the GPU backend uses Triton for codegen.
                Otherwise it uses the CUDA language for codegen.
                Only valid when cuda == True.
        """
        if cuda:
            return super().generate_kernel_call(
                name, call_args, grid, device_index, cuda, triton
            )
        else:
            if V.graph.aot_mode and config.aot_inductor.abi_compatible:
                from .cpp import DTYPE_TO_CPP

                new_args = []
                for arg in call_args:
                    var_name = f"var_{next(self.arg_var_id)}"
                    self.writeline(f"auto* {var_name} = get_data_ptr_wrapper({arg});")
                    dtype = V.graph.get_dtype(arg)
                    cpp_dtype = DTYPE_TO_CPP[dtype]
                    new_args.append(f"({cpp_dtype}*)({var_name})")
                self.writeline(self.wrap_kernel_call(name, new_args))
            else:
                self.writeline(self.wrap_kernel_call(name, call_args))

    def write_constant(self, name, hashed):
        # include a hash so our code cache gives different constants different files
        self.header.writeline(f"// {name} {hashed}")

    def write_header(self):
        if V.graph.aot_mode:
            for header_cpp_file in ("interface.cpp", "implementation.cpp"):
                with open(
                    os.path.join(
                        os.path.dirname(__file__), "aoti_runtime", header_cpp_file
                    )
                ) as f:
                    self.header.splice(f.read())
        else:
            self.header.splice(
                """
                import torch
                from torch._inductor.codecache import CppWrapperCodeCache, CppWrapperCodeCacheForEager

                cpp_wrapper_src = (
                '''
                """
            )

        if config.aot_inductor.abi_compatible:
            self.header.splice("#include <torch/csrc/inductor/aoti_torch/c/shim.h>")
        else:
            if not V.graph.aot_mode:
                self.header.splice(
                    """
                    #include <pybind11/pybind11.h>
                    """
                )
            self.header.splice(
                """
                #include <ATen/ATen.h>
                #include <ATen/core/dispatch/Dispatcher.h>
                #include <ATen/native/BinaryOps.h>
                #include <torch/csrc/inductor/aoti_torch/tensor_converter.h>
                #include <torch/csrc/inductor/inductor_ops.h>
                #include <torch/types.h>
                #include <ATen/ops/bernoulli_native.h>

                #define reinterpret_tensor torch::inductor::_reinterpret_tensor
                #define alloc_from_pool torch::inductor::_alloc_from_pool
                """
            )

        self.header.splice("#include <c10/util/generic_math.h>")

        from .memory_planning import ALIGN_BYTES

        # Round up to the nearest multiple of ALIGN_BYTES
        # ALIGN_BYTES must be a power of 2
        self.header.splice(
            f"""
            [[maybe_unused]] static int64_t align(int64_t nbytes) {{
              return (nbytes + {ALIGN_BYTES} - 1) & -{ALIGN_BYTES};
            }}
            """
        )

    def mark_output_type(self):
        # mark output type to unwrap tensor back to python scalar
        from ..ir import ShapeAsConstantBuffer

        output_is_tensor = dict()
        for idx, x in enumerate(V.graph.graph_outputs):
            if isinstance(x, ShapeAsConstantBuffer):
                output_is_tensor[idx] = False
            else:
                output_is_tensor[idx] = True

        self.output_is_tensor = output_is_tensor

    def write_prefix(self):
        if V.graph.aot_mode:
            self.prefix.writeline("namespace torch {")
            self.prefix.writeline("namespace aot_inductor {")

    def write_input_output_info(
        self,
        info_kind: str,
        idx: int,
        name: str,
    ):
        self.prefix.writeline(f"""{info_kind}[{idx}].name = "{name}";""")

    @staticmethod
    def get_input_cpp_type(input):
        assert config.use_minimal_arrayref_interface
        from .cpp import DTYPE_TO_CPP

        if isinstance(input, sympy.Expr):
            from ..graph import may_get_constant_buffer_dtype

            dtype = may_get_constant_buffer_dtype(input)
            assert dtype is not None, f"Failed to get the dtype of sympy.Expr: {input}"
            return DTYPE_TO_CPP[dtype]
        return f"ArrayRefTensor<{DTYPE_TO_CPP[input.get_dtype()]}>"

    def write_wrapper_decl(self):
        inputs_len = len(V.graph.graph_inputs.keys())
        if V.graph.aot_mode:
            if config.use_minimal_arrayref_interface:
                from .cpp import DTYPE_TO_CPP

                input_cpp_types = ", ".join(
                    f"{CppWrapperCodeGen.get_input_cpp_type(x)}"
                    for x in V.graph.graph_inputs.values()
                )

                output_arrayref_types = ", ".join(
                    f"ArrayRefTensor<{DTYPE_TO_CPP[x.get_dtype()]}>"
                    for x in V.graph.graph_outputs
                )

                self.prefix.splice(
                    f"""
                    using AOTInductorModelInputs = std::tuple<{input_cpp_types}>;
                    using AOTInductorModelOutputs = std::tuple<{output_arrayref_types}>;
                    """
                )

            run_impl_proto = """
                void AOTInductorModel::run_impl(
                    AtenTensorHandle*
                        input_handles, // array of input AtenTensorHandle; handles
                                        // are stolen; the array itself is borrowed
                    AtenTensorHandle*
                        output_handles, // array for writing output AtenTensorHandle; handles
                                        // will be stolen by the caller; the array itself is
                                        // borrowed
                    DeviceStreamType stream,
                    AOTIProxyExecutorHandle proxy_executor
                ) {
                """
            if config.use_minimal_arrayref_interface:
                self.prefix.splice(
                    """
                    template <>
                    AOTInductorModelOutputs AOTInductorModel::run_impl_minimal_arrayref_interface<
                      AOTInductorModelInputs, AOTInductorModelOutputs>(
                        const AOTInductorModelInputs& inputs,
                        DeviceStreamType stream,
                        AOTIProxyExecutorHandle proxy_executor
                    ) {
                    """
                )
                self.suffix.splice(run_impl_proto)
                self.suffix.splice(
                    """
                        AOTInductorModelInputs inputs;
                        convert_handles_to_inputs(input_handles, inputs);
                        auto outputs = run_impl_minimal_arrayref_interface<AOTInductorModelInputs, AOTInductorModelOutputs>(
                            inputs, stream, proxy_executor);
                        // NOTE: outputs is full of ArrayRef to thread_local storage. If in the future we need this
                        // interface to perform well for a DSO using the minimal arrayref interface, all we need
                        // to do is provide ThreadLocalCachedTensor for each one!
                        convert_outputs_to_handles(outputs, output_handles);
                    }
                """
                )

                self.suffix.splice(
                    """
                    extern "C" AOTIRuntimeError AOTInductorModelRunMinimalArrayrefInterface(
                        AOTInductorModelHandle model_handle,
                        const AOTInductorModelInputs& inputs,
                        AOTInductorModelOutputs& outputs) {
                      auto model = reinterpret_cast<torch::aot_inductor::AOTInductorModel*>(model_handle);
                      CONVERT_EXCEPTION_TO_ERROR_CODE({
                          outputs = model->run_impl_minimal_arrayref_interface<AOTInductorModelInputs, AOTInductorModelOutputs>(
                              inputs,
                              (torch::aot_inductor::DeviceStreamType)nullptr,
                              nullptr);
                      })
                    }
                """
                )
            else:
                self.prefix.splice(run_impl_proto)
        else:
            self.prefix.splice(
                f"""std::vector<at::Tensor> {self.call_func_name}(const std::vector<at::Tensor>& inputs) {{"""
            )
        with self.prefix.indent():
            # assign inputs and outputs in both cases so the later codegen can be simplified
            if not config.use_minimal_arrayref_interface:
                if V.graph.aot_mode:
                    if config.aot_inductor.abi_compatible:
                        self.prefix.splice(
                            """
                                auto inputs = steal_from_raw_handles_to_raii_handles(input_handles, num_inputs());
                            """
                        )
                    else:
                        # This looks dumb, but can avoid creating two versions of code in the AOTInductor runtime.
                        self.prefix.splice(
                            """
                                auto inputs = alloc_tensors_by_stealing_from_handles(input_handles, num_inputs());
                            """
                        )
                elif config.aot_inductor.eager_mode:
                    pass
                else:
                    self.prefix.splice(
                        """
                            pybind11::gil_scoped_release release;
                        """
                    )

            if inputs_len != 0:
                for idx, input_key in enumerate(V.graph.graph_inputs.keys()):
                    if config.use_minimal_arrayref_interface:
                        self.prefix.writeline(
                            f"auto {input_key} = std::get<{idx}>(inputs);"
                        )
                        continue
                    # unwrap input tensor back to scalar
                    if isinstance(V.graph.graph_inputs[input_key], sympy.Expr):
                        from ..graph import may_get_constant_buffer_dtype
                        from .cpp import DTYPE_TO_CPP

                        dtype = may_get_constant_buffer_dtype(
                            V.graph.graph_inputs[input_key]
                        )
                        assert (
                            dtype is not None
                        ), "Fails to get the dtype of the sympy.Expr"
                        cpp_dtype = DTYPE_TO_CPP[dtype]
                        assert (
                            not config.aot_inductor.abi_compatible
                        ), "Need to add .item support for abi_compatible AOTInductor codegen"
                        self.prefix.writeline(
                            f"{cpp_dtype} {input_key} = inputs[{idx}].item<{cpp_dtype}>();"
                        )
                    else:
                        self.prefix.writeline(
                            f"auto {input_key} = std::move(inputs[{idx}]);"
                        )

            assert all(
                isinstance(v, torch.Tensor) for v in list(V.graph.constants.values())
            ), "Expect all constants to be Tensor"
            for idx, constants_key in enumerate(V.graph.constants.keys()):
                if V.graph.aot_mode:
                    # Weights are stored in constants_ and owned by RAIIAtenTensorHandle there.
                    # Don't call std::move here because it will cause constants_ to lose the ownership.
                    if config.aot_inductor.abi_compatible:
                        self.prefix.writeline(
                            f"""auto {constants_key} = constants_->at({idx});"""
                        )
                    else:
                        self.prefix.writeline(
                            f"auto {constants_key} = *tensor_handle_to_tensor_pointer("
                            + f"""constants_->at({idx}));"""
                        )
                else:
                    # Append constants as inputs to the graph
                    constants_idx = inputs_len + idx
                    self.prefix.writeline(
                        f"auto {constants_key} = inputs[{constants_idx}];"
                    )

            self.codegen_inputs(self.prefix, V.graph.graph_inputs)

            if V.graph.aot_mode:
                if config.use_minimal_arrayref_interface:
                    # TODO: input shape checking for regular tensor interface as well?
                    self.codegen_input_numel_asserts()
                else:
                    self.prefix.writeline("inputs.clear();")
                self.prefix.writeline(
                    "auto& kernels = static_cast<AOTInductorModelKernels&>(*this->kernels_.get());"
                )

    def codegen_input_numel_asserts(self):
        for name, buf in V.graph.graph_inputs.items():
            if isinstance(buf, sympy.Expr):
                continue

            # comparing strides for 0 size tensor is tricky. Ignore them for now.
            if sympy_product(buf.get_size()) == 0:
                continue
            numel = buf.get_numel()
            self.prefix.writeline(f"assert_numel({name}, {numel});")

    def codegen_input_size_var_decl(self, code: IndentedBuffer, name):
        if config.aot_inductor.abi_compatible:
            code.writeline(f"int64_t* {name}_size;")
            code.writeline(
                f"AOTI_TORCH_ERROR_CODE_CHECK(aoti_torch_get_sizes({name}, &{name}_size));"
            )
        else:
            super().codegen_input_size_var_decl(code, name)

    def codegen_input_stride_var_decl(self, code: IndentedBuffer, name):
        if config.aot_inductor.abi_compatible:
            code.writeline(f"int64_t* {name}_stride;")
            code.writeline(
                f"AOTI_TORCH_ERROR_CODE_CHECK(aoti_torch_get_strides({name}, &{name}_stride));"
            )
        else:
            super().codegen_input_stride_var_decl(code, name)

    def codegen_model_kernels(self):
        self.prefix.writeline("namespace {")
        self.prefix.writeline(
            "class AOTInductorModelKernels : public AOTInductorModelKernelsBase {"
        )
        self.prefix.writeline("  public:")
        for kernel in chain(
            self.src_to_kernel.values(), self.user_defined_kernel_cache.values()
        ):
            self.prefix.writeline(f"    CUfunction {kernel}{{nullptr}};")
        self.prefix.writeline("};")
        self.prefix.writeline("}  // namespace")

    def codegen_model_constructor(self):
        """
        // Generated code example
        AOTInductorModel::AOTInductorModel()
            : AOTInductorModelBase(4, 1) {
        inputs_info_[0].name = "input0";
        inputs_info_[0].dtype = "torch.float16";
        ...
        constants_info_[0].name = "L__self___weight";
        constants_info_[0].dtype = at::kFloat;
        constants_info_[0].offset = 0;
        constants_info_[0].data_size = 8192;
        constants_info_[0].shape = {64, 32};
        constants_info_[0].stride = {32, 1};
        ...
        outputs_info_[0].name = "output0";
        outputs_info_[0].dtype = "torch.float16";
        }
        """

        num_inputs = len(V.graph.graph_inputs)
        num_outputs = len(V.graph.graph_outputs)
        num_constants = len(V.graph.constants)
        self.prefix.splice(
            f"""
            AOTInductorModel::AOTInductorModel(std::shared_ptr<ConstantMap> constants_map,
                                               std::shared_ptr<std::vector<ConstantHandle>> constants_array,
                                               const std::string& device_str,
                                               std::optional<std::string> cubin_dir)
                : AOTInductorModelBase({num_inputs}, {num_outputs}, {num_constants}, device_str, cubin_dir) {{
            """
        )

        with self.prefix.indent():
            for idx, (name, inp) in enumerate(V.graph.graph_inputs.items()):
                assert not isinstance(
                    inp, sympy.Expr
                ), f"input {name=} cannot be symbolic"
                self.write_input_output_info("inputs_info_", idx, name)

            for idx, (name, tensor) in enumerate(V.graph.constants.items()):
                assert isinstance(tensor, torch.Tensor)
                self.prefix.writeline(f"""constants_info_[{idx}].name = "{name}";""")
                self.prefix.writeline(
                    f"constants_info_[{idx}].dtype = static_cast<int32_t>({self.codegen_dtype(tensor.dtype)});"
                )
                self.prefix.writeline(
                    f"constants_info_[{idx}].offset = {tensor.storage_offset()};"
                )
                self.prefix.writeline(
                    f"constants_info_[{idx}].data_size = {tensor.untyped_storage().nbytes()};"
                )

                size_str = ", ".join([str(s) for s in tensor.size()])
                self.prefix.writeline(f"constants_info_[{idx}].shape = {{{size_str}}};")

                stride_str = ", ".join([str(s) for s in tensor.stride()])
                self.prefix.writeline(
                    f"constants_info_[{idx}].stride = {{{stride_str}}};"
                )
                if name in V.graph.dynamo_flat_name_to_original_fqn:
                    self.prefix.writeline(
                        f"""constants_info_[{idx}].original_fqn = "{V.graph.dynamo_flat_name_to_original_fqn[name]}";"""
                    )

            self.prefix.writeline("update_constants_map(std::move(constants_map));")
            self.prefix.writeline("update_constants_array(std::move(constants_array));")

            def escape_string(x):
                return (
                    x.replace("\\", "\\\\")
                    .replace('"', '\\"')
                    .replace("\n", "\\n")
                    .replace("\t", "\\t")
                )

            self.prefix.writeline(
                f'in_spec_ = "{escape_string(config.aot_inductor.serialized_in_spec)}";'
            )
            self.prefix.writeline(
                f'out_spec_ = "{escape_string(config.aot_inductor.serialized_out_spec)}";'
            )

            for idx, output in enumerate(V.graph.graph_outputs):
                assert not isinstance(
                    output, sympy.Expr
                ), f"output {name=} cannot be symbolic"
                name = f"output{idx}"
                self.write_input_output_info("outputs_info_", idx, name)

            self.prefix.writeline(
                "this->kernels_ = std::make_unique<AOTInductorModelKernels>();"
            )

        self.prefix.writeline("}")

    def generate(self, is_inference):
        if V.graph.aot_mode:
            self.codegen_model_kernels()
            self.codegen_model_constructor()
        self.write_wrapper_decl()

        return super().generate(is_inference)

    def finalize_prefix(self):
        cached_dtypes_buffer = IndentedBuffer()
        if config.aot_inductor.abi_compatible:
            for dtype in self.used_cached_dtypes:
                cached_dtypes_buffer.writeline(f"CACHE_TORCH_DTYPE({dtype});")
        cached_dtypes_buffer.splice(self.prefix)
        self.prefix = cached_dtypes_buffer

    def define_kernel(
        self, name: str, kernel: str, metadata: Optional[str] = None, cuda=False
    ):
        self.header.splice(f"\n{kernel}\n")

    def generate_return(self, output_refs):
        if V.graph.aot_mode:
            cst_names = V.graph.constants.keys()
            arr_iface = config.use_minimal_arrayref_interface  # For brevity.

            def use_thread_local_cached_output_tensor(idx, output):
                cached_output_name = f"cached_output_{next(self.cached_output_id)}"
                cache_type = "Array" if arr_iface else "Tensor"
                self.wrapper_call.writeline(
                    f"thread_local ThreadLocalCachedOutput{cache_type}<std::decay_t<decltype({output})>> "
                    f"{cached_output_name}({output});"
                )
                if arr_iface:
                    self.wrapper_call.writeline(
                        f"{cached_output_name}.copy_data_from({output});"
                    )
                    output_entry = f"std::get<{idx}>(output_arrayref_tensors)"
                    element_type = f"std::decay_t<decltype({output_entry}.data()[0])>"
                    self.wrapper_call.writeline(
                        f"{output_entry} = {cached_output_name}.arrayref_tensor<{element_type}>();"
                    )
                else:
                    self.wrapper_call.writeline(
                        f"{cached_output_name}.copy_data_from({output});"
                    )
                    self.wrapper_call.writeline(
                        f"AOTI_TORCH_ERROR_CODE_CHECK(aoti_torch_new_uninitialized_tensor(&output_handles[{idx}]));"
                    )
                    self.wrapper_call.writeline(
                        f"AOTI_TORCH_ERROR_CODE_CHECK(aoti_torch_assign_tensors({cached_output_name}.tensor(), "
                        f"output_handles[{idx}]));"
                    )

            if arr_iface:
                self.wrapper_call.writeline(
                    "AOTInductorModelOutputs output_arrayref_tensors;"
                )
            for idx, output in enumerate(output_refs):
                if config.aot_inductor.abi_compatible:
                    output_is_tensor_handle_expr = (
                        f"std::is_same_v<std::decay_t<decltype({output})>,"
                        "RAIIAtenTensorHandle> || "
                        f"std::is_same_v<std::decay_t<decltype({output})>,"
                        "AtenTensorHandle> || "
                        f"std::is_same_v<std::decay_t<decltype({output})>,"
                        "ConstantHandle>"
                    )
                    self.wrapper_call.writeline(
                        f"if constexpr ({output_is_tensor_handle_expr}) {{"
                    )
                    with self.wrapper_call.indent():
                        if config.use_minimal_arrayref_interface:
                            cached_output_name = (
                                f"cached_output_{next(self.cached_output_id)}"
                            )
                            output_value_type = f"std::decay_t<decltype(std::get<{idx}>(output_arrayref_tensors).data()[0])>"
                            self.wrapper_call.writeline(
                                f"thread_local RAIIAtenTensorHandle {cached_output_name};"
                            )
                            if output in cst_names:
                                # NOTE(return_constant): In some rare cases where we return
                                # a constant, we have to return a copy of this constant,
                                # because (1) constants are not owned by the Model instance
                                # (2) constants remain the same cross inference runs,
                                # assuming they are not updated at runtime Basically, we
                                # cannot release or transfer the ownership of any original
                                # constant to the user.
                                self.wrapper_call.writeline(
                                    f"AtenTensorHandle {cached_output_name}_tmp;"
                                )
                                self.wrapper_call.writeline(
                                    f"aoti_torch_clone({output}, &{cached_output_name}_tmp);"
                                )
                                self.wrapper_call.writeline(
                                    f"{cached_output_name} = {cached_output_name}_tmp;"
                                )
                            else:
                                self.wrapper_call.writeline(
                                    f"{cached_output_name} = {output}.release();"
                                )
                            self.wrapper_call.writeline(
                                f"convert_handle_to_arrayref_tensor({cached_output_name}, "
                                f"std::get<{idx}>(output_arrayref_tensors));"
                            )
                        else:
                            if output in cst_names:
                                # See NOTE(return_constant) above.
                                self.wrapper_call.writeline(
                                    f"aoti_torch_clone({output}, &output_handles[{idx}]);"
                                )
                            else:
                                self.wrapper_call.writeline(
                                    f"output_handles[{idx}] = {output}.release();"
                                )
                    self.wrapper_call.writeline("} else {")
                    with self.wrapper_call.indent():
                        use_thread_local_cached_output_tensor(idx, output)
                    self.wrapper_call.writeline("}")

                else:
                    assert (
                        not arr_iface
                    ), "minimal ArrayRef interface is only supported in ABI-compatible mode"
                    if output in cst_names:
                        output_expr = f"{output}.clone()"
                        # See NOTE(return_constant) above.
                    else:
                        output_expr = output
                    self.wrapper_call.writeline(
                        f"output_handles[{idx}] = reinterpret_cast<AtenTensorHandle>("
                        + f"new at::Tensor({output_expr}));"
                    )
            if arr_iface:
                self.wrapper_call.writeline("return output_arrayref_tensors;")

        else:
            self.wrapper_call.writeline(f"return {{{', '.join(output_refs)}}};\n}}")

    def generate_before_suffix(self, result):
        if V.graph.aot_mode:
            result.writeline("} // AOTInductorModel::run_impl")

    def generate_end(self, result):
        if V.graph.aot_mode:
            result.writeline("} // namespace aot_inductor")
            result.writeline("} // namespace torch")
            return

        result.writeline("'''\n)")
        cache_cls_name = (
            "CppWrapperCodeCacheForEager"
            if config.aot_inductor.eager_mode
            else "CppWrapperCodeCache"
        )

        kernel_meta_info = {}
        if config.aot_inductor.eager_mode and config.aot_inductor.eager_op_name:
            lines = []
            for value in V.graph.graph_inputs.values():
                if isinstance(value, TensorBox) and isinstance(
                    value.layout, FixedLayout
                ):
                    device_type = value.get_device().type
                    dtype = value.get_dtype()
                    sizes = value.get_size()
                    strides = value.get_stride()
                    kernel_meta_info_item = (
                        f"false;{device_type};{dtype};{sizes};{strides}"
                    )
                    lines.append(kernel_meta_info_item)
            kernel_meta_info[config.aot_inductor.eager_op_name] = lines

        result.splice(
            f"""
            inductor_entry = {cache_cls_name}.load_pybinding(
                ["std::vector<at::Tensor>"],
                cpp_wrapper_src,
                cuda={self.cuda},
                kernel_meta_info={kernel_meta_info})
            """
        )

        # unwrap output tensor back to python scalar
        if all(x for x in self.output_is_tensor.values()):
            # If no ShapeAsConstantBuffer in the output, directly return the output as tensors
            return_str = "return f(args_tensor)"
        else:
            outputs = [
                f"outputs[{i}]" if self.output_is_tensor[i] else f"outputs[{i}].item()"
                for i in range(len(V.graph.graph_outputs))
            ]
            outputs_str = f"[{', '.join(outputs)}]"
            return_str = f"""
                    outputs = f(args_tensor)
                    return {outputs_str}
            """

        args_str = "args_tensor = [arg if isinstance(arg, torch.Tensor) else torch.tensor(arg) for arg in args]"
        if V.graph.constants:
            # Append constants to the input args for cpp wrapper.
            # Python wrapper directly gets the value inside the wrapper call
            # as a global variable passed when calling exec(code, mod.__dict__, mod.__dict__).
            # For cpp wrapper, we need to pass this python value to the inductor_entry_cpp function explicitly.
            assert all(
                isinstance(v, torch.Tensor) for v in list(V.graph.constants.values())
            ), "Expect all constants to be Tensor"
            constants_str = f"[{', '.join(V.graph.constants.keys())}]"
            args_str += f"""
                    constants_tensor = {constants_str}
                    args_tensor.extend(constants_tensor)
            """

        # Wrap the func to support setting result._boxed_call = True
        result.splice(
            f"""
            def _wrap_func(f):
                def g(args):
                    {args_str}
                    {return_str}
                return g
            call = _wrap_func(inductor_entry)
            """
        )

    def generate_c_shim_extern_kernel_call(self, kernel, args):
        # In the abi_compatible mode, we call fallback aten ops through a C shim layer
        self.allow_stack_allocation = False
        kernel_tokens = kernel.split("::")
        kernel_suffix = kernel_tokens[-1]
        if kernel_suffix == "call":
            kernel_suffix = kernel_tokens[-2]
        shim_fn = f"aoti_torch_{kernel_suffix}"
        # HACK: val_to_arg_str jams multiple arguments together using a comma. If that
        # ever breaks, it needs to be reworked to be able to return multiple arguments,
        # and the split-on-comma code here needs to be removed.
        wrapped_args = []
        for x in args:
            pieces = x.split(", ")
            for piece in pieces:
                # We only really *need* convert_arrayref_tensor_to_tensor for
                # ArrayRefTensors. The code flowing into here uses `0` for nullptr,
                # which convert_arrayref_tensor_to_tensor would blindly coerce to int,
                # so just avoid wrapping integers.
                if not piece.isdigit():
                    piece = f"convert_arrayref_tensor_to_tensor({piece})"
                wrapped_args.append(piece)
        self.writeline(
            f"AOTI_TORCH_ERROR_CODE_CHECK({shim_fn}({', '.join(wrapped_args)}));"
        )

    def generate_c_shim_extern_kernel_alloc(self, extern_kernel, args):
        # registered output buffer name
        name = extern_kernel.name
        output_handle_name = f"{name}_handle"
        self.writeline(f"AtenTensorHandle {output_handle_name};")
        output_arg = f"&{output_handle_name}"
        self.generate_c_shim_extern_kernel_call(
            extern_kernel.get_kernel_name(), args + [output_arg]
        )
        self.writeline(f"RAIIAtenTensorHandle {name}({output_handle_name});")

    def generate_extern_kernel_alloc(self, extern_kernel, args):
        if V.graph.aot_mode and config.aot_inductor.abi_compatible:
            self.generate_c_shim_extern_kernel_alloc(extern_kernel, args)
        else:
            super().generate_extern_kernel_alloc(extern_kernel, args)

    def generate_c_shim_fallback_kernel(self, fallback_kernel, args):
        output_args = []
        output_raii_handles = []
        output_name_base = fallback_kernel.get_name()
        for idx, output in enumerate(fallback_kernel.outputs):
            if isinstance(output, ir.MultiOutput):
                name = f"{output.get_name()}"
                output_handle_name = f"{name}_handle"
                if output.indices:
                    assert (
                        output.indices[0][1] == idx
                    ), f"expected {output.indices[0][1]=} == {idx=} for {output_name_base=}"
                self.writeline(f"AtenTensorHandle {output_handle_name};")
                output_args.append(f"&{output_handle_name}")
                output_raii_handles.append(
                    f"RAIIAtenTensorHandle {name}({output_handle_name});"
                )
            elif isinstance(output, int):
                output_name = f"{output_name_base}_{idx}"
                self.writeline(f"int64_t {output_name} = {output};")
                output_args.append(f"&{output_name}")
            elif output is None:
                output_args.append("nullptr")
            else:
                raise NotImplementedError("unsupported type of {output=}")
        args = args + output_args
        assert (
            fallback_kernel.abi_compatible_kernel is not None
        ), f"abi_compatible_kernel is None for {fallback_kernel.python_kernel_name=}"
        self.generate_c_shim_extern_kernel_call(
            fallback_kernel.abi_compatible_kernel, args
        )
        for raii_handle in output_raii_handles:
            self.writeline(raii_handle)

    def generate_fallback_kernel(self, fallback_kernel, args):
        if V.graph.aot_mode and config.aot_inductor.abi_compatible:
            self.generate_c_shim_fallback_kernel(fallback_kernel, args)
        else:
            super().generate_fallback_kernel(fallback_kernel, args)

    def generate_extern_kernel_out(self, output_view, codegen_reference, args, kernel):
        if output_view:
            output_as_strided = f"{output_view.codegen_reference()}"
            output_name = f"{output_view.get_name()}_as_strided"
            self.writeline(f"auto {output_name} = {output_as_strided};")

            args.insert(0, output_name)
        else:
            args.insert(0, f"{codegen_reference}")

        if V.graph.aot_mode and config.aot_inductor.abi_compatible:
            self.generate_c_shim_extern_kernel_call(kernel, args)
        else:
            self.writeline(self.wrap_kernel_call(kernel, args))

    def generate_user_defined_triton_kernel(self, kernel_name, grid, configs, args):
        assert len(grid) != 0
        if len(grid) == 1:
            grid_decision = grid[0]
        else:
            meta = CudaKernelParamCache.get(kernel_name)
            assert meta is not None
            grid_decision = None
            for i, c in enumerate(configs):
                if all(arg == meta["meta"][key] for key, arg in c.kwargs.items()):
                    grid_decision = grid[i]
                    break
            assert grid_decision is not None

        self.generate_kernel_call(
            kernel_name,
            args,
            grid=grid_decision,
            device_index=V.graph.scheduler.current_device.index,
            cuda=True,
            triton=True,
        )

    def generate_scatter_fallback(
        self, output, inputs, kernel, python_kernel_name, src_is_tensor, reduce, kwargs
    ):
        # TODO: support other overload for cpp wrapper and remove the below assertions
        if V.graph.aot_mode and config.aot_inductor.abi_compatible:
            # call the ABI shim function instead of the ATen one
            kernel = kernel.replace("at::", "aoti_torch_")
        line = f"{kernel}({output}, {','.join(map(str, inputs))}"
        if python_kernel_name == "aten.scatter_":
            if src_is_tensor:
                if reduce:
                    line += f", {V.graph.wrapper_code.val_to_arg_str(reduce)}"
            else:
                assert (
                    reduce is None
                ), "Expect reduce to be None for aten.scatter_ with scalar src"
        else:
            line += f", {','.join(kwargs)}"
        line += f"){self.ending}"
        self.writeline(line)

    def generate_index_put_fallback(self, kernel, x, indices, values, accumulate):
        if (
            V.graph.aot_mode
            and V.graph.cpp_wrapper
            and config.aot_inductor.abi_compatible
        ):
            # Make the fallback call ABI-compatible in the C++ wrapper file.
            kernel = kernel.replace("at::", "aoti_torch_")
            num_indices = str(
                len(indices)
            )  # num_indices for indexing into indices array
            tensor_handle_array_var = (
                f"tensor_handle_array_{next(self.kernel_callsite_id)}"
            )
            self.writeline(
                f"AtenTensorHandle {tensor_handle_array_var}[] = {{{', '.join(indices)}}};"
            )
            args = [x, tensor_handle_array_var, num_indices, values, accumulate]
        else:
            indices_str = (
                f"{self.open_bracket}{', '.join(indices)}{self.closed_bracket}"
            )
            args = [x, indices_str, values, accumulate]

        args.insert(0, x)  # set x as the output tensor, this fallback mutates x.
        self.writeline(self.wrap_kernel_call(kernel, args))

    def add_benchmark_harness(self, output):
        if V.graph.aot_mode:
            return
        super().add_benchmark_harness(output)

    def codegen_sizevar(self, x: Expr) -> str:
        return self.expr_printer(V.graph.sizevars.simplify(x))

    def codegen_tuple_access(self, basename: str, name: str, index: str) -> str:
        if V.graph.aot_mode and config.aot_inductor.abi_compatible:
            # in the abi_compatible mode, outputs are returned via arguments
            return name
        else:
            return f"std::get<{index}>({basename})"

    def codegen_shape_tuple(self, shape: Tuple[Expr, ...]) -> str:
        parts = list(map(self.codegen_sizevar, shape))
        if len(parts) == 0:
            return "{}"
        if len(parts) == 1:
            return f"{{{parts[0]}, }}"
        return f"{{{', '.join(parts)}}}"

    def codegen_dynamic_scalar(self, node):
        from .cpp import DTYPE_TO_ATEN

        (data,) = (t.codegen_reference() for t in node.inputs)
        if node.is_bool:
            self.writeline(f"bool {node.sym} = {data}.item() ? 1 : 0;")
        else:
            convert_type = DTYPE_TO_ATEN[node.inputs[0].get_dtype()].replace(
                "at::k", "to"
            )
            self.writeline(f"auto {node.sym} = {data}.item().{convert_type}();")

    def can_stack_allocate_buffer(self, buffer):
        return (
            self.allow_stack_allocation
            and buffer.get_device().type == "cpu"
            and self.can_prove_buffer_has_static_shape(buffer)
            and ir.is_contiguous_strides_for_shape(
                buffer.get_stride(), buffer.get_size()
            )
        )

    def make_buffer_free(self, buffer):
        return (
            ""
            if isinstance(buffer.get_layout(), ir.MultiOutputLayout)
            or (V.graph.aot_mode and buffer.get_name() in self.stack_allocated_buffers)
            or (
                config.use_minimal_arrayref_interface
                and V.graph.aot_mode
                and buffer.get_name() in V.graph.graph_inputs
            )
            or config.aot_inductor.eager_mode
            else f"{buffer.get_name()}.reset();"
        )

    def make_free_by_names(self, names_to_del: List[str]):
        return " ".join(f"{name}.reset();" for name in names_to_del)

    def codegen_exact_buffer_reuse(self, old_name: str, new_name: str, del_line: str):
        if config.aot_inductor.abi_compatible:
            return f"auto {new_name} = std::move({old_name});  // reuse"
        else:
            return super().codegen_exact_buffer_reuse(old_name, new_name, del_line)

    def generate_profiler_mark_wrapper_call(self, stack):
        self.wrapper_call.writeline(
            'RECORD_FUNCTION("inductor_wrapper_call", c10::ArrayRef<c10::IValue>());'
        )

    def write_triton_header_once(self):
        pass

    def generate_start_graph(self):
        pass

    def generate_end_graph(self):
        pass

    def generate_inf_and_nan_checker(self, nodes):
        for buf in nodes.get_names():
            # TODO: Add buf name directly into check_inf_and_nan.
            self.writeline(
                f"AOTI_TORCH_ERROR_CODE_CHECK(aoti_check_inf_and_nan({buf}));"
            )

    def codegen_device(self, device):
        if config.aot_inductor.abi_compatible:
            return f"cached_torch_device_type_{device.type},{device.index if device.index else 0}"
        else:
            from .cpp import DEVICE_TO_ATEN

            return (
                f"c10::Device({DEVICE_TO_ATEN[device.type]}, {device.index})"
                if device.index is not None
                else f"{DEVICE_TO_ATEN[device.type]}"
            )

    def codegen_dtype(self, dtype):
        if config.aot_inductor.abi_compatible:
            dtype_str = str(dtype).split(".")[-1]
            self.used_cached_dtypes.add(dtype_str)
            return f"cached_torch_dtype_{dtype_str}"
        else:
            from .cpp import DTYPE_TO_ATEN

            return DTYPE_TO_ATEN[dtype]

    @functools.lru_cache(None)
    def codegen_int_array_var(
        self, int_array: str, writer=None, known_statically=False
    ):
        # Because the memory planning is done in two passes (see the implementation
        # of self.generate), the writeline behavior is different in the two passes.
        # As a result, the emitted int array declarations may appear in a later
        # position of the generated code, so the second pass codegen should not
        # reuse int array declarations generated in the first pass
        if writer is None:
            # The first pass codegen uses `self` as the writer
            writer = self

        var = f"int_array_{next(self.int_array_id)}"
        if var not in self.declared_int_array_vars:
            self.declared_int_array_vars.add(var)
            if known_statically:
                writer.writeline(f"static constexpr int64_t {var}[] = {int_array};")
            else:
                writer.writeline(f"int64_t {var}[] = {int_array};")
        return var

    def make_buffer_allocation(self, buffer):
        return self.make_allocation(
            buffer.get_name(),
            buffer.get_device(),
            buffer.get_dtype(),
            buffer.get_size(),
            buffer.get_stride(),
            buffer if self.can_stack_allocate_buffer(buffer) else None,
        )

    def make_allocation(
        self, name, device, dtype, shape, stride, buffer_if_can_stack_allocate=None
    ):
        orig_stride = stride
        device = self.codegen_device(device)
        dtype_code = self.codegen_dtype(dtype)
        size = self.codegen_shape_tuple(shape)
        stride = self.codegen_shape_tuple(orig_stride)
        if config.aot_inductor.abi_compatible:
            size_array_var = self.codegen_int_array_var(
                size,
                self.wrapper_call,
                known_statically=self.is_statically_known_list_of_ints(shape),
            )
            stride_array_var = self.codegen_int_array_var(
                stride,
                self.wrapper_call,
                known_statically=self.is_statically_known_list_of_ints(orig_stride),
            )
            device_type, device_id = device.split(",")
            device_idx = "this->device_idx_" if V.graph.aot_mode else device_id
            if buffer_if_can_stack_allocate is not None:
                from .cpp import DTYPE_TO_CPP

                self.stack_allocated_buffers[name] = buffer_if_can_stack_allocate
                cpp_type = DTYPE_TO_CPP[dtype]
                numel = buffer_if_can_stack_allocate.get_numel()
                # Note: we don't zero storage because empty_strided doesn't zero either.
                self.wrapper_call.writeline(f"{cpp_type} {name}_storage[{numel}];")
                args = [
                    f"{name}_storage",
                    size_array_var,
                    stride_array_var,
                    device_type,
                    device_idx,
                ]
                return f"ArrayRefTensor<{cpp_type}> {name}({', '.join(args)});"

            args = [
                str(len(shape)),
                size_array_var,
                stride_array_var,
                dtype_code,
                device_type,
                device_idx,
                f"&{name}_handle",
            ]

            self.wrapper_call.writeline(f"AtenTensorHandle {name}_handle;")
            self.wrapper_call.writeline(
                f"AOTI_TORCH_ERROR_CODE_CHECK(aoti_torch_empty_strided({', '.join(args)}));"
            )

            return f"RAIIAtenTensorHandle {name}({name}_handle);"

        if V.graph.aot_mode and device.startswith("c10::Device("):
            tensor_device = f"{device.split(',')[0]}, this->device_idx_)"
        else:
            tensor_device = device

        return (
            f"{self.declare}{name} = {self.namespace}empty_strided("
            f"{size}, {stride}, at::TensorOptions({tensor_device}).dtype({dtype_code})){self.ending}"
        )

    def codegen_alloc_from_pool(self, name, offset, dtype, shape, stride) -> str:
        if config.aot_inductor.abi_compatible:
            size = self.codegen_shape_tuple(shape)
            stride = self.codegen_shape_tuple(stride)
            tmp_name = f"tmp_tensor_handle_{next(self.tmp_tensor_id)}"
            args = [
                name,
                pexpr(offset),  # bytes not numel
                self.codegen_dtype(dtype),
                str(len(shape)),
                self.codegen_int_array_var(size, self.wrapper_call),
                self.codegen_int_array_var(stride, self.wrapper_call),
                f"&{tmp_name}",
            ]
            self.wrapper_call.writeline(f"AtenTensorHandle {tmp_name};")
            self.wrapper_call.writeline(
                f"AOTI_TORCH_ERROR_CODE_CHECK(aoti_torch__alloc_from_pool({', '.join(args)}));"
            )
            return f"RAIIAtenTensorHandle({tmp_name})"

        return "alloc_from_pool({})".format(
            ", ".join(
                [
                    name,
                    pexpr(offset),  # bytes not numel
                    self.codegen_dtype(dtype),
                    self.codegen_shape_tuple(shape),
                    self.codegen_shape_tuple(stride),
                ]
            )
        )

    def codegen_reinterpret_view(
        self, data, size_list, stride_list, offset, writer
    ) -> str:
        dim = str(len(size_list))
        size = self.codegen_shape_tuple(size_list)
        stride = self.codegen_shape_tuple(stride_list)
        offset = self.codegen_sizevar(offset)

        if config.aot_inductor.abi_compatible:
            tmp_name = f"tmp_tensor_handle_{next(self.tmp_tensor_id)}"
            # Because the memory planning is done in two passes (see the implementation
            # of self.generate), the writeline behavior is different in the two passes.
            if writer is None:
                writer = self

            args = [
                f"{data.get_name()}",
                dim,
                self.codegen_int_array_var(
                    size,
                    writer,
                    known_statically=self.is_statically_known_list_of_ints(size_list),
                ),
                self.codegen_int_array_var(
                    stride,
                    writer,
                    known_statically=self.is_statically_known_list_of_ints(stride_list),
                ),
                offset,
            ]

            def gen_reinterpret_call(writer, args):
                writer.writeline(
                    f"auto {tmp_name} = reinterpret_tensor_wrapper({', '.join(args)});"
                )

            if (
                self.can_stack_allocate_buffer(data)
                and self.is_statically_known_list_of_ints(size_list)
                and self.is_statically_known_list_of_ints(stride_list)
                and ir.is_contiguous_strides_for_shape(stride_list, size_list)
            ):
                gen_reinterpret_call(writer, args)
                return tmp_name

            gen_reinterpret_call(writer, args)

            # NB, the return handle here represents a temporary tensor, which will be automatically
            # released.
            # Here's a sample usage in the cpp wrapper code:
            # ```
            # aoti_torch_addmm_out(
            #     buf1,
            #     arg1_1,
            #     RAIIAtenTensorHandle(tmp_tensor_handle_0),
            #     buf0,
            #     1L,
            #     1L));
            # ```
            # RAIIAtenTensorHandle(tmp_tensor_handle_0) will be released after the call to addmm_out.
            # This could be problematic when it's used in a different pattern, for example:
            # ````
            # AtenTensorHandle tensor_args[] = {RAIIAtenTensorHandle(tmp_tensor_handle_2), buf5, buf6};
            # aoti_torch_proxy_executor_call_function(..., tensor_args);
            # ````
            # RAIIAtenTensorHandle(tmp_tensor_handle_2) will be invalid when it's used in the latter
            # kernel call.
            #
            # This is solved by updating the proxy_executor invocation to
            # ```
            # aoti_torch_proxy_executor_call_function(...,
            #     std::vector<AtenTensorHandle>{
            #         RAIIAtenTensorHandle(tmp_tensor_handle_2), buf5, buf6
            #     }.data()
            # );
            # ```
            return f"wrap_with_raii_handle_if_needed({tmp_name})"
        else:
            args = [data.get_name(), size, stride, offset]
            return f"reinterpret_tensor({', '.join(args)})"

    def codegen_device_copy(self, src, dst):
        if config.aot_inductor.abi_compatible:
            self.writeline(
                f"AOTI_TORCH_ERROR_CODE_CHECK(aoti_torch_tensor_copy_(expensive_copy_to_tensor_if_needed({src}), {dst}));"
            )
        else:
            self.writeline(f"{dst}.copy_({src});")

    def codegen_multi_output(self, name, value):
        # in the abi_compatible mode, outputs are retrieved by passing
        # output pointers, so we skip its codegen here.
        if not config.aot_inductor.abi_compatible:
            super().codegen_multi_output(name, value)

    def generate_extern_kernel_args_decl_if_needed(
        self, op_overload, raw_args, output_args
    ):
        arg_types = [x.real_type for x in op_overload._schema.arguments]
        return_types = [x.type for x in op_overload._schema.returns]

        new_tensor_args = []
        new_int_args = []

        def fill_args(arg, arg_type):
            static_arg_types = (
                torch.FloatType,
                torch.BoolType,
                torch.StringType,
                torch.Type,
                torch.DeviceObjType,
            )
            inductor_tensor_buffers = (
                ir.Buffer,
                ir.ReinterpretView,
            )

            if isinstance(arg_type, torch.TensorType):
                assert isinstance(arg, inductor_tensor_buffers), f"got {type(arg)}"
                new_tensor_args.append(f"{arg.codegen_reference()}")
            elif isinstance(arg_type, torch.IntType):
                # int
                new_int_args.append(str(arg))
            elif isinstance(arg_type, torch.SymIntType):
                # SymInt
                new_int_args.append(str(arg))
            elif isinstance(arg_type, torch.NumberType):
                # Scalar of type int
                assert isinstance(arg, (int, float, bool))
                # Only treat int Scalar as dynamic
                if isinstance(arg, int):
                    new_int_args.append(str(arg))
            elif isinstance(arg_type, torch.ListType):
                assert isinstance(arg, (list, tuple))

                # List[Tensor]
                if isinstance(arg_type.getElementType(), torch.TensorType):
                    new_tensor_args.extend([f"{a.codegen_reference()}" for a in arg])
                # List[Optional[Tensor]]
                elif isinstance(
                    arg_type.getElementType(), torch.OptionalType
                ) and isinstance(
                    arg_type.getElementType().getElementType(), torch.TensorType
                ):
                    new_tensor_args.extend(
                        [f"{a.codegen_reference()}" for a in arg if a is not None]
                    )
                # List [int] or List[SymInt]
                elif isinstance(
                    arg_type.getElementType(), (torch.IntType, torch.SymIntType)
                ):
                    new_int_args.extend([str(a) for a in arg])
                # List[Scalar]
                elif isinstance(arg_type.getElementType(), torch.NumberType):
                    # Only treat int Scalar as dynamic
                    is_int_type = [isinstance(a, int) for a in arg]
                    if any(is_int_type):
                        assert all(
                            is_int_type
                        ), "AOTInductor only supports int scalars of the same type"
                        new_int_args.extend([str(a) for a in arg])
                else:
                    assert isinstance(
                        arg_type.getElementType(), static_arg_types  # type: ignore[arg-type]
                    ), f"Fall through arguments must be one of static_arg_types, got {type(arg_type)}"
            else:
                assert isinstance(
                    arg_type, static_arg_types  # type: ignore[arg-type]
                ), f"Fall through arguments must be one of static_arg_types, got {type(arg_type)}"

        for arg, arg_type in zip(raw_args, arg_types):
            if arg is not None:
                if isinstance(arg_type, torch.OptionalType):
                    fill_args(arg, arg_type.getElementType())
                else:
                    fill_args(arg, arg_type)

        def fill_output_arg(arg, return_type):
            if isinstance(return_type, torch.TensorType):
                self.writeline(f"AtenTensorHandle {arg}_handle;  // output buffer")
                self.writeline(
                    f"AOTI_TORCH_ERROR_CODE_CHECK(aoti_torch_new_uninitialized_tensor(&{arg}_handle));"
                )
                self.writeline(f"RAIIAtenTensorHandle {arg}({arg}_handle);")
                new_tensor_args.append(f"{arg}")
            elif isinstance(return_type, torch.SymIntType):
                raise NotImplementedError("NYI support for return type: SymInt")
            elif isinstance(return_type, torch.ListType) and isinstance(
                return_type.getElementType(), torch.SymIntType
            ):
                raise NotImplementedError("NYI support for return type: List[SymInt]")
            else:
                raise AssertionError(f"Unsupported return type found: {return_type}")

        # TODO: Only support tensor(s) returns for now, SymInt is not implemented yet
        for return_type in return_types:
            if isinstance(return_type, (torch.TensorType)):
                pass
            elif isinstance(return_type, torch.OptionalType):
                assert isinstance(return_type.getElementType(), torch.TensorType)
            elif isinstance(return_type, torch.ListType):
                assert isinstance(return_type.getElementType(), torch.TensorType)
            else:
                raise NotImplementedError(
                    f"return type {return_type} is not yet supported."
                )

        for output_arg in output_args:
            assert output_arg is not None, "Optional return types are not yet supported"
            if isinstance(output_arg, (list, tuple)):
                for out in output_arg:
                    fill_output_arg(out, torch.TensorType.get())
            else:
                fill_output_arg(output_arg, torch.TensorType.get())

        return new_tensor_args, new_int_args

    def generate_extern_kernel_alloc_and_find_schema_if_needed(
        self,
        name,
        kernel,
        codegen_args,
        cpp_op_schema,
        cpp_kernel_key,
        cpp_kernel_overload_name="",
        op_overload=None,
        raw_args=None,
        outputs=None,
    ):
        if config.is_fbcode():
            assert op_overload is not None
            assert raw_args is not None
            assert outputs is not None

            return self.generate_extern_kernel_alloc_and_find_schema_if_needed_fbcode(
                name,
                cpp_kernel_key,
                op_overload,
                raw_args,
                outputs,
            )
        else:
            return self.generate_extern_kernel_alloc_and_find_schema_if_needed_oss(
                name,
                kernel,
                codegen_args,
                cpp_op_schema,
                cpp_kernel_key,
                cpp_kernel_overload_name,
            )

    def generate_extern_kernel_alloc_and_find_schema_if_needed_oss(
        self,
        name,
        kernel,
        codegen_args,
        cpp_op_schema,
        cpp_kernel_key,
        cpp_kernel_overload_name="",
    ):
        if cpp_kernel_key not in self.extern_call_ops:
            self.writeline(
                f"static auto op_{cpp_kernel_key} = c10::Dispatcher::singleton()"
            )
            self.writeline(
                f'\t.findSchemaOrThrow("{kernel}", "{cpp_kernel_overload_name}")'
            )
            self.writeline(f"\t.typed<{cpp_op_schema}>();")
            self.extern_call_ops.add(cpp_kernel_key)

        self.writeline(
            f"auto {name} = op_{cpp_kernel_key}.call({', '.join(codegen_args)});"
        )

    def generate_extern_kernel_alloc_and_find_schema_if_needed_fbcode(
        self,
        name,
        cpp_kernel_key,
        op_overload,
        raw_args,  # contains both args and flatten kwargs
        outputs,
    ):
        def extract_output_name(out):
            assert out is not None, "None, i.e. optional output is not supported"
            if isinstance(out, ir.MultiOutput):
                return out.get_name()
            elif isinstance(out, (list, tuple)):
                return type(out)(extract_output_name(o) for o in out)
            else:
                raise AssertionError(f"Unexpected output: {type(out)}")

        # output_args has the same pytree structure as outputs
        output_args = extract_output_name(outputs)
        if isinstance(output_args, str):
            output_args = [output_args]

        (
            tensor_call_args,
            int_call_args,
        ) = self.generate_extern_kernel_args_decl_if_needed(
            op_overload, raw_args, output_args
        )

        tensor_call_args_str = ", ".join(tensor_call_args)
        int_call_args_str = ", ".join(int_call_args)

        extern_kernel_node_index = len(V.graph.extern_kernel_nodes) - 1

        self.writeline(
            f"aoti_torch_proxy_executor_call_function(proxy_executor, "
            f"{extern_kernel_node_index}, "
            f"{len(int_call_args)}, "
            f"std::vector<int64_t>{{{int_call_args_str}}}.data(), "
            f"{len(tensor_call_args)}, "
            f"std::vector<AtenTensorHandle>{{{tensor_call_args_str}}}.data());"
        )

        self.extern_call_ops.add(cpp_kernel_key)

    def val_to_cpp_arg_str(self, type_, val, is_legacy_abi) -> str:
        if (
            config.aot_inductor.abi_compatible
            and not is_legacy_abi
            and isinstance(type_, torch.OptionalType)
        ):
            if val is None:
                return "0"  # nullptr is not available in C
            if isinstance(val, (bool, int, str, float)):
                var_name = f"var_{next(self.arg_var_id)}"
                self.writeline(f"auto {var_name} = {self.val_to_arg_str(val)};")
                return f"&{var_name}"
            if not isinstance(type_.getElementType(), torch.TensorType):
                return f"&{self.val_to_arg_str(val)}"

        return self.val_to_arg_str(val)

    def val_to_arg_str(self, val) -> str:
        if val is None:
            # When None is passed as an argument, it represents an optional that does not contain a value.
            if config.aot_inductor.abi_compatible:
                return "0"  # nullptr is not available in C
            return "c10::nullopt"
        elif isinstance(val, bool):
            if config.aot_inductor.abi_compatible:
                return "1" if val else "0"
            else:
                return "true" if val else "false"
        elif isinstance(val, int):
            return f"{val}L"
        elif isinstance(val, str):
            return f'"{val}"'
        elif isinstance(val, (ir.Buffer, ReinterpretView)):
            return val.codegen_reference()
        elif isinstance(val, torch.device):
            return self.codegen_device(val)
        elif isinstance(val, torch.dtype):
            return self.codegen_dtype(val)
        elif isinstance(val, float) and val in [float("inf"), float("-inf")]:
            if val == float("inf"):
                return "std::numeric_limits<float>::infinity()"
            else:
                return "-std::numeric_limits<float>::infinity()"
        elif isinstance(val, (list, tuple)):
            # FIXME handle embedded optional types?
            result = f"{{{', '.join(self.val_to_arg_str(x) for x in val)}}}"
            if config.aot_inductor.abi_compatible:
                static = self.is_statically_known_list_of_ints(val)
                # Need to pass the array length because we can't use std::vector
                return f"{self.codegen_int_array_var(result, known_statically=static)}, {len(val)}"
            else:
                return result
        else:
            return repr(val)


class CudaWrapperCodeGen(CppWrapperCodeGen):
    """
    Generates cpp wrapper for running on GPU and calls CUDA kernels
    """

    def __init__(self):
        super().__init__()
        self.grid_id = count()
        self.cuda = True

    def write_header(self):
        super().write_header()

        self.header.splice("#include <filesystem>")
        if not config.aot_inductor.abi_compatible:
            self.header.splice(
                """
                #include <c10/cuda/CUDAGuard.h>
                #include <c10/cuda/CUDAStream.h>
                """
            )

        self.header.splice(
            """
            #define CUDA_DRIVER_CHECK(EXPR)                    \\
            do {                                               \\
                CUresult code = EXPR;                          \\
                const char *msg;                               \\
                cuGetErrorString(code, &msg);                  \\
                if (code != CUDA_SUCCESS) {                    \\
                    throw std::runtime_error(                  \\
                        std::string("CUDA driver error: ") +   \\
                        std::string(msg));                     \\
                }                                              \\
            } while (0);

            namespace {

            struct Grid {
                Grid(uint32_t x, uint32_t y, uint32_t z)
                  : grid_x(x), grid_y(y), grid_z(z) {}
                uint32_t grid_x;
                uint32_t grid_y;
                uint32_t grid_z;

                bool is_non_zero() {
                    return grid_x > 0 && grid_y > 0 && grid_z > 0;
                }
            };

            }  // anonymous namespace

            static inline CUfunction loadKernel(
                    std::string filePath,
                    const std::string &funcName,
                    uint32_t sharedMemBytes,
                    const std::optional<std::string> &cubinDir = std::nullopt) {
                if (cubinDir) {
                    std::filesystem::path p1{*cubinDir};
                    std::filesystem::path p2{filePath};
                    filePath = (p1 / p2.filename()).string();
                }

                CUmodule mod;
                CUfunction func;
                CUDA_DRIVER_CHECK(cuModuleLoad(&mod, filePath.c_str()));
                CUDA_DRIVER_CHECK(cuModuleGetFunction(&func, mod, funcName.c_str()));
                if (sharedMemBytes > 0) {
                    CUDA_DRIVER_CHECK(cuFuncSetAttribute(
                        func,
                        CU_FUNC_ATTRIBUTE_MAX_DYNAMIC_SHARED_SIZE_BYTES,
                        sharedMemBytes
                    ))
                }
                return func;
            }

            static inline void launchKernel(
                    CUfunction func,
                    uint32_t gridX,
                    uint32_t gridY,
                    uint32_t gridZ,
                    uint32_t numWarps,
                    uint32_t sharedMemBytes,
                    void* args[],
                    cudaStream_t stream) {
                CUDA_DRIVER_CHECK(cuLaunchKernel(
                    func, gridX, gridY, gridZ, 32*numWarps, 1, 1, sharedMemBytes, stream, args, nullptr
                ));
            }
            """
        )

    def write_get_raw_stream(self, index):
        name = f"stream{index}"
        self.writeline(
            f"cudaStream_t {name} = at::cuda::getCurrentCUDAStream({index});"
        )
        return name

    def define_kernel(
        self, name: str, kernel: str, metadata: Optional[str] = None, cuda=True
    ):
        if not cuda:
            return super().define_kernel(name, kernel, metadata, cuda)

    def generate(self, is_inference):
        self.prefix.writeline("\n")
        if not V.graph.aot_mode:
            for kernel in chain(
                self.src_to_kernel.values(), self.user_defined_kernel_cache.values()
            ):
                self.prefix.writeline(f"static CUfunction {kernel} = nullptr;")
            self.prefix.writeline("\n")
        return super().generate(is_inference)

    @functools.lru_cache(None)
    def generate_load_kernel_once(
        self, name: str, mangled_name: str, cubin_path: str, shared_mem: int
    ):
        if V.graph.aot_mode:
            self.writeline(f"if (kernels.{name} == nullptr) {{")
            self.writeline(
                f"""    kernels.{name} = loadKernel("{cubin_path}", "{mangled_name}", {shared_mem}, this->cubin_dir_);"""
            )
            self.writeline("}")
        else:
            self.writeline(f"if ({name} == nullptr) {{")
            self.writeline(
                f"""    {name} = loadKernel("{cubin_path}", "{mangled_name}", {shared_mem});"""
            )
            self.writeline("}")

    def generate_args_decl(self, call_args):
        dynamic_symbols = V.graph.sizevars.free_symbols()
        # TODO: only works for constant now, need type info
        new_args = []
        for arg in call_args:
            var_name = f"var_{next(self.arg_var_id)}"
            if isinstance(arg, (sympy.Integer, sympy.Symbol, SymbolicCallArg)):
                self.writeline(f"auto {var_name} = {arg};")
            elif isinstance(arg, sympy.Expr):
                self.writeline(f"auto {var_name} = {self.expr_printer(arg)};")
            elif is_int(arg):
                self.writeline(f"int {var_name} = {arg};")
            elif is_float(arg):
                self.writeline(f"float {var_name} = {arg};")
            elif any(str(arg) == s.name for s in dynamic_symbols):
                self.writeline(f"auto {var_name} = {arg};")
            elif arg == "nullptr":
                self.writeline(f"auto {var_name} = nullptr;")
            elif arg == "c10::nullopt":
                self.writeline(f"auto {var_name} = c10::nullopt;")
            else:
                if config.aot_inductor.abi_compatible:
                    self.writeline(f"CUdeviceptr {var_name};")
                    self.writeline(
                        f"AOTI_TORCH_ERROR_CODE_CHECK(aoti_torch_get_data_ptr({arg}, reinterpret_cast<void**>(&{var_name})));"
                    )
                else:
                    self.writeline(
                        f"CUdeviceptr {var_name} = reinterpret_cast<CUdeviceptr>({arg}.data_ptr());"
                    )
            new_args.append(f"&{var_name}")

        return ", ".join(new_args)

    def generate_default_grid(self, name: str, grid: List[Any], cuda: bool = True):
        """
        Generate grid configs for launching a CUDA kernel using the grid
        function from triton_heuristics.
        """
        if not cuda:
            return grid
        assert isinstance(grid, list), f"expected {grid=} to be a list"
        grid = [e.inner_expr if isinstance(e, SymbolicCallArg) else e for e in grid]
        grid_fn = default_grid(*grid)
        params = CudaKernelParamCache.get(name)
        assert (
            params is not None
        ), f"cuda kernel parameters for {name} should already exist at this moment"
        block_cfg = {
            "XBLOCK": params["x_block"],
            "YBLOCK": params["y_block"],
            "ZBLOCK": params["z_block"],
        }
        return grid_fn(block_cfg)

    def generate_kernel_call(
        self, name, call_args, grid=None, device_index=None, cuda=True, triton=True
    ):
        if not cuda:
            # Even in CudaWrapperCodeGen, we may see cpp kernels
            return super().generate_kernel_call(
                name, call_args, grid, device_index, cuda, triton
            )

        params = CudaKernelParamCache.get(name)
        assert (
            params is not None
        ), f"cuda kernel parameters for {name} should already exist at this moment"
        mangled_name = params.get("mangled_name", None)
        assert mangled_name is not None, "missing mangled_name"
        cubin_path = params.get(get_cpp_wrapper_cubin_path_name(), None)
        assert cubin_path is not None and os.path.exists(
            cubin_path
        ), f"cubin file should already exist at this moment: {cubin_path}"
        shared_mem = params.get("shared_mem", 0)

        self.generate_load_kernel_once(name, mangled_name, cubin_path, shared_mem)

        call_args = self.generate_args_decl(call_args)
        kernel_args_var = f"kernel_args_var_{next(self.kernel_callsite_id)}"
        self.writeline(f"void* {kernel_args_var}[] = {{{call_args}}};")
        stream = (
            "stream" if V.graph.aot_mode else self.write_get_raw_stream(device_index)
        )
        grid_name = f"{name}_grid_{next(self.grid_id)}"
        assert isinstance(
            grid, (list, tuple)
        ), f"expected grid to be a list or tuple but got: {grid=}"

        grid = [V.graph.sizevars.simplify(item) for item in grid]
        grid_has_unbacked_symbols = any(free_unbacked_symbols(item) for item in grid)
        grid_args = [self.grid_expr_printer(item) for item in grid]
        grid_args_str = ", ".join(grid_args)
        self.writeline(f"Grid {grid_name} = Grid({grid_args_str});")

        if grid_has_unbacked_symbols:
            self.writeline(f"if ({grid_name}.is_non_zero()) {{")
        kernel_var_name = f"kernels.{name}" if V.graph.aot_mode else name
        self.writeline(
            "launchKernel({}, {}, {}, {}, {}, {}, {}, {});".format(
                kernel_var_name,
                f"{grid_name}.grid_x",
                f"{grid_name}.grid_y",
                f"{grid_name}.grid_z",
                params["num_warps"],
                params["shared_mem"],
                kernel_args_var,
                stream,
            )
        )
        if grid_has_unbacked_symbols:
            self.writeline("}")
=======
        return WrapperCodeGen.static_shape_for_buffer_or_none(buffer) is not None
>>>>>>> a299db29
<|MERGE_RESOLUTION|>--- conflicted
+++ resolved
@@ -32,13 +32,9 @@
 from torch.utils._sympy.singleton_int import SingletonInt
 
 from .. import codecache, config, ir
-<<<<<<< HEAD
 from ..codecache import CudaKernelParamCache
 from ..ir import FixedLayout, ReinterpretView, TensorBox
 from ..triton_heuristics import grid as default_grid
-=======
-from ..ir import ReinterpretView
->>>>>>> a299db29
 from ..utils import (
     cache_on_self,
     get_benchmark_name,
@@ -1437,7 +1433,6 @@
 
     @staticmethod
     def can_prove_buffer_has_static_shape(buffer):
-<<<<<<< HEAD
         return WrapperCodeGen.static_shape_for_buffer_or_none(buffer) is not None
 
 
@@ -3196,7 +3191,4 @@
             )
         )
         if grid_has_unbacked_symbols:
-            self.writeline("}")
-=======
-        return WrapperCodeGen.static_shape_for_buffer_or_none(buffer) is not None
->>>>>>> a299db29
+            self.writeline("}")