# mypy: allow-untyped-defs
from __future__ import annotations

import dataclasses
import functools
import itertools
import logging
import re
from collections import defaultdict
from math import inf
from typing import (
    Any,
    Callable,
    Dict,
    List,
    Optional,
    Sequence,
    Set,
    Tuple,
    TYPE_CHECKING,
    Union,
)

import sympy

import torch
import torch._logging
from ..._prims_common import is_integer_dtype
from ...utils._sympy.functions import FloorDiv, ModularIndexing
from ...utils._sympy.symbol import symbol_is_type, SymT
from ...utils._sympy.value_ranges import ValueRanges
from .. import config, ir
from ..codecache import HalideCodeCache
from ..metrics import is_metric_table_enabled, log_kernel_metadata
from ..ops_handler import MockHandler

from ..runtime.hints import HalideInputSpec, HalideMeta, ReductionHint
from ..utils import (
    get_bounds_index_expr,
    get_kernel_metadata,
    parallel_num_threads,
    sympy_index_symbol,
    sympy_subs,
)
from ..virtualized import _ops as ops, OpsHandler, V
from .common import (
    BackendFeature,
    CSEVariable,
    DeferredLine,
    IndentedBuffer,
    OpOverrides,
    PythonPrinter,
    SizeArg,
    TensorArg,
)
from .cpp import DTYPE_TO_CPP
from .cpp_utils import cexpr
from .simd import constant_repr, SIMDKernel, SIMDScheduling

if TYPE_CHECKING:
    from ..ops_handler import ReductionType, StoreMode

log = logging.getLogger(__name__)


def halide_constant(val):
    if isinstance(val, int) and not (-2147483648 <= val <= 2147483647):
        info = torch.iinfo(torch.int64)
        if val == info.min:
            return "hl.Int(64).min()"
        if val == info.max:
            return "hl.Int(64).max()"
        return f"hl.i64({val!r})"
    if isinstance(val, float):
        return f"hl.f64({constant_repr(val)})"
    return repr(val)


class Unsupported(RuntimeError):
    def __init__(self, thing):
        super().__init__(f"halide backend does not support: {thing}")


class HalidePrinter(PythonPrinter):
    @staticmethod
    def cast_index(expr):
        return f"hl.cast({V.kernel.index_dtype}, {expr})"

    @staticmethod
    def cast_float(expr):
        return f"hl.cast(hl.Float(32), {expr})"

    def _print_floor(self, expr):
        assert len(expr.args) == 1
        return self.cast_index(f"hl.floor({self._print(expr.args[0])})")

    def _print_Trunc(self, expr):
        assert len(expr.args) == 1
        return self.cast_index(f"hl.trunc({self._print(expr.args[0])})")

    def _print_ceiling(self, expr):
        assert len(expr.args) == 1
        return self.cast_index(f"hl.ceil({self._print(expr.args[0])})")

    def _helper_sqrt(self, expr):
        return f"hl.sqrt({self.cast_float(self._print(expr))})"

    def _print_Where(self, expr):
        c = self.doprint(expr.args[0])
        p = self.doprint(expr.args[1])
        q = self.doprint(expr.args[2])
        return f"hl.select({c}, {p}, {q})"

    def _print_Min(self, expr):
        if len(expr.args) == 1:
            return self._print(expr.args[0])

        mid = len(expr.args) // 2
        a = self._print(sympy.Min(*expr.args[:mid]))
        b = self._print(sympy.Min(*expr.args[mid:]))
        return f"hl.min({a}, {b})"

    def _print_Max(self, expr):
        if len(expr.args) == 1:
            return self._print(expr.args[0])

        mid = len(expr.args) // 2
        a = self._print(sympy.Max(*expr.args[:mid]))
        b = self._print(sympy.Max(*expr.args[mid:]))

        return f"hl.max({a}, {b})"

    def _print_Abs(self, expr):
        assert len(expr.args) == 1
        return self.cast_index(f"hl.abs({self._print(expr.args[0])})")

    def _print_OpaqueUnaryFn_cos(self, expr):
        assert len(expr.args) == 1
        return f"hl.cos(({self._print(expr.args[0])})"

    def _print_OpaqueUnaryFn_cosh(self, expr):
        assert len(expr.args) == 1
        return f"hl.cosh(({self._print(expr.args[0])})"

    def _print_OpaqueUnaryFn_acos(self, expr):
        assert len(expr.args) == 1
        return f"hl.acos(({self._print(expr.args[0])})"

    def _print_OpaqueUnaryFn_sin(self, expr):
        assert len(expr.args) == 1
        return f"hl.sin(({self._print(expr.args[0])})"

    def _print_OpaqueUnaryFn_sinh(self, expr):
        assert len(expr.args) == 1
        return f"hl.sinh(({self._print(expr.args[0])})"

    def _print_OpaqueUnaryFn_asin(self, expr):
        assert len(expr.args) == 1
        return f"hl.asin(({self._print(expr.args[0])})"

    def _print_OpaqueUnaryFn_tan(self, expr):
        assert len(expr.args) == 1
        return f"hl.tan(({self._print(expr.args[0])})"

    def _print_OpaqueUnaryFn_tanh(self, expr):
        assert len(expr.args) == 1
        return f"hl.tanh(({self._print(expr.args[0])})"

    def _print_OpaqueUnaryFn_atan(self, expr):
        assert len(expr.args) == 1
        return f"hl.atan(({self._print(expr.args[0])})"

    def _print_FloorDiv(self, expr):
        if expr.is_integer:
            return super()._print_FloorDiv(expr)

        x, div = expr.args
        x = self.cast_float(self.paren(self.doprint(x)))
        div = self.cast_float(self.paren(self.doprint(div)))
        return self.cast_index(f"hl.floor({x} / {div})")

    def _print_Round(self, expr):
        assert len(expr.args) == 1
        return self.cast_index(f"hl.round({self._print(expr.args[0])})")

    _print_RoundToInt = _print_Round

    def _print_IntTrueDiv(self, expr):
        a, b = expr.args
        # force a cast to float
        return f"({a}) / ({b}+hl.f32(0))"

    def _print_RoundDecimal(self, expr):
        val, n = expr.args
        val = self._print(val)
        n = int(n)
        return f"hl.f32({10.**(-n)!r})*hl.round(({val})*hl.f32({10.**n!r}))"


texpr = HalidePrinter().doprint
pexpr = PythonPrinter().doprint


_halide_type = {
    torch.bool: "hl.Bool()",
    torch.float16: "hl.Float(16)",
    torch.float32: "hl.Float(32)",
    torch.float64: "hl.Float(64)",
    torch.int8: "hl.Int(8)",
    torch.int16: "hl.Int(16)",
    torch.int32: "hl.Int(32)",
    torch.int64: "hl.Int(64)",
    torch.uint8: "hl.UInt(8)",
    torch.uint16: "hl.UInt(16)",
    torch.uint32: "hl.UInt(32)",
    torch.uint64: "hl.UInt(64)",
}


def halide_type(dtype):
    if dtype == torch.bfloat16:
        raise Unsupported("torch.bfloat16")
    return _halide_type[dtype]


def halide_acc_type(dtype):
    if is_integer_dtype(dtype) and dtype.is_signed and dtype != torch.int64:
        dtype = torch.int32
    if dtype in (torch.float16, torch.bfloat16):
        dtype = torch.float32
    return halide_type(dtype)


class HalideOverrides(OpOverrides):
    @staticmethod
    def to_dtype(x, dtype: torch.dtype, src_dtype: Optional[torch.dtype] = None):
        if dtype == torch.bool:
            return f"({x} != 0)"
        return f"hl.cast({halide_type(dtype)}, {x})"

    @staticmethod
    def to_dtype_bitcast(x, dtype: torch.dtype, src_dtype: torch.dtype):
        if src_dtype in (torch.float16, torch.bfloat16):
            x = f"hl.cast({halide_type(src_dtype)}, {x})"  # body compute is upcast to fp32
        line = f"hl.reinterpret({halide_type(dtype)}, {x})"
        if dtype in (torch.float16, torch.bfloat16):
            line = f"hl.cast(hl.Float(32), {line})"
        return line

    @classmethod
    def constant(cls, value, dtype):
        return cls.to_dtype(halide_constant(value), dtype)

    @staticmethod
    def abs(x):
        return f"hl.abs({x})"

    @staticmethod
    def exp(x):
        return f"hl.fast_exp(hl.cast(hl.Float(32), {x})) if {x.name}.type().bits() <= 32 else hl.exp({x})"

    @staticmethod
    def libdevice_exp(x):
        return f"hl.exp({x})"  # higher precision that ops.exp

    @staticmethod
    def sqrt(x):
        return f"hl.sqrt({x})"

    @staticmethod
    def minimum(a, b):
        # return f"hl.min({a}, {b})"  <== handles nan wrong
        return f"hl.select(({a}<{b})|hl.is_nan({a}), {a}, {b}) if {a.name}.type().is_float() else hl.min({a}, {b})"

    @staticmethod
    def maximum(a, b):
        # return f"hl.max({a}, {b})"  <== handles nan wrong
        return f"hl.select(({a}>{b})|hl.is_nan({a}), {a}, {b}) if {a.name}.type().is_float() else hl.max({a}, {b})"

    @staticmethod
    def where(a, b, c):
        return f"hl.select({a}, {b}, hl.cast({b.name}.type(), {c}))"

    @staticmethod
    def cos(x):
        return f"hl.cos({x})"

    @staticmethod
    def sin(x):
        return f"hl.sin({x})"

    @staticmethod
    def lgamma(x):
        raise Unsupported("lgamma")

    @staticmethod
    def erf(x):
        return f"hl.erf({x})"

    @staticmethod
    def cosh(x):
        return f"hl.cosh({x})"

    @staticmethod
    def sinh(x):
        return f"hl.sinh({x})"

    @staticmethod
    def acos(x):
        return f"hl.acos({x})"

    @staticmethod
    def acosh(x):
        return f"hl.acosh({x})"

    @staticmethod
    def asin(x):
        return f"hl.asin({x})"

    @staticmethod
    def asinh(x):
        return f"hl.asinh({x})"

    @staticmethod
    def atan2(x, y):
        return f"hl.atan2({x}, {y})"

    @staticmethod
    def atan(x):
        return f"hl.atan({x})"

    @staticmethod
    def atanh(x):
        return f"hl.atanh({x})"

    @staticmethod
    def copysign(x, y):
        raise Unsupported("copysign")

    @staticmethod
    def erfinv(x):
        raise Unsupported("erfinv")

    @staticmethod
    def hypot(x, y):
        return f"hl.hypot({x}, {y})"

    @staticmethod
    def nextafter(x, y):
        raise Unsupported("nextafter")

    @staticmethod
    def logical_and(a, b):
        return f"{a} & {b}"

    @staticmethod
    def logical_not(a):
        return f"{a} == 0"

    @staticmethod
    def logical_or(a, b):
        return f"{a} | {b}"

    @staticmethod
    def logical_xor(a, b):
        return f"({a} ^ {b})"

    @staticmethod
    def bitwise_and(a, b):
        return f"{a} & {b}"

    @staticmethod
    def bitwise_not(a):
        return f"~{a}"

    @staticmethod
    def bitwise_or(a, b):
        return f"{a} | {b}"

    @staticmethod
    def bitwise_xor(a, b):
        return f"{a} ^ {b}"

    @staticmethod
    def bitwise_left_shift(a, b):
        return f"{a} << {b}"

    @staticmethod
    def bitwise_right_shift(a, b):
        return f"{a} >> {b}"

    @staticmethod
    def rand(seed, offset):
        raise Unsupported("rand")

    @staticmethod
    def randn(seed, offset):
        raise Unsupported("rand")

    @staticmethod
    def randint64(seed, offset, low, high):
        raise Unsupported("rand")

    @staticmethod
    def load_seed(name, offset):
        raise Unsupported("rand")

    @staticmethod
    def rsqrt(x):
        # return f"hl.fast_inverse_sqrt({x})"  <== accuracy issues
        return f"1./hl.sqrt({x})"

    @staticmethod
    def tan(x):
        return f"hl.tan({x})"

    @staticmethod
    def tanh(x):
        return f"hl.tanh({x})"

    @staticmethod
    def signbit(x):
        return f"(hl.reinterpret(hl.UInt(32), hl.cast(hl.Float(32), {x})) >> 31) != 0"

    @staticmethod
    def fmod(a, b):
        # TODO(jansel): find a better way to do this, builtin % has wrong sign
        return f"{a} - hl.trunc({a}/{b})*{b}"

    @staticmethod
    def pow(a, b):
        return f"hl.pow({a}, {b})"  # hl.fast_pow fails accuracy

    @staticmethod
    def log(x):
        return f"hl.log({x})"  # hl.fast_log fails accuracy

    @staticmethod
    def isinf(x):
        return f"hl.is_inf({x})"

    @staticmethod
    def isnan(x):
        return f"hl.is_nan({x})"

    @staticmethod
    def round(x):
        return f"hl.round({x})"

    @staticmethod
    def floor(x):
        return f"hl.floor({x})"

    @staticmethod
    def int_truediv(a, b):
        return f"({a}) / ({b} + hl.f32(0))"

    @staticmethod
    def floordiv(a, b):
        # TODO(jansel): find a better ways to do this, the select-based trick from triton.py didn't work
        return (
            f"hl.floor(hl.cast(hl.Float(max(32, {a.name}.type().bits())), {a}) / {b})"
        )

    @classmethod
    def sign(cls, x):
        left = ops.to_dtype(ops.lt("0", x), torch.int8)
        right = ops.to_dtype(ops.lt(x, "0"), torch.int8)
        sub = ops.sub(left, right)
        return f"hl.cast({x.name}.type(), {sub})"

    @staticmethod
    def trunc(x):
        return f"hl.trunc({x})"

    @staticmethod
    def truncdiv(a, b):
        # this causes crashes with floating point exception, see test_div_zero_dim_cpu
        # return f"hl.div_round_to_zero({a}, {b})"
        return (
            f"hl.trunc(hl.cast(hl.Float(max(32, {a.name}.type().bits())), {a}) / {b})"
        )

    @staticmethod
    def ceil(x):
        return f"hl.ceil({x})"

    @staticmethod
    def relu(x):
        return f"hl.max({x}, 0)"

    @classmethod
    def index_expr(cls, expr, dtype):
        index = V.kernel.prepare_indexing(expr)
        var = V.kernel.genfunc(
            V.kernel.index_to_str(index),
            V.kernel.used_dims_from_index(index),
            bounds=get_bounds_index_expr(expr),
        )
        if dtype not in {torch.int32, torch.int64}:
            return ops.to_dtype(var, dtype)
        return var

    @classmethod
    def indirect_indexing(cls, index_var, size, check=True):
        # TODO(jansel): Halide only supports 32-bit indexing, we should error on overflow
        index_var = ops.to_dtype(index_var, torch.int32)
        index_var = ops.halide_clamp(index_var, size, check)
        index_var.indirect_indexing_size = size
        return sympy_index_symbol(str(index_var))

    @classmethod
    def halide_clamp(cls, value, size, check):
        end = V.kernel.kexpr(V.kernel.rename_indexing(size) - 1)
        if not isinstance(size, (int, sympy.Integer)):
            end = f"hl.cast({value.name}.type(), {end})"
        # Skip unsafe_promise_clamped to workaround: https://github.com/halide/Halide/issues/8261#issuecomment-2148835692
        # return f"hl.unsafe_promise_clamped({value}, 0, {end})"
        return f"hl.clamp({value}, 0, {end})"

    @staticmethod
    def masked(mask, body, other):
        with V.kernel.mask_loads(mask, other) as new_mask:
            result = body()

        if result.bounds.is_bool:
            other = bool(other)

        # Take dtype from result to prevent accidental promotion
        other = V.kernel.genfunc(
            f"hl.cast({result.name}.type(), {halide_constant(other)})",
            [],
            bounds=ValueRanges.wrap(other),
        )
        # TODO(jansel): look into removing the where in the same places triton does
        return ops.where(new_mask, result, other)


# Use mypy to check protocol implemented correctly
def _typecheck_HalideOverrides(h: HalideOverrides) -> OpsHandler[str]:
    return h


class HalideCSEVariable(CSEVariable):
    undefined_re = re.compile(r"\b(tmp\d+)\[\?\]")

    def __init__(self, name, bounds: ValueRanges[Any]):
        super().__init__(name, bounds)
        self.used_dims: Optional[List[sympy.Symbol]] = None

    def update_on_args(self, name, args, kwargs):
        used = set(self.used_dims or ())
        for arg in itertools.chain(args, kwargs.values()):
            if isinstance(arg, HalideCSEVariable):
                assert arg.used_dims is not None, (name, arg, args)
                used.update(arg.used_dims)
        self.used_dims = V.kernel.sort_used_dims(used)

    def index_str(self, dims):
        if len(dims) == 0:
            return self.name
        # Reversed since Halide is column major
        return f"{self.name}[{', '.join(map(str, dims))}]"

    def __str__(self):
        if self.used_dims is None:
            # This will get recomputed and replaced in codegen_kernel()
            return f"{self.name}[?]"
        return self.index_str(self.used_dims)

    def subs_str(self, replacements):
        assert self.used_dims is not None and all(
            isinstance(x, sympy.Expr) for x in self.used_dims
        )
        return self.index_str([replacements.get(n, n) for n in self.used_dims])


@dataclasses.dataclass
class DimensionInfo:
    expr: Optional[sympy.Expr]
    size: sympy.Expr
    stride: sympy.Expr

    def __init__(self, expr, size, stride):
        super().__init__()
        if V.graph.sizevars.statically_known_leq(stride, 0):
            stride = -stride
            expr = -expr
        self.expr = expr
        self.size = size
        self.stride = stride

    def index_str(self, replacements=None, zero_vars=False):
        assert self.expr is not None
        expr = self.expr
        if zero_vars and expr == 0:
            return "hl.Var()"
        if replacements:
            replacements = {**replacements}
            for sym in expr.free_symbols:
                if symbol_is_type(sym, SymT.TMP):
                    assert isinstance(sym, sympy.Symbol)
                    var = V.kernel.lookup_cse_var(sym.name)
                    assert isinstance(var, HalideCSEVariable)
                    replacements[sym] = sympy_index_symbol(var.subs_str(replacements))
            expr = sympy_subs(expr, replacements)
        return V.kernel.index_to_str(expr)


class HalideKernel(SIMDKernel):
    overrides = HalideOverrides  # type: ignore[assignment]
    kexpr: Callable[[sympy.Expr], str] = texpr

    def __init__(
        self,
        *groups,
        index_dtype: str,
        mutations: Optional[Set[str]] = None,
        pid_cache=None,
        reduction_hint=ReductionHint.DEFAULT,
        disable_persistent_reduction=False,
    ):
        super().__init__(
            *groups,
            index_dtype=index_dtype,
            mutations=mutations,
            reduction_hint=reduction_hint,
            pid_cache=pid_cache,
            disable_persistent_reduction=disable_persistent_reduction,
        )
        # For halide, we just write directly to the body
        self.compute = self.body
        self.loads = self.body
        self.stores = self.body
        self.indexing_code_dom = IndentedBuffer()
        self.needs_dom_indexing = self.inside_reduction
        self.has_reduction = self.inside_reduction
        self.buffer_dimensions: Dict[str, List[DimensionInfo]] = {}
        self.buffer_offsets: Dict[str, sympy.Expr] = {}
        self.halide_vars: Dict[sympy.Symbol, sympy.Expr] = {}
        self.index_replacements: Dict[sympy.Expr, sympy.Expr] = {}
        self.reduction_renames: Dict[sympy.Symbol, sympy.Symbol] = {}
        self.dom_renames: Dict[str, Dict[sympy.Symbol, sympy.Symbol]] = {}
        self.buffer_aliases: Dict[str, List[str]] = defaultdict(list)

    def create_cse_var(self, name, bounds=None):
        self.body.writeline(f"{name} = hl.Func({name!r})")
        return HalideCSEVariable(name, bounds)

    def finalize_indexing(self, indices: Sequence[sympy.Expr]):
        """
        Hook called right before codegen with every index that will be
        used in the fused kernel.

        This populates self.halide_vars/index_replacements/reduction_renames which is an alternate indexing
        scheme that avoids using divide and modulus.  Instead of xindex/yindex/rindex
        we base indexing on a larger number of vars whose product combines to those.

        This function populates self.halide_vars, self.index_replacements, and self.reduction_renames
        """
        assert not (
            self.index_replacements or self.halide_vars or self.reduction_renames
        )
        eq = V.graph.sizevars.statically_known_equals
        lt = V.graph.sizevars.statically_known_lt
        size_hint = functools.partial(V.graph.sizevars.size_hint, fallback=inf)
        indices = dict.fromkeys(map(super().prepare_indexing, indices))
        all_used_symbols = set()
        sym_to_node = {
            n.symbol(): n
            for n in itertools.chain.from_iterable(
                [tree.nodes.values() for tree in self.range_trees]
            )
        }

        def visit_modular_indexing(base, divisor, modulus):
            if base in sym_to_node:
                node = sym_to_node[base]
                all_used_symbols.add(
                    node.root.lookup(
                        node.divisor * divisor,
                        V.graph.sizevars.evaluate_min(
                            modulus, FloorDiv(node.length, divisor)
                        ),
                    ).symbol()
                )

        def visit_floor_div(base, divisor):
            if base in sym_to_node:
                node = sym_to_node[base]
                all_used_symbols.add(
                    node.root.lookup(
                        node.divisor * divisor,
                        FloorDiv(node.length, divisor),
                    ).symbol()
                )

        # first figure out all_used_symbols to do dead symbol elimination
        for index in indices:
            if index.has(ModularIndexing):
                index.replace(
                    ModularIndexing(
                        sympy.Wild("base"),
                        sympy.Wild("divisor"),
                        sympy.Wild("modulus"),
                    ),
                    visit_modular_indexing,
                )
            if index.has(FloorDiv):
                index.replace(
                    FloorDiv(
                        sympy.Wild("base"),
                        sympy.Wild("divisor"),
                    ),
                    visit_floor_div,
                )
            all_used_symbols.update(super().prepare_indexing(index).free_symbols)

        had_fallback = False
        for tree in reversed(self.range_trees):
            nodes = [n for n in tree.nodes.values() if n.symbol() in all_used_symbols]
            nodes.sort(key=lambda n: size_hint(n.divisor))
            handled_count = 0
            divisor = sympy.Integer(1)
            added_sym_size = []
            # decide on a minimal set of symbols and put them in self.halide_vars
            while handled_count < len(nodes):
                sizes_to_add = [n.length for n in nodes if eq(n.divisor, divisor)]
                handled_count += len(sizes_to_add)
                assert sizes_to_add, nodes
                end = divisor * functools.reduce(
                    V.graph.sizevars.evaluate_max, sizes_to_add
                )
                sizes_to_add.extend(
                    [
                        sympy.simplify(n.divisor / divisor)
                        for n in nodes
                        if lt(divisor, n.divisor) and lt(n.divisor, end)
                    ]
                )
                while sizes_to_add:
                    next_size = functools.reduce(sympy.gcd, sizes_to_add)
                    if eq(next_size, 1):
                        # sizes share no common factors, e.g [2, 21, 42, 441, 889056]
                        # TODO(jansel): we should just prevent fusion in cases that hit this
                        next_size = sympy.simplify(tree.numel / divisor)
                        sizes_to_add = []
                        handled_count = len(nodes)
                        had_fallback = True
                    sym = sympy_index_symbol(f"h{len(self.halide_vars)}")
                    self.halide_vars[sym] = next_size
                    if tree.prefix == "r":
                        self.reduction_renames[sym] = sympy_index_symbol(
                            f"hr{len(self.halide_vars)}"
                        )
                    added_sym_size.append((sym, next_size))
                    divisor *= next_size
                    new_sizes = [n.length for n in nodes if eq(n.divisor, divisor)]
                    handled_count += len(new_sizes)
                    sizes_to_add = [
                        sympy.simplify(s / next_size)
                        for s in sizes_to_add
                        if not eq(s, next_size)
                    ]
                    sizes_to_add.extend(new_sizes)

            # create a mapping to the new set of symbols in self.index_replacements
            for node in nodes:
                try:
                    idx = 0
                    divisor = 1
                    while not eq(node.divisor, divisor):
                        sym, size = added_sym_size[idx]
                        idx += 1
                        divisor *= size
                    length = 1
                    expr = sympy.Integer(0)
                    while not eq(node.length, length):
                        sym, size = added_sym_size[idx]
                        idx += 1
                        expr += length * sym
                        length *= size
                    self.index_replacements[node.symbol()] = expr
                except IndexError:
                    assert had_fallback
                    full_index = sympy.Integer(0)
                    stride = sympy.Integer(1)
                    for sym, size in added_sym_size:
                        full_index += stride * sym
                        stride *= size
                    self.index_replacements[
                        node.symbol()
                    ] = V.graph.sizevars.simplify_with_ranges(
                        ModularIndexing(full_index, node.divisor, node.length),
                        self.halide_vars,  # type: ignore[arg-type]
                    )

        # codegen the variable definitions
        for sym in self.halide_vars:
            self.indexing_code.writeline(f"{sym} = hl.Var({sym.name!r})")
        if self.reduction_renames:
            self.codegen_rdom(
                "rdom",
                {rv: self.halide_vars[v] for v, rv in self.reduction_renames.items()},
            )

    def setup_dom_indexing(self):
        """RDom based indexing uses explicit iteration ranges for Func updates"""
        prefix = "i" if self.inside_reduction else "o"
        if prefix in self.dom_renames:
            return self.dom_renames[prefix]

        renames = {}
        for var in self.halide_vars.keys():
            if not self.inside_reduction and var in self.reduction_renames:
                continue
            m = re.match(r"^h(\d+)$", var.name)
            assert m
            renames[var] = sympy_index_symbol(f"h{prefix}{m.group(1)}")

        self.codegen_rdom(
            f"{prefix}dom", {rv: self.halide_vars[v] for v, rv in renames.items()}
        )

        self.dom_renames[prefix] = renames
        return renames

    def codegen_rdom(self, name, vars):
        rsizes = [f"hl.Range(0, {self.kexpr(size)})" for size in vars.values()]
        self.indexing_code.writeline(f"{name} = hl.RDom([{', '.join(rsizes)}])")
        for i, rsym in enumerate(vars.keys()):
            self.indexing_code.writeline(f"{rsym} = {name}[{i}]")

    def prepare_indexing(
        self,
        index: sympy.Expr,
    ):
        index = super().prepare_indexing(index)
        index = sympy_subs(index, self.index_replacements)
        return V.graph.sizevars.simplify_with_ranges(index, self.halide_vars)  # type: ignore[arg-type]

    def sym_size(self, sym):
        """The size of an index symbol"""
        if symbol_is_type(sym, SymT.TMP):
            return self.lookup_cse_var(sym.name).indirect_indexing_size
        return self.halide_vars[sym]

    def indexing_to_dimensions(self, var: str, index: sympy.Expr, is_store: bool):
        """Convert address-based indexing into dimensions using self.halide_vars"""
        symbols = []
        for sym in sorted(index.free_symbols, key=lambda x: x.name):  # type: ignore[attr-defined]
            if symbol_is_type(sym, (SymT.HALIDE, SymT.TMP)):
                symbols.append(sym)
            else:
                assert symbol_is_type(
                    sym,
                    (
                        SymT.UNBACKED_INT,
                        SymT.SIZE,
                        SymT.PRECOMPUTED_SIZE,
                    ),
                ), sym

        # group the expression by variables used
        offset = sympy.Integer(0)
        split_expr = {s: sympy.Integer(0) for s in symbols}
        split_failed: List[Tuple[List[sympy.Symbol], sympy.Expr]] = []
        index = sympy.expand(self.rename_indexing(index))
        for part in index.args if isinstance(index, sympy.Add) else [index]:
            part_vars = [v for v in part.free_symbols if v in split_expr]
            if len(part_vars) == 0:
                offset += part
            elif len(part_vars) == 1:
                split_expr[part_vars[0]] += part
            else:
                new_split_failed = []
                for i in range(len(split_failed)):
                    assert split_failed[i] is not None
                    other_vars, other_part = split_failed[i]
                    if set(other_vars) & set(part_vars):
                        part_vars.extend([v for v in other_vars if v not in part_vars])
                        part += other_part
                    else:
                        new_split_failed.append((other_vars, other_part))
                split_failed = [*new_split_failed, (part_vars, part)]

        def expr_to_dimension(expr, syms):
            expr = sympy.factor(expr)
            if len(syms) == 1:
                stride_wild = sympy.Wild("wild", exclude=symbols)
                m = expr.match(stride_wild * syms[0])
                if m:
                    return DimensionInfo(
                        syms[0], self.sym_size(syms[0]), m[stride_wild]
                    )
            assert not is_store, expr
            length = sympy.simplify(
                sympy_subs(expr, {sym: self.sym_size(sym) - 1 for sym in syms}) + 1
            )
            stride = sympy.Integer(1)
            if isinstance(expr, sympy.Mul):
                for term in expr.args:
                    if isinstance(term, sympy.Integer):
                        stride *= term
                        expr = sympy.simplify(expr / term)
                        length = sympy.simplify(sympy.ceiling(length / term))
            return DimensionInfo(expr, length, stride)

        # try to turn each group into a strided access
        dims = []
        for syms, expr in split_failed:
            for v in syms:
                expr += split_expr.pop(v)
            dims.append(expr_to_dimension(expr, syms))
        for sym, expr in split_expr.items():
            dims.append(expr_to_dimension(expr, [sym]))
        dims.sort(key=lambda d: V.graph.sizevars.size_hint(d.stride, fallback=inf))  # type: ignore[arg-type]

        if not dims:  # scalar load/store
            dims.append(DimensionInfo(sympy.Integer(0), 1, 1))
        elif not V.graph.sizevars.statically_known_equals(dims[0].stride, 1):
            # Halide assumes dimension 0 is stride == 1, so add a dummy dimension
            dims.insert(
                0, DimensionInfo(sympy.Integer(0), 1 if is_store else dims[0].stride, 1)
            )

        if not is_store:
            if var in self.buffer_offsets and V.graph.sizevars.statically_known_geq(
                offset, self.buffer_offsets[var]
            ):
                # reuse the existing offset to avoid needing an input alias
                self.apply_offset_to_dimension(dims, offset - self.buffer_offsets[var])
                offset = self.buffer_offsets[var]
            elif V.graph.sizevars.statically_known_gt(
                offset, 0
            ):  # TODO(jansel): negative offsets
                # roll the offset into the dimensions for cleaner indexing
                self.apply_offset_to_dimension(dims, offset)
                offset = 0

        orig_var = var
        for i in itertools.count():
            if self.install_dims(var, dims, offset, is_store):
                return var, dims
            assert not is_store
            var = f"{orig_var}_view{i}"
            if var not in self.buffer_aliases[orig_var]:
                self.buffer_aliases[orig_var].append(var)

    def install_dims(self, var, dims, offset, is_store):
        """Try to set self.buffer_dimensions[var], return True on success"""
        if var not in self.buffer_dimensions:
            self.buffer_dimensions[var] = dims
            self.buffer_offsets[var] = offset
            return True
        if self.buffer_offsets[var] != offset or len(
            self.buffer_dimensions[var]
        ) != len(dims):
            return False
        if is_store:
            return self.buffer_dimensions[var] == dims
        for old, new in zip(self.buffer_dimensions[var], dims):
            if old.stride != new.stride:
                return False
            if old.size != new.size or old.expr != new.expr:
                old.size = V.graph.sizevars.evaluate_max(old.size, new.size)
                old.expr = None
        return True

    def apply_offset_to_dimension(self, dims, offset):
        if offset == 0:
            return
        for i in reversed(range(len(dims))):
            if dims[i].stride == 1 or V.graph.sizevars.statically_known_geq(
                offset, dims[i].stride
            ):
                part = FloorDiv(offset, dims[i].stride)
                offset -= part * dims[i].stride
                dims[i].expr += part
        assert offset == 0

    def used_dims_from_index(self, index: sympy.Expr):
        """Detect which range trees are used to populate HalideCSEVariable.used_dims"""
        used_dims = set()
        for sym in index.free_symbols:
            assert isinstance(sym, sympy.Symbol)
            if symbol_is_type(sym, SymT.TMP):
                # indirect indexing
                cse_var = self.lookup_cse_var(sym.name)
                assert (
                    isinstance(cse_var, HalideCSEVariable)
                    and cse_var.used_dims is not None
                )
                used_dims.update(cse_var.used_dims)
            elif symbol_is_type(sym, SymT.HALIDE):
                used_dims.add(sym)
            elif symbol_is_type(
                sym, (SymT.UNBACKED_INT, SymT.SIZE, SymT.PRECOMPUTED_SIZE, SymT.INDEX)
            ):
                pass
            else:
                raise NotImplementedError(f"unhandled symbol {sym}")
        return self.sort_used_dims(used_dims)

    def sort_used_dims(self, used_dims):
        assert all(isinstance(x, sympy.Expr) for x in used_dims)
        ordered = [
            sym
            for sym in itertools.chain(
                self.halide_vars, self.reduction_renames.values()
            )
            if sym in used_dims
        ]
        assert len(ordered) == len(used_dims)
        return ordered

    def load(self, name: str, index: sympy.Expr):
        """Codegen a load from an InputBuffer"""
        var = self.args.input(name)
        index = self.prepare_indexing(index)
<<<<<<< HEAD
        index_str = self.index_to_str(index)
        if self.is_indirect_indexing(index) or self._load_mask:
            last = self.kexpr(self.rename_indexing(self.halide_buffer_numel(name)) - 1)
            # workaround https://github.com/halide/Halide/issues/8261#issuecomment-2148835692
            # index_str = f"hl.unsafe_promise_clamped({index_str}, 0, {last})"
            index_str = f"hl.clamp({index_str}, 0, {last})"

        line = f"{var}[{index_str}]"
=======
        var, dims = self.indexing_to_dimensions(var, index, False)
        index_str = ", ".join(d.index_str() for d in dims)
        line = f"{var}[{index_str},]"  # trailing comma workaround for https://github.com/halide/Halide/issues/8299
>>>>>>> 881775ae
        dtype = V.graph.get_dtype(name)
        if dtype in (torch.float16, torch.bfloat16):
            dtype = torch.float32
            line = f"hl.cast(hl.Float(32), {line})"
<<<<<<< HEAD

        if self._load_mask:
            assert (
                isinstance(self._load_mask, HalideCSEVariable)
                and self._load_mask.used_dims is not None
            )
            all_dims = {*self.used_dims_from_index(index), *self._load_mask.used_dims}
            result = self.newfunc(
                [tree.name for tree in self.range_trees if tree.name in all_dims]
            )
            if result.used_dims:
                self.body.writeline(f"{result.name}_mask = hl.RDom([hl.Range(0, 1)])")
                self.body.writeline(f"{result.name}_mask.where({self._load_mask})")
                self.body.writeline(f"{result} = hl.cast({halide_type(dtype)}, 0)")
                self.body.writeline(
                    f"{result} = {line} + hl.cast({halide_type(dtype)}, {result.name}_mask)"
                )
            else:
                # scalar case
                self.body.writeline(
                    f"{result} = hl.select({self._load_mask}, {line}, hl.cast({halide_type(dtype)}, 0))"
                )
            return result
        else:
            return self.genfunc(line, self.used_dims_from_index(index))

    def index_to_dom(self, index: sympy.Expr, suffix: str):
        """Replace xindex => xindex_dom, x0 => x0_dom, etc for update-style indexing"""
        replacements: Dict[sympy.Expr, Any] = {}
        for sym in index.free_symbols:
            assert isinstance(sym, sympy.Symbol)
            if symbol_is_type(sym, SymT.TMP):
                # indirect indexing
                cse_var = self.lookup_cse_var(sym.name)
                assert isinstance(cse_var, HalideCSEVariable)
                replacements[sym] = sympy.Symbol(cse_var.with_dom(suffix))
            elif symbol_is_type(
                sym, (SymT.UNBACKED_INT, SymT.SIZE, SymT.PRECOMPUTED_SIZE, SymT.INDEX)
            ):
                pass
            else:
                # sym is one of xN, yN or rN
                assert symbol_is_type(
                    sym, (SymT.RINDEX, SymT.XBLOCK, SymT.YBLOCK)
                ), sym.name
                replacements[sym] = sympy.Symbol(f"{sym.name}_{suffix}")
        return sympy_subs(index, replacements)

    def lookup_cse_var(self, name: str):
        return self.cse.varname_map[re.sub(r"\[.*", "", name)]
=======
>>>>>>> 881775ae

        if self._load_mask:
            assert (
                isinstance(self._load_mask, HalideCSEVariable)
                and self._load_mask.used_dims is not None
            )
            used_dims = {*self.used_dims_from_index(index), *self._load_mask.used_dims}
            result = self.newfunc(self.sort_used_dims(used_dims))
            if result.used_dims:
                self.body.writeline(f"{result.name}_mask = hl.RDom([hl.Range(0, 1)])")
                self.body.writeline(f"{result.name}_mask.where({self._load_mask})")
                self.body.writeline(
                    f"{result} = hl.cast({halide_type(dtype)}, {halide_constant(self._load_other or 0)})"
                )
                self.body.writeline(
                    f"{result} = {line} + hl.cast({halide_type(dtype)}, {result.name}_mask)"
                )
            else:
                # scalar case
                self.body.writeline(
                    f"{result} = hl.select({self._load_mask}, {line}, hl.cast({halide_type(dtype)}, 0))"
                )
            return result
        else:
            return self.genfunc(line, self.used_dims_from_index(index))

    def lookup_cse_var(self, name: str):
        return self.cse.varname_map[re.sub(r"\[.*", "", name)]

    def store(
        self, name: str, index: sympy.Expr, value: CSEVariable, mode: StoreMode = None
    ) -> None:
        """Codegen a store to an OutputBuffer"""
        assert isinstance(value, HalideCSEVariable)
        var = self.args.output(name)
        index = self.prepare_indexing(index)
        var, dims = self.indexing_to_dimensions(var, index, True)
        if self.is_indirect_indexing(index) or mode is not None:
            replacements = self.setup_dom_indexing()
            index_str = ", ".join(d.index_str(replacements) for d in dims)
            value_str = value.subs_str(replacements)
            undef_dims = ", ".join(["hl.Var()"] * len(dims))
            self.body.writeline(
                DeferredLine(name, f"{var}[{undef_dims}] = hl.undef({var}.type())")
            )
        else:
            index_str = ", ".join(d.index_str(zero_vars=True) for d in dims)
            value_str = str(value)

        if mode is None:
            dtype = V.graph.get_dtype(name)
            line = f"{var}[{index_str},] = hl.cast({halide_type(dtype)}, {value_str})"
        elif mode == "atomic_add":
            line = f"{var}[{index_str},] += {value_str}"
        else:
            raise NotImplementedError(f"store mode={mode}")
        self.body.writeline(DeferredLine(name, line))

    def reduction(
        self,
        dtype: torch.dtype,
        src_dtype: torch.dtype,
        reduction_type: ReductionType,
        value: Union[CSEVariable, Tuple[CSEVariable, ...]],
    ) -> Union[CSEVariable, Tuple[CSEVariable, ...]]:
        """Codegen a reduction operation"""
        assert self.inside_reduction
        assert not self._load_mask

        cache_key = (src_dtype, reduction_type, value)
        if cache_key in self.cse.reduction_cache:
            return self.cse.reduction_cache[cache_key]

        if isinstance(value, tuple):
            assert reduction_type == "welford_combine"
<<<<<<< HEAD
            self.cse.reduction_cache[
                cache_key
            ] = result_tuple = self.welford_combine_impl(*value)
            return result_tuple

        assert isinstance(value, HalideCSEVariable) and value.used_dims is not None
=======
            raise NotImplementedError("welford_combine")
            # self.cse.reduction_cache[
            #     cache_key
            # ] = result_tuple = self.welford_combine_impl(*value)
            # return result_tuple

        assert isinstance(value, HalideCSEVariable) and value.used_dims is not None
        reduction_vars = {*self.reduction_renames}
>>>>>>> 881775ae
        result_var = self.newfunc(
            [v for v in value.used_dims if v not in reduction_vars]
        )
<<<<<<< HEAD
        if value.used_dims[-1] != "rindex":
            value = self.genfunc(f"{value}", [*value.used_dims, "rindex"])
        value_str = value.reduction_str()
=======
        if reduction_vars - {*value.used_dims}:
            value = self.genfunc(
                f"{value}", self.sort_used_dims({*value.used_dims, *reduction_vars})
            )
        value_str = value.subs_str(self.reduction_renames)
>>>>>>> 881775ae
        default = ir.Reduction.default_accumulator(reduction_type, src_dtype)
        acc_type = halide_acc_type(dtype)

        if reduction_type in ("argmax", "argmin"):
            index = f"{result_var.name}_{reduction_type}"
            self.body.writeline(f"{index} = hl.{reduction_type}(rdom, {value_str})")
            # turn the N-D argmax index into a 1-D one
            parts = []
            stride = 1
            for i, sym in enumerate(self.reduction_renames):
                parts.append(f"{index}[{i}]")
                if stride != 1:
                    parts[-1] += f"*{stride}"
                stride *= self.halide_vars[sym]
            self.body.writeline(f"{result_var} = {' + '.join(parts)}")
        elif reduction_type in ("sum", "prod", "min", "max", "any"):
            fn = {
                "sum": "sum",
                "prod": "product",
                "min": "minimum",
                "max": "maximum",
                "any": "maximum",
            }[reduction_type]
            self.body.writeline(f"{result_var} = hl.{fn}(rdom, {value_str})")
        elif reduction_type == "xor_sum":
            result_var_init = result_var
            if not result_var.used_dims:  # need a fake dim
                result_var_init = result_var.index_str([sympy.Symbol("hl.Var()")])
                result_var.used_dims = [sympy.Integer(0)]
            self.body.writeline(
                f"{result_var_init} = hl.cast({acc_type}, {halide_constant(default)})"
            )
            self.body.writeline(f"{result_var} = {result_var} ^ {value_str}")
        elif reduction_type == "welford_reduce":
            # TODO(jansel): implement welford_reduce without fallback
            result_var = self.welford_reduce_fallback(dtype, value)
        else:
            raise Unsupported(reduction_type)

        self.cse.reduction_cache[cache_key] = result_var
        return result_var

    def welford_combine_impl(self, mean, m2, weight):
        assert isinstance(mean, HalideCSEVariable) and mean.used_dims is not None
        assert isinstance(m2, HalideCSEVariable) and m2.used_dims is not None
        assert isinstance(weight, HalideCSEVariable) and weight.used_dims is not None
        used_dims = set(mean.used_dims) | set(m2.used_dims) | set(weight.used_dims)
        result_var = self.newfunc(
            [tree.name for tree in self.range_trees[:-1] if tree.name in used_dims]
        )
        default = [f"hl.cast({x.name}.type(), 0)" for x in (mean, m2, weight)]
        pfx = result_var.name
        self.body.writeline(f"{result_var} = hl.Tuple([{', '.join(default)}])")
        self.body.writeline(f"{pfx}_mean_1 = {result_var}[0]")
        self.body.writeline(f"{pfx}_m2_1 = {result_var}[1]")
        self.body.writeline(f"{pfx}_weight_1 = {result_var}[2]")
        self.body.writeline(f"{pfx}_mean_2 = {mean.reduction_str()}")
        self.body.writeline(f"{pfx}_m2_2 = {m2.reduction_str()}")
        self.body.writeline(f"{pfx}_weight_2 = {weight.reduction_str()}")
        self.body.writeline(f"{pfx}_delta = {pfx}_mean_2 - {pfx}_mean_1")
        self.body.writeline(f"{pfx}_new_weight = {pfx}_weight_1 + {pfx}_weight_2")
        self.body.writeline(
            f"{pfx}_w2_over_w = hl.select({pfx}_new_weight == 0.0, 0.0, {pfx}_weight_2 / {pfx}_new_weight)"
        )
        update = [
            f"{pfx}_mean_1 + {pfx}_delta * {pfx}_w2_over_w",
            f"{pfx}_m2_1 + {pfx}_m2_2 + {pfx}_delta * {pfx}_delta * {pfx}_weight_1 * {pfx}_w2_over_w",
            f"{pfx}_new_weight",
        ]
        self.body.writeline(f"{result_var} = hl.Tuple([{', '.join(update)}])")

        unpacked = []
        for i in range(3):
            unpacked.append(self.newfunc(result_var.used_dims))
            self.body.writeline(f"{unpacked[-1]} = {result_var}[{i}]")
        return tuple(unpacked)

    def scan(
        self,
        dtypes: Tuple[torch.dtype, ...],
        combine_fn: Callable[
            [Tuple[CSEVariable, ...], Tuple[CSEVariable, ...]], Tuple[CSEVariable, ...]
        ],
        values_orig: Tuple[CSEVariable, ...],
    ) -> Tuple[CSEVariable, ...]:
        assert self.inside_reduction
        assert len(dtypes) == len(values_orig)
        values: List[HalideCSEVariable] = []
        all_used_dims = set()
        for value in values_orig:
            assert isinstance(value, HalideCSEVariable) and value.used_dims is not None
            if value.used_dims and value.used_dims[-1] == "rindex":
                values.append(value)
            else:
                values.append(self.genfunc(f"{value}", [*value.used_dims, "rindex"]))
            all_used_dims.update(value.used_dims)
        used_dims = [
            tree.name for tree in self.range_trees if tree.name in all_used_dims
        ]
        result_var = self.newfunc(used_dims)
        assert result_var.used_dims and result_var.used_dims[-1] == "rindex"
        prefix = result_var.used_dims[:-1]
        initial = [
            f"hl.cast({halide_acc_type(dtype)}, {value})"
            for dtype, value in zip(dtypes, values)
        ]

        length = self.kexpr(self.rename_indexing(self.range_trees[-1].numel))
        scan_dom = self.genfunc(f"hl.RDom([hl.Range(1, {length})])", [])
        scan = f"{scan_dom}.x"

        if len(values) == 1:

            def maybe_tuple(x):
                return x[0]

            read_left = [result_var.index_str([*prefix, f"{scan} - 1"])]
            read_right = [result_var.index_str([*prefix, scan])]
        else:

            def maybe_tuple(x):
                return f"hl.Tuple([{', '.join(x)}])"

            read_left = [
                result_var.index_str([*prefix, f"{scan} - 1"]) + f"[{i}]"
                for i in range(len(values))
            ]
            read_right = [
                result_var.index_str([*prefix, scan]) + f"[{i}]"
                for i in range(len(values))
            ]

        self.body.writeline(f"{result_var} = {maybe_tuple(initial)}")

        # Disable CSE for update fn
        with V.set_ops_handler(HalideOverrides(MockHandler())):
            combine_str = combine_fn(read_left, read_right)  # type: ignore[arg-type]
        self.body.writeline(
            f"{result_var.index_str([*prefix, scan])} = {maybe_tuple(combine_str)}"
        )

        if len(values) == 1:
            return (result_var,)

        unpack_vars = [self.newfunc(used_dims) for _ in values]
        for i, v in enumerate(unpack_vars):
            self.body.writeline(f"{v} = {result_var}[{i}]")
        return tuple(unpack_vars)

    def genfunc(
        self, line, used_dims, *, bounds=ValueRanges.unknown()
    ) -> HalideCSEVariable:
        var = self.cse.generate(self.body, line, bounds=bounds)
        assert isinstance(var, HalideCSEVariable)
        var.used_dims = used_dims
        return var

    def newfunc(self, used_dims) -> HalideCSEVariable:
        var = self.cse.newvar()
        assert isinstance(var, HalideCSEVariable)
        var.used_dims = used_dims
        return var

    def halide_buffer_numel(self, name: str):
        """
        We map all tensors to 1D buffers in Halide since Halide has trouble representing some strides that PyTorch
        supports.  If there are gaps in the underlying layout the numel we pass to Halide includes the gaps while
        PyTorch's numel excludes them.
        """
        return V.graph.get_buffer(name).get_layout().storage_size()

    def halide_argdefs(self):
        """
        Halide requires scalar inputs before outputs, so need to reorder args.
        """

        def arg_order(arg_tuple):
            call_str, arg = arg_tuple
            if isinstance(arg, SizeArg):
                return 1  # this would normally be at the end, move it to middle
            elif "out_ptr" in arg.name:
                return 2
            else:
                assert "in_ptr" in arg.name
                return 0

        result = []
        _, a, b, _ = self.args.python_argdefs()
        for call_str, arg in sorted(zip(a, b), key=arg_order):
            result.append((call_str, arg))
            if isinstance(arg, TensorArg):
                assert arg.offset == 0 and arg.alias_of is None
                for alias in self.buffer_aliases.get(arg.name, ()):
                    result.append(
                        (
                            None,
                            TensorArg(
                                alias,
                                arg.buffer,
                                arg.dtype,
                                arg.offset,
                                alias_of=arg.name,
                            ),
                        )
                    )
        return result

    def halide_kernel_meta(self) -> HalideMeta:
        """Compute metadata required by codecache.py"""
        argtypes = []
        for _, arg in self.halide_argdefs():
            if isinstance(arg, SizeArg):
                shape = None
                stride = None
                offset = None
                dtype = "long"
            else:
                shape = [
                    cexpr(self.rename_indexing(x.size))
                    for x in self.buffer_dimensions[arg.name]
                ]
                assert shape, self.buffer_dimensions
                stride = [
                    cexpr(self.rename_indexing(x.stride))
                    for x in self.buffer_dimensions[arg.name]
                ]
                assert len(shape) == len(stride)
                offset = cexpr(self.buffer_offsets[arg.name])
                dtype = f"{DTYPE_TO_CPP[arg.dtype]}*"
            argtypes.append(
                HalideInputSpec(
                    dtype,
                    arg.name,
                    shape=shape,
                    stride=stride,
                    offset=offset,
                    alias_of=arg.alias_of,
                )
            )

        current_device = V.graph.scheduler.get_current_device_or_throw()
        if current_device.type == "cpu":
            target = [config.halide.cpu_target]
            schduler = config.halide.scheduler_cpu
            scheduler_flags = {
                "parallelism": parallel_num_threads(),
            }
            if config.halide.scheduler_cpu == "Mullapudi2016":
                scheduler_flags[
                    "last_level_cache_size"
                ] = HalideCodeCache.cpu_cache_size()
            cuda_device = None
        else:
            assert current_device.type == "cuda", "only cpu/cuda supported"
            assert current_device.index <= 0, "only default device supported"
            target = [config.halide.gpu_target]
            schduler = config.halide.scheduler_cuda
            capability = torch.cuda.get_device_properties(current_device)
            if "cuda_capability" not in target[0]:
                for major, minor in [(8, 6), (8, 0), (7, 5), (7, 0), (6, 1)]:
                    if capability.major >= major and capability.minor >= minor:
                        target.append(f"cuda_capability_{major}{minor}")
                        break
            target.append("user_context")
            scheduler_flags = {
                "parallelism": capability.multi_processor_count,
                # TODO(jansel): explore other flags, see:
                # grep parser.parse ~/Halide/src/autoschedulers/anderson2021/AutoSchedule.cpp
            }
            cuda_device = max(0, current_device.index)

        # strict_float is requires for correctness
        target.append("strict_float")

        # without this we will initialize cuda once per kernel and hit errors
        target.append("no_runtime")

        if not config.halide.asserts:
            target.append("no_asserts")

        if config.halide.debug:
            target.append("debug")

        if "64" in self.index_dtype:
            # TODO(jansel): it is unclear if this does anything, since input sizes are still int32
            target.append("large_buffers")

        return HalideMeta(
            argtypes,
            target="-".join(target),
            scheduler=schduler,
            scheduler_flags=scheduler_flags,
            cuda_device=cuda_device,
        )

    def codegen_kernel(self, name=None):
        """Called at the end to generate a final kernel string"""
        if self.args.inplace_buffers:
            raise Unsupported("inplace_buffers")
        meta = self.halide_kernel_meta()  # ensure needed args are added early
        code = IndentedBuffer()
        code.splice(
            """
            import halide as hl

            @hl.generator(name="kernel")
            class Kernel:
        """,
            strip=True,
        )
        code.do_indent()
        for _, arg in self.halide_argdefs():
            if isinstance(arg, SizeArg):
                code.writeline(f"{arg.name} = hl.InputScalar({self.index_dtype})")
            else:
                assert arg.buffer, arg
                argcls = "hl.OutputBuffer" if "out" in arg.name else "hl.InputBuffer"
                argtype = halide_type(arg.dtype)
                ndim = len(self.buffer_dimensions[arg.name])
                code.writeline(f"{arg.name} = {argcls}({argtype}, {ndim})")
        code.splice(
            """
            def generate(g):
        """
        )
        code.do_indent()
        for _, arg in self.halide_argdefs():
            code.writeline(f"{arg.name} = g.{arg.name}")
        for old, new in self.args.aliases():
            code.writeline(f"{old} = {new}")
        code.splice(self.indexing_code)

        def update_index(m):
            var = self.cse.varname_map[m.group(1)]
            assert var.used_dims is not None, var
            if var.used_dims:
                return str(var)
            else:
                return var.name  # a constant doesn't need to be wrapped in func

        for line in self.body._lines:
            if isinstance(line, str):
                # fill in missing indices
                line = HalideCSEVariable.undefined_re.sub(update_index, line)
            code.writeline(line)
        code.writeline("")
        code.writeline("assert g.using_autoscheduler()")

        for _, arg in self.halide_argdefs():
            # fallback=1 below because halide requires buffers to be at least as large as the estimates
            # This causes crashes if our estimate is greater than the vector length
            # https://github.com/halide/Halide/issues/3103
            if isinstance(arg, SizeArg):
                hint = V.graph.sizevars.size_hint(arg.expr, fallback=1)
                code.writeline(f"{arg.name}.set_estimate({hint})")
            else:
<<<<<<< HEAD
                if arg.name in self.store_buffer_dimensions and "out" in arg.name:
                    hints = V.graph.sizevars.size_hints(
                        self.store_buffer_dimensions[arg.name], fallback=1
                    )
                else:
                    hints = V.graph.sizevars.size_hints(
                        [V.graph.get_numel(arg.buffer)], fallback=1
                    )
                if (
                    config.halide.scheduler_cuda == "Anderson2021"
                    and V.graph.scheduler.get_current_device_or_throw().type == "cuda"
                ):
                    hints = tuple(
                        map(self._anderson2021_autoscheduler_workarounds, hints)
                    )
                range_hints = [f"hl.Range(0, {hint})" for hint in hints]
=======
                dims = self.buffer_dimensions[arg.name]
                range_hints = []
                for i, dim in enumerate(dims):
                    hint = V.graph.sizevars.size_hint(dim.size, fallback=1)
                    range_hints.append(f"hl.Range(0, {hint})")
                    if "out" not in arg.name:
                        code.writeline(f"{arg.name}.dim({i}).set_min(0)")
                        try:
                            code.writeline(
                                f"{arg.name}.dim({i}).set_stride({int(dim.stride)})"
                            )
                        except TypeError:
                            pass  # not integer
                        try:
                            code.writeline(
                                f"{arg.name}.dim({i}).set_extent({int(dim.size)})"
                            )
                        except TypeError:
                            pass  # not integer
>>>>>>> 881775ae
                code.writeline(f"{arg.name}.set_estimates([{', '.join(range_hints)}])")

        code.do_unindent(2)
        code.splice(
            f"""
            if __name__ == "__main__":
                hl.main()
            else:
                hl.load_plugin({HalideCodeCache.find_libautoschedule(meta.scheduler)!r})
                target = hl.Target({meta.target!r})
                autoscheduler = hl.AutoschedulerParams({meta.scheduler!r}, {meta.scheduler_flags!r})
                with hl.GeneratorContext(target, autoscheduler):
                    gen = Kernel()
                    pipeline = gen._build_pipeline()
                    # gen.compile_to_callable() does not run the autoscheduler
                    pipeline.apply_autoscheduler(target, autoscheduler)
                    kernel = pipeline.compile_to_callable([
                            gen._get_input_parameter(a.name)._to_argument()
                            for a in gen._get_arginfos()
                            if a.dir == hl.ArgInfoDirection.Input
                        ], target)
            """
        )
        return code.getvalue()

    @staticmethod
    def _anderson2021_autoscheduler_workarounds(n):
        # workaround https://github.com/halide/Halide/issues/8246
        n = max(2, n)
        # workaround https://github.com/halide/Halide/issues/8252
        # n = min(100000, n)
        return n

    def call_kernel(self, name: str, node=None):
        """Codegen a call to this kernel"""
        wrapper = V.graph.wrapper_code
<<<<<<< HEAD
        call_args = [f"{n}" for n, _ in self.halide_argdefs()]
=======
        call_args = [f"{n}" for n, arg in self.halide_argdefs() if arg.alias_of is None]
>>>>>>> 881775ae
        current_device = V.graph.scheduler.get_current_device_or_throw()
        if current_device.type == "cuda":
            stream_name = wrapper.write_get_raw_stream(current_device.index, V.graph)
            call_args.append(stream_name)
        wrapper.generate_kernel_call(
            name,
            call_args,
            cuda=False,  # grid/stream is handled internally in halide
        )

    def generate_assert(self, check):
        return False  # TODO(jansel): support asserts

    def check_bounds(
        self, expr: sympy.Expr, size: sympy.Expr, lower: bool, upper: bool
    ):
        pass  # TODO(jansel): support asserts


class HalideScheduling(SIMDScheduling):
    int32_type = "hl.Int(32)"
    # TODO(jansel): Halide doesn't actually support 64 bit indexing...
    int64_type = "hl.Int(64)"
    kernel_type = HalideKernel

    @classmethod
    def get_backend_features(cls, device: torch.device):
        result = dict.fromkeys(
            [
                BackendFeature.TUPLE_REDUCTION,
                BackendFeature.PREFER_STORE_LOOP_ORDER,
            ]
        )
        if config.halide.scan_kernels:
            result[BackendFeature.SCAN] = None
        return result

    def define_kernel(self, src_code, node_schedule, kernel):
        """Codegen kernel definition to go in output wrapper code"""
        wrapper = V.graph.wrapper_code
        if src_code in wrapper.src_to_kernel:
            kernel_name = wrapper.src_to_kernel[src_code]
        else:
            kernel_name = f"halide_kernel_{wrapper.next_kernel_suffix()}"
            wrapper.src_to_kernel[src_code] = kernel_name
            wrapper.add_import_once(
                "from torch._inductor.runtime.hints import HalideMeta, HalideInputSpec"
            )

            compile_wrapper = IndentedBuffer()
            compile_wrapper.writeline(
                f"async_compile.halide({kernel.halide_kernel_meta()!r}, '''"
            )
            compile_wrapper.splice(src_code, strip=True)
            compile_wrapper.writeline("''')")

            origins, detailed_origins = get_kernel_metadata(node_schedule, wrapper)
            metadata_comment = f"{origins}\n{detailed_origins}"
            wrapper.define_kernel(
                kernel_name, compile_wrapper.getvalue(), metadata_comment
            )
            if is_metric_table_enabled("kernel_metadata"):
                log_kernel_metadata(kernel_name, "", src_code)

        return kernel_name<|MERGE_RESOLUTION|>--- conflicted
+++ resolved
@@ -1018,77 +1018,13 @@
         """Codegen a load from an InputBuffer"""
         var = self.args.input(name)
         index = self.prepare_indexing(index)
-<<<<<<< HEAD
-        index_str = self.index_to_str(index)
-        if self.is_indirect_indexing(index) or self._load_mask:
-            last = self.kexpr(self.rename_indexing(self.halide_buffer_numel(name)) - 1)
-            # workaround https://github.com/halide/Halide/issues/8261#issuecomment-2148835692
-            # index_str = f"hl.unsafe_promise_clamped({index_str}, 0, {last})"
-            index_str = f"hl.clamp({index_str}, 0, {last})"
-
-        line = f"{var}[{index_str}]"
-=======
         var, dims = self.indexing_to_dimensions(var, index, False)
         index_str = ", ".join(d.index_str() for d in dims)
         line = f"{var}[{index_str},]"  # trailing comma workaround for https://github.com/halide/Halide/issues/8299
->>>>>>> 881775ae
         dtype = V.graph.get_dtype(name)
         if dtype in (torch.float16, torch.bfloat16):
             dtype = torch.float32
             line = f"hl.cast(hl.Float(32), {line})"
-<<<<<<< HEAD
-
-        if self._load_mask:
-            assert (
-                isinstance(self._load_mask, HalideCSEVariable)
-                and self._load_mask.used_dims is not None
-            )
-            all_dims = {*self.used_dims_from_index(index), *self._load_mask.used_dims}
-            result = self.newfunc(
-                [tree.name for tree in self.range_trees if tree.name in all_dims]
-            )
-            if result.used_dims:
-                self.body.writeline(f"{result.name}_mask = hl.RDom([hl.Range(0, 1)])")
-                self.body.writeline(f"{result.name}_mask.where({self._load_mask})")
-                self.body.writeline(f"{result} = hl.cast({halide_type(dtype)}, 0)")
-                self.body.writeline(
-                    f"{result} = {line} + hl.cast({halide_type(dtype)}, {result.name}_mask)"
-                )
-            else:
-                # scalar case
-                self.body.writeline(
-                    f"{result} = hl.select({self._load_mask}, {line}, hl.cast({halide_type(dtype)}, 0))"
-                )
-            return result
-        else:
-            return self.genfunc(line, self.used_dims_from_index(index))
-
-    def index_to_dom(self, index: sympy.Expr, suffix: str):
-        """Replace xindex => xindex_dom, x0 => x0_dom, etc for update-style indexing"""
-        replacements: Dict[sympy.Expr, Any] = {}
-        for sym in index.free_symbols:
-            assert isinstance(sym, sympy.Symbol)
-            if symbol_is_type(sym, SymT.TMP):
-                # indirect indexing
-                cse_var = self.lookup_cse_var(sym.name)
-                assert isinstance(cse_var, HalideCSEVariable)
-                replacements[sym] = sympy.Symbol(cse_var.with_dom(suffix))
-            elif symbol_is_type(
-                sym, (SymT.UNBACKED_INT, SymT.SIZE, SymT.PRECOMPUTED_SIZE, SymT.INDEX)
-            ):
-                pass
-            else:
-                # sym is one of xN, yN or rN
-                assert symbol_is_type(
-                    sym, (SymT.RINDEX, SymT.XBLOCK, SymT.YBLOCK)
-                ), sym.name
-                replacements[sym] = sympy.Symbol(f"{sym.name}_{suffix}")
-        return sympy_subs(index, replacements)
-
-    def lookup_cse_var(self, name: str):
-        return self.cse.varname_map[re.sub(r"\[.*", "", name)]
-=======
->>>>>>> 881775ae
 
         if self._load_mask:
             assert (
@@ -1164,37 +1100,21 @@
 
         if isinstance(value, tuple):
             assert reduction_type == "welford_combine"
-<<<<<<< HEAD
             self.cse.reduction_cache[
                 cache_key
             ] = result_tuple = self.welford_combine_impl(*value)
             return result_tuple
 
         assert isinstance(value, HalideCSEVariable) and value.used_dims is not None
-=======
-            raise NotImplementedError("welford_combine")
-            # self.cse.reduction_cache[
-            #     cache_key
-            # ] = result_tuple = self.welford_combine_impl(*value)
-            # return result_tuple
-
-        assert isinstance(value, HalideCSEVariable) and value.used_dims is not None
         reduction_vars = {*self.reduction_renames}
->>>>>>> 881775ae
         result_var = self.newfunc(
             [v for v in value.used_dims if v not in reduction_vars]
         )
-<<<<<<< HEAD
-        if value.used_dims[-1] != "rindex":
-            value = self.genfunc(f"{value}", [*value.used_dims, "rindex"])
-        value_str = value.reduction_str()
-=======
         if reduction_vars - {*value.used_dims}:
             value = self.genfunc(
                 f"{value}", self.sort_used_dims({*value.used_dims, *reduction_vars})
             )
         value_str = value.subs_str(self.reduction_renames)
->>>>>>> 881775ae
         default = ir.Reduction.default_accumulator(reduction_type, src_dtype)
         acc_type = halide_acc_type(dtype)
 
@@ -1251,9 +1171,11 @@
         self.body.writeline(f"{pfx}_mean_1 = {result_var}[0]")
         self.body.writeline(f"{pfx}_m2_1 = {result_var}[1]")
         self.body.writeline(f"{pfx}_weight_1 = {result_var}[2]")
-        self.body.writeline(f"{pfx}_mean_2 = {mean.reduction_str()}")
-        self.body.writeline(f"{pfx}_m2_2 = {m2.reduction_str()}")
-        self.body.writeline(f"{pfx}_weight_2 = {weight.reduction_str()}")
+        self.body.writeline(f"{pfx}_mean_2 = {mean.subs_str(self.reduction_renames)}")
+        self.body.writeline(f"{pfx}_m2_2 = {m2.subs_str(self.reduction_renames)}")
+        self.body.writeline(
+            f"{pfx}_weight_2 = {weight.subs_str(self.reduction_renames)}"
+        )
         self.body.writeline(f"{pfx}_delta = {pfx}_mean_2 - {pfx}_mean_1")
         self.body.writeline(f"{pfx}_new_weight = {pfx}_weight_1 + {pfx}_weight_2")
         self.body.writeline(
@@ -1551,28 +1473,12 @@
                 hint = V.graph.sizevars.size_hint(arg.expr, fallback=1)
                 code.writeline(f"{arg.name}.set_estimate({hint})")
             else:
-<<<<<<< HEAD
-                if arg.name in self.store_buffer_dimensions and "out" in arg.name:
-                    hints = V.graph.sizevars.size_hints(
-                        self.store_buffer_dimensions[arg.name], fallback=1
-                    )
-                else:
-                    hints = V.graph.sizevars.size_hints(
-                        [V.graph.get_numel(arg.buffer)], fallback=1
-                    )
-                if (
-                    config.halide.scheduler_cuda == "Anderson2021"
-                    and V.graph.scheduler.get_current_device_or_throw().type == "cuda"
-                ):
-                    hints = tuple(
-                        map(self._anderson2021_autoscheduler_workarounds, hints)
-                    )
-                range_hints = [f"hl.Range(0, {hint})" for hint in hints]
-=======
                 dims = self.buffer_dimensions[arg.name]
                 range_hints = []
                 for i, dim in enumerate(dims):
-                    hint = V.graph.sizevars.size_hint(dim.size, fallback=1)
+                    hint = self._autoscheduler_workarounds(
+                        V.graph.sizevars.size_hint(dim.size, fallback=1)
+                    )
                     range_hints.append(f"hl.Range(0, {hint})")
                     if "out" not in arg.name:
                         code.writeline(f"{arg.name}.dim({i}).set_min(0)")
@@ -1588,7 +1494,6 @@
                             )
                         except TypeError:
                             pass  # not integer
->>>>>>> 881775ae
                 code.writeline(f"{arg.name}.set_estimates([{', '.join(range_hints)}])")
 
         code.do_unindent(2)
@@ -1615,21 +1520,19 @@
         return code.getvalue()
 
     @staticmethod
-    def _anderson2021_autoscheduler_workarounds(n):
-        # workaround https://github.com/halide/Halide/issues/8246
-        n = max(2, n)
-        # workaround https://github.com/halide/Halide/issues/8252
-        # n = min(100000, n)
+    def _autoscheduler_workarounds(n):
+        if (
+            config.halide.scheduler_cuda == "Anderson2021"
+            and V.graph.scheduler.get_current_device_or_throw().type == "cuda"
+        ):
+            # workaround https://github.com/halide/Halide/issues/8246
+            n = max(2, n)
         return n
 
     def call_kernel(self, name: str, node=None):
         """Codegen a call to this kernel"""
         wrapper = V.graph.wrapper_code
-<<<<<<< HEAD
-        call_args = [f"{n}" for n, _ in self.halide_argdefs()]
-=======
         call_args = [f"{n}" for n, arg in self.halide_argdefs() if arg.alias_of is None]
->>>>>>> 881775ae
         current_device = V.graph.scheduler.get_current_device_or_throw()
         if current_device.type == "cuda":
             stream_name = wrapper.write_get_raw_stream(current_device.index, V.graph)
