# mypy: allow-untyped-defs
import builtins
import contextlib
import functools
import inspect
import itertools
import json
import logging

import math
import operator
import os
import sys
import textwrap
import time
from collections import namedtuple
<<<<<<< HEAD
from concurrent.futures import ThreadPoolExecutor
=======
from concurrent.futures import as_completed, ThreadPoolExecutor
>>>>>>> 9ae78a57
from io import StringIO

from typing import Any, Callable, Dict, List, Optional, Tuple, Union
from unittest.mock import patch

import sympy
from filelock import FileLock

import torch
import torch._inductor.async_compile  # noqa: F401 required to warm up AsyncCompile pools
from torch._dynamo.testing import rand_strided
from torch._dynamo.utils import counters, identity, preserve_rng_state

from . import config, ir
from .autotune_process import TensorMeta, TritonBenchmarkRequest
from .codecache import code_hash, PersistentCache, PyCodeCache
from .codegen.common import IndentedBuffer, KernelTemplate

from .codegen.triton import (
    gen_common_triton_imports,
    texpr,
    TritonKernel,
    TritonPrinter,
    TritonScheduling,
)

from .codegen.triton_utils import config_of, signature_to_meta
from .exc import CUDACompileError
from .ir import ChoiceCaller, PrimitiveInfoType
from .runtime.hints import DeviceProperties
from .runtime.runtime_utils import do_bench
from .utils import (
    FakeIndentedBuffer,
    get_dtype_size,
    Placeholder,
    restore_stdout_stderr,
    sympy_dot,
    sympy_index_symbol,
    sympy_product,
    unique,
)
from .virtualized import V

log = logging.getLogger(__name__)

# correctness checks struggle with fp16/tf32
VERIFY: Dict[str, Any] = dict()
PRINT_AUTOTUNE = True
DEBUG = False


class KernelNamespace:
    pass


# these objects are imported from the generated wrapper code
extern_kernels = KernelNamespace()


class PartialRender:
    """
    Some parts of a template need to be generated at the end, but
    inserted into the template at the start.  This allows doing a bunch
    of replacements after the initial render.
    """

    def __init__(self, code, replacement_hooks):
        super().__init__()
        self.code = code
        self.replacement_hooks = replacement_hooks

    def finalize_hook(self, hook_key: str) -> None:
        assert (
            hook_key in self.replacement_hooks
        ), f"{hook_key} not registered in self.replacement_hooks"
        assert (
            self.replacement_hooks[hook_key] is not None
        ), "hook_key can only be called once"
        self.code = self.code.replace(hook_key, self.replacement_hooks[hook_key]())
        self.replacement_hooks[hook_key] = None

    def finalize_all(self) -> str:
        for key, fn in self.replacement_hooks.items():
            self.code = self.code.replace(key, fn())
        return self.code


# This is used to store info needed for lowering each subgraph in triton
# templates
SubgraphInfo = namedtuple(
    "SubgraphInfo",
    [
        "body",
        "template_mask",
        "template_out",
    ],
)


class TritonTemplateKernel(TritonKernel):
    def __init__(
        self,
        kernel_name,
        input_nodes,
        output_node,
        defines,
        num_stages,
        num_warps,
        grid_fn,
        meta,
        call_sizes,
        use_jit=False,
        prefix_args=0,
        suffix_args=0,
        epilogue_fn=identity,
        subgraphs: Optional[List[ir.ComputedBuffer]] = None,
        *,
        index_dtype,
    ):
        super().__init__(
            sympy_product(output_node.get_size()),
            sympy.Integer(1),
            index_dtype=index_dtype,
        )
        self.input_nodes = input_nodes
        self.output_node = output_node
        self.named_input_nodes = {}  # type: ignore[var-annotated]
        self.defines = defines
        self.kernel_name = kernel_name
        self.use_jit = use_jit
        self.num_stages = num_stages
        self.num_warps = num_warps
        self.grid_fn = grid_fn
        self.meta = meta
        self.call_sizes = call_sizes
        # for templates with fixed epilogues
        self.prefix_args = prefix_args
        self.suffix_args = suffix_args
        self.epilogue_fn = epilogue_fn
        self.render_hooks = dict()  # type: ignore[var-annotated]
        self.triton_meta: Optional[Dict[str, object]] = None
        # For Templated Attention this can be a list of ir.Subgraph
        self.subgraphs: Optional[List[ir.ComputedBuffer]] = subgraphs

        # The following attributes (body, template_mask, output_val) are all
        # used for triton kernel codegen.
        # They are swapped onto the TritonTemplateKernel object by
        # `set_subgraph_body`
        self.subgraph_bodies: Dict[str, SubgraphInfo] = {}

        self.body: IndentedBuffer = FakeIndentedBuffer()
        self.template_mask: Optional[str] = None
        self.template_out: Optional[str] = None

    @contextlib.contextmanager
    def set_subgraph_body(self, body_name: str):
        old_body, old_mask, old_out = self.body, self.template_mask, self.template_out
        assert body_name in self.subgraph_bodies, body_name
        self.body, self.template_mask, self.template_out = self.subgraph_bodies[
            body_name
        ]
        yield
        self.subgraph_bodies[body_name] = SubgraphInfo(
            self.body, self.template_mask, self.template_out
        )
        self.body, self.template_mask, self.template_out = old_body, old_mask, old_out

    @contextlib.contextmanager
    def create_subgraph_body(self, body_name: str):
        assert body_name not in self.subgraph_bodies
        self.subgraph_bodies[body_name] = SubgraphInfo(IndentedBuffer(), None, None)
        with self.set_subgraph_body(body_name):
            yield

    def need_numel_args(self):
        return False

    def estimate_kernel_num_bytes(self):
        """
        Estimate the total number of bytes this kernel takes.
        For in/out nodes, sizes are counted twice: once for reading and
        once for writing.
        """
        ninplace_args = len(unique(self.args.inplace_buffers.values()))
        num_bytes = []
        for i, inp in enumerate(itertools.chain(self.input_nodes, (self.output_node,))):
            size = V.graph.sizevars.size_hints(inp.get_size())
            numel = functools.reduce(operator.mul, size)
            dtype_size = get_dtype_size(inp.get_dtype())
            num_bytes.append(numel * dtype_size * (1 + int(i < ninplace_args)))
        return sum(num_bytes)

    def jit_lines(self):
        if self.use_jit:
            return "@triton.jit"

        argdefs, _, signature, _ = self.args.python_argdefs()
        triton_meta = {
            "signature": signature_to_meta(signature, size_dtype=self.index_dtype),
            "device": DeviceProperties.create(self.output_node.get_device()),
            "constants": {},
        }
        triton_meta["configs"] = [config_of(signature)]
        for arg_num in triton_meta["configs"][0].equal_to_1:  # type: ignore[index]
            triton_meta["constants"][arg_num] = 1  # type: ignore[index]
        matrix_instr_nonkdim = self.meta.get("matrix_instr_nonkdim", 0)
        if matrix_instr_nonkdim != 0:
            triton_meta["matrix_instr_nonkdim"] = matrix_instr_nonkdim

        self.triton_meta = triton_meta

        inductor_meta = {
            "kernel_name": str(Placeholder.DESCRIPTIVE_NAME),
            **TritonKernel.inductor_meta_common(),
        }
        if config.profile_bandwidth or config.benchmark_kernel:
            num_gb = self.estimate_kernel_num_bytes() / 1e9
            inductor_meta["kernel_num_gb"] = num_gb
        return f"""
            @triton_heuristics.template(
                num_stages={self.num_stages},
                num_warps={self.num_warps},
                triton_meta={triton_meta!r},
                inductor_meta={inductor_meta!r},
            )
            @triton.jit
        """

    def def_kernel(self, *argnames):
        """
        Hook called from template code to generate function def and
        needed args.
        """
        assert all(isinstance(x, str) for x in argnames)
        renames = IndentedBuffer(initial_indent=1)

        named_args = self.input_nodes[
            self.prefix_args : len(self.input_nodes) - self.suffix_args
        ]

        assert len(argnames) == len(named_args), (
            len(argnames),
            len(named_args),
            self.prefix_args,
            len(self.input_nodes),
        )

        for input_node in self.input_nodes[: self.prefix_args]:
            # get args in correct order
            self.args.input(input_node.get_name())

        for name, input_node in zip(argnames, named_args):
            arg_name = f"arg_{name}"
            self.named_input_nodes[name] = input_node
            self.args.input_buffers[input_node.get_name()] = arg_name

        # The args may be duplicated, so renaming must be after args are de-duplicated.
        for name in argnames:
            input_node = self.named_input_nodes[name]
            arg_name = self.args.input_buffers[input_node.get_name()]
            if input_node.get_layout().offset == 0:
                renames.writeline(f"{name} = {arg_name}")
            else:
                offset = texpr(self.rename_indexing(input_node.get_layout().offset))
                renames.writeline(f"{name} = {arg_name} + {offset}")

        for input_node in self.input_nodes[len(self.input_nodes) - self.suffix_args :]:
            # get args in correct order
            self.args.input(input_node.get_name())

        def hook():
            # python_argdefs() cannot be run until after the rest of the template lazily adds more args
            arg_defs, *_ = self.args.python_argdefs()
            code = IndentedBuffer()
            code.splice(gen_common_triton_imports())
            code.splice(self.jit_lines())
            code.writeline(f"def {self.kernel_name}({', '.join(arg_defs)}):")
            with code.indent():
                code.splice(self.defines)
                code.splice(renames.getvalue())
            return code.getvalue()

        assert "<DEF_KERNEL>" not in self.render_hooks
        self.render_hooks["<DEF_KERNEL>"] = hook
        return "<DEF_KERNEL>"

    def size(self, name: str, index: int):
        """
        Hook called from template code to get the size of an arg.
        Will add needed args to pass it in if it is dynamic.
        """
        assert isinstance(index, int)
        if name is None:
            val = self.output_node.get_size()[index]
        else:
            assert isinstance(name, str)
            val = self.named_input_nodes[name].get_size()[index]
        return texpr(self.rename_indexing(val))

    def stride(self, name, index):
        """
        Hook called from template code to get the stride of an arg.
        Will add needed args to pass it in if it is dynamic.
        """
        assert isinstance(index, int)
        if name is None:
            val = self.output_node.get_stride()[index]
        else:
            assert isinstance(name, str)
            val = self.named_input_nodes[name].get_stride()[index]
        return texpr(self.rename_indexing(val))

    def modification(
        self, subgraph_number: int, output_name: str, **fixed_inputs
    ) -> str:
        """This creates a modification function for a subgraph.
        To use this inside a template, the first argument should specify which subgraph to codegen for

        Args:
            subgraph_number (int): The index of the subgraph in self.subgraphs
        """
        num = 0
        while f"mod_{subgraph_number}_{num}" in self.subgraph_bodies:
            num += 1
        with self.create_subgraph_body(f"mod_{subgraph_number}_{num}"):
            assert isinstance(subgraph_number, int)
            assert isinstance(self.subgraphs, list)
            assert (
                self.body.getvalue() == ""
            ), "Body should be clear before adding a modification"
            assert subgraph_number < len(
                self.subgraphs
            ), f"Invalid subgraph number provided to create_modification, {subgraph_number} must be < {len(self.subgraphs)}"

            subgraph = self.subgraphs[subgraph_number]

            def add_input(name):
                return self.args.input(name)

            name = f"PlaceholderSubstitution_{subgraph_number}"

            class PlaceholderSubstitution(V.WrapperHandler):  # type: ignore[name-defined]
                self.name = name

                def load(self, name: str, index: sympy.Expr):
                    if name not in fixed_inputs:
                        # If it's not a fixed input, it's a load from a captured
                        # tensor
                        var = add_input(name)
                        return f"tl.load({var} + {index})"

                    return f"({fixed_inputs[name]})"

                def indirect_indexing(self, index_var, size, check):
                    return sympy_index_symbol(str(index_var))

            with V.set_ops_handler(PlaceholderSubstitution(V.ops)):
                assert isinstance(
                    subgraph, ir.ComputedBuffer
                ), f"Expected the subgraph to be a ComputedBuffer, got {type(subgraph)}"
                if isinstance(subgraph.data, ir.InputBuffer):
                    out = subgraph.data.make_loader()((1,))
                else:
                    out = subgraph.data.inner_fn((1,))

            self.codegen_body()
            self.body.writeline(f"{output_name} = {out.value}")

            body_val = self.body.getvalue()
            self.cse.invalidate(set())
            return body_val

    def store_output(
        self,
        indices: Union[List[Any], Tuple[Any]],
        val: str,
        mask: Optional[str] = None,
        indent_width: int = 4,
    ):
        """Stores the final output and appends any epilogue fusions if the buffer hasn't been optimized away.

        Args:
            indices (Union[List, Tuple]): The index for each dimension of the output. The dot product of
                these indices and output strides must match `val`.
            val (str): The value to store.
            mask (Optional[str]): An optional mask to use for the store operation. If provided, this mask
                will be applied to the store.
            indent_width (int): The number of spaces to use for indentation. This is used when the call to
                store_output is indented in the kernel definition.
        """
        with self.create_subgraph_body("<STORE_OUTPUT>"):
            assert isinstance(indices, (list, tuple))
            assert isinstance(val, str)
            assert isinstance(mask, (str, type(None)))
            assert self.template_mask is None
            indices = list(map(TritonPrinter.paren, indices))
            index_symbols = [sympy.Symbol(x, integer=True) for x in indices]
            lengths = [
                V.graph.sizevars.simplify(s) for s in self.output_node.get_size()
            ]
            assert len(indices) == len(lengths)

            # glue to make generated code use same indexing from template
            for name, range_tree_entry in zip(
                indices, self.range_trees[0].construct_entries(lengths)
            ):
                range_tree_entry.set_name(name)
            contiguous_index = sympy_dot(
                ir.FlexibleLayout.contiguous_strides(lengths), index_symbols
            )
            contiguous_index = self.rename_indexing(contiguous_index)
            self.body.writeline("xindex = " + texpr(contiguous_index))
            self.range_trees[0].lookup(
                sympy.Integer(1), sympy_product(lengths)
            ).set_name("xindex")
            self.template_mask = mask
            self.template_out = val
            self.template_indices = indices
            output_index = self.output_node.get_layout().make_indexer()(index_symbols)
            output_index = self.rename_indexing(output_index)
            if output_index == contiguous_index:
                output_index = sympy.Symbol("xindex", integer=True)

            epilogue_args = [val]
            for input_node in itertools.chain(
                self.input_nodes[: self.prefix_args],
                self.input_nodes[len(self.input_nodes) - self.suffix_args :],
            ):
                input_node.freeze_layout()
                epilogue_args.append(input_node.make_loader()(index_symbols))

            V.ops.store(
                self.output_node.get_name(),
                output_index,
                self.epilogue_fn(*epilogue_args),
            )
            self.codegen_body()

        def hook():
            # more stuff might have been added since the codegen_body above
            self.codegen_body()

            return textwrap.indent(self.body.getvalue(), " " * indent_width).strip()

        assert "<STORE_OUTPUT>" not in self.render_hooks
        self.render_hooks["<STORE_OUTPUT>"] = hook
        return "<STORE_OUTPUT>"

    def render(self, template, kwargs):
        return PartialRender(
            template.render(**self.template_env(), **kwargs),
            self.render_hooks,
        )

    def make_load(self, name, indices, mask):
        """
        Optional helper called from template code to generate the code
        needed to load from an tensor.
        """
        assert isinstance(indices, (list, tuple))
        assert isinstance(name, str)
        assert isinstance(mask, str)
        stride = self.named_input_nodes[name].get_stride()
        indices = list(map(TritonPrinter.paren, indices))
        assert len(indices) == len(stride)
        index = " + ".join(
            f"{texpr(self.rename_indexing(s))} * {i}" for s, i in zip(stride, indices)
        )
        return f"tl.load({name} + ({index}), {mask}, other=0.0)"

    def template_env(self):
        """
        Generate the namespace visible in the template.
        """
        return {
            fn.__name__: fn
            for fn in [
                self.def_kernel,
                self.size,
                self.stride,
                self.store_output,
                self.make_load,
                self.modification,
            ]
        }

    def indexing(
        self,
        index: sympy.Expr,
        *,
        dense_indexing=False,
        copy_shape=None,
        override_mask=None,
        block_ptr=False,
    ):
        """
        Override the default indexing to use our custom mask and force
        dense indexing.
        """
        return super().indexing(
            index,
            dense_indexing=False,
            # We pass template_out as the shape to broadcast the indexing to as
            # the mask might be broadcast to the output shape
            copy_shape=self.template_out,
            override_mask=self.template_mask,
            block_ptr=block_ptr,
        )

    def codegen_range_tree(self):
        pass  # ignore default codegen

    def call_kernel(self, name: str, node: Optional[ir.IRNode] = None):
        wrapper = V.graph.wrapper_code
        _, call_args, _, arg_types = self.args.python_argdefs()
        if V.graph.cpp_wrapper:
            # In the cpp_wrapper case, we have to compute CUDA launch grid at runtime
            # if any dynamic dimension is involved. We rely on the Python version
            # of the grid function to generate those grid configs, which may contain
            # symbolic values. The wrapper will use cexpr to print out C++ code
            # appropriately for the grid configs.
            grid = self.call_sizes + [self.meta]
            wrapper.generate_kernel_call(
                name,
                call_args,
                grid=self.grid_fn(*grid),
                arg_types=arg_types,
                triton_meta=self.triton_meta,
            )
        else:
            wrapper.add_import_once(f"import {self.grid_fn.__module__}")
            meta = wrapper.add_meta_once(self.meta)
            grid = self.call_sizes + [meta]
            wrapper.generate_kernel_call(
                name,
                call_args,
                grid=grid,
                grid_fn=f"{self.grid_fn.__module__}.{self.grid_fn.__name__}",
                arg_types=arg_types,
                triton_meta=self.triton_meta,
            )


@functools.lru_cache(None)
def _jinja2_env():
    try:
        import jinja2

        return jinja2.Environment(
            undefined=jinja2.StrictUndefined,
        )
    except ImportError:
        return None


class TritonTemplate(KernelTemplate):
    index_counter = itertools.count()
    all_templates: Dict[str, "TritonTemplate"] = dict()

    def __init__(self, name: str, grid: Any, source: str, debug=False):
        super().__init__(name)
        self.grid = grid
        self.template = self._template_from_string(source)
        assert name not in self.all_templates, "duplicate template name"
        self.all_templates[name] = self
        self.debug = debug

    def generate(
        self,
        input_nodes,
        layout,
        num_stages,
        num_warps,
        prefix_args=0,
        suffix_args=0,
        epilogue_fn=identity,
        subgraphs=None,
        mutated_inputs=None,
        call_sizes=None,
        **kwargs,
    ):
        """This function generates a TritonTemplateCaller

        Args:
            input_nodes: List of input nodes
            layout: Output layout
            num_stages: Number of stages for triton launch
            num_warps: Number of warps for triton launch
            prefix_args: Number of input nodes to be passed as arguments
            suffix_args: Number of input nodes to be passed as arguments
            epilogue_fn: Optional epilogue function to be called on the output
            subgraphs: Optional subgraphs to be passed as arguments, these will be inlined
                into the triton template string
            mutated_inputs: Optional list of input nodes that are mutated by the kernel, this is helpful
                if you need to return multiple outputs. You can pass them as inputs and mark them as
                being mutated by the kernel.
        """
        assert self.template, "requires jinja2"
        defines = StringIO()
        for name, val in kwargs.items():
            defines.write(f"    {name} : tl.constexpr = {val}\n")
        defines = defines.getvalue()

        fake_out = ir.Buffer("buf_out", layout)
        kernel_name = f"triton_{self.name}"

        numel = sympy_product(layout.size)
        buffers = itertools.chain(input_nodes, (fake_out,))
        if not TritonScheduling.can_use_32bit_indexing(numel, buffers):
            raise NotImplementedError(
                "64-bit indexing is not yet implemented for triton templates"
            )

        if call_sizes is None:
            call_sizes = layout.size

        kernel_options = dict(
            input_nodes=input_nodes,
            defines=defines,
            num_stages=num_stages,
            num_warps=num_warps,
            grid_fn=self.grid,
            meta=kwargs,
            call_sizes=call_sizes,
            prefix_args=prefix_args,
            suffix_args=suffix_args,
            epilogue_fn=epilogue_fn,
            index_dtype="tl.int32",
            subgraphs=subgraphs,
        )

        with patch.object(
            V.graph, "get_dtype", self._fake_get_dtype(fake_out)
        ), TritonTemplateKernel(
            kernel_name=kernel_name,
            output_node=fake_out,
            use_jit=False,
            **kernel_options,
        ) as kernel:
            try:
                template = kernel.render(self.template, kwargs)
                with kernel.set_subgraph_body("<STORE_OUTPUT>"):
                    code = template.finalize_all()
            except ZeroDivisionError:
                # TODO(nmacchioni): fix sympy division by zero
                return None
            if self.debug:
                print("Generated Code:\n", code)
            extra = (
                "-".join(
                    [
                        *[
                            f"{kwarg}={repr(kwargs[kwarg])}"
                            for kwarg in sorted(kwargs.keys())
                        ],
                        f"num_stages={num_stages}",
                        f"num_warps={num_warps}",
                    ]
                )
                + "-"
            )
            mod = PyCodeCache.load(code, extra)

        input_call_args = tuple(kernel.args.input_buffers.keys())
        output_call_args = tuple(kernel.args.output_buffers.keys())

        # We expect the input_buffer order to be [*input_nodes, *captured_buffers]
        expected_input_args = tuple(unique(x.get_name() for x in input_nodes))
        expected_output_args = (fake_out.get_name(),)
        assert input_call_args[: len(expected_input_args)] == expected_input_args, (
            input_call_args,
            expected_input_args,
        )
        assert output_call_args == expected_output_args, (
            output_call_args,
            expected_output_args,
        )

        full_input_nodes = tuple([V.graph.get_buffer(k) for k in input_call_args])
        extra_args = V.graph.sizevars.size_hints(
            map(sympy.expand, tuple(kernel.args.sizevars.keys())),
            fallback=config.unbacked_symint_fallback,
        )

        kernel_hash_name = f"triton_{self.name}_{next(self.index_counter)}"

        def make_kernel_render(out_node):
            kernel = TritonTemplateKernel(
                kernel_name=str(Placeholder.KERNEL_NAME),
                output_node=out_node,
                use_jit=False,
                **kernel_options,
            )
            render = functools.partial(
                kernel.render,
                self.template,
                kwargs,
            )
            return kernel, render

        # create the BenchmarkRequest
        assert mod.__file__ is not None
        grid = self.grid(
            *V.graph.sizevars.size_hints(
                call_sizes,
                fallback=config.unbacked_symint_fallback,
            ),
            kwargs,
        )
        bmreq = TritonBenchmarkRequest(
            module_path=mod.__file__,
            module_cache_key=mod.key,
            kernel_name=kernel_name,
            grid=grid,
            extra_args=extra_args,
            num_stages=num_stages,
            num_warps=num_warps,
            matrix_instr_nonkdim=kwargs.get("matrix_instr_nonkdim", 0),
            input_tensor_meta=TensorMeta.from_irnodes(full_input_nodes),
            output_tensor_meta=TensorMeta.from_irnodes(layout),
        )

        return TritonTemplateCaller(
            kernel_hash_name,
            full_input_nodes,
            layout,
            make_kernel_render,
            extra.strip("-").replace("-", ", "),
            bmreq,
            log_info={
                "tile_shape": str(
                    (
                        kwargs.get("BLOCK_M", -1),
                        kwargs.get("BLOCK_K", -1),
                        kwargs.get("BLOCK_N", -1),
                    )
                ),
                "num_stages": num_stages,
                "num_warps": num_warps,
                "allow_tf32": str(kwargs.get("ALLOW_TF32", None)),
                "acc_type": str(kwargs.get("ACC_TYPE", None)),
            },
            mutated_inputs=mutated_inputs,
        )


class ExternKernelChoice:
    def __init__(
        self,
        kernel,
        cpp_kernel=None,
        *,
        name=None,
        has_out_variant=True,
        op_overload=None,
        use_fallback_kernel=False,
        kernel_creator=None,
    ):
        super().__init__()
        name = name or kernel.__name__
        assert callable(kernel)
        assert not hasattr(extern_kernels, name), f"duplicate extern kernel: {name}"
        self.name = name
        self.cpp_kernel_name = cpp_kernel
        self.has_out_variant = has_out_variant
        setattr(extern_kernels, name, kernel)
        self.op_overload = op_overload
        self.use_fallback_kernel = use_fallback_kernel
        self.kernel_creator = kernel_creator

    def to_callable(self):
        return getattr(extern_kernels, self.name)

    def call_name(self):
        return f"extern_kernels.{self.name}"

    @functools.lru_cache(None)  # noqa: B019
    def hash_key(self):
        fn = self.to_callable()
        parts = [
            self.name,
            getattr(fn, "__name__", ""),
            getattr(fn, "__module__", ""),
        ]
        try:
            parts.append(inspect.getsource(fn))
        except Exception:
            pass
        return code_hash("-".join(parts))

    def bind(
        self,
        input_nodes,
        layout,
        ordered_kwargs_for_cpp_kernel=(),
        **kwargs,
    ):
        self.ordered_kwargs_for_cpp_kernel = ordered_kwargs_for_cpp_kernel
        return ExternKernelCaller(
            self, input_nodes, layout, kwargs, has_out_variant=self.has_out_variant
        )


class TritonTemplateCaller(ir.TritonTemplateCallerBase):
    def __init__(
        self,
        name,
        input_nodes,
        layout,
        make_kernel_render,
        debug_extra,
        bmreq,
        log_info: Optional[
            Dict[str, Union[PrimitiveInfoType, List[PrimitiveInfoType]]]
        ] = None,
        mutated_inputs=None,
    ):
        super().__init__(name, input_nodes, layout)
        self.make_kernel_render = make_kernel_render
        self.debug_extra = debug_extra
        self.bmreq: TritonBenchmarkRequest = bmreq
        if log_info is None:
            log_info = {}
        self.log_info: Dict[str, Any] = log_info
        self.log_info.update(
            {
                "backend": "Triton",
                "grid": str(self.bmreq.grid),
                "num_stages": self.bmreq.num_stages,
                "num_warps": self.bmreq.num_warps,
            }
        )
        self.mutated_inputs = mutated_inputs

    def benchmark(self, *args, out):
        assert self.bmreq is not None
        return self.bmreq.benchmark(*args, output_tensor=out)

    def precompile(self):
        assert self.bmreq is not None
        self.bmreq.precompile()

    def __str__(self):
        return f"TritonTemplateCaller({self.bmreq.module_path}, {self.debug_extra})"

    def call_name(self):
        return f"template_kernels.{self.name}"

    def hash_key(self):
        return "-".join(
            [
                self.name.rsplit("_", 1)[0],
                self.bmreq.module_cache_key,
            ]
        )

    def output_node(self):
        return ir.TensorBox.create(
            ir.TritonTemplateBuffer(
                layout=self.layout,
                inputs=self.input_nodes,
                make_kernel_render=self.make_kernel_render,
                debug_extra=self.debug_extra,
                mutated_inputs=self.mutated_inputs,
            )
        )

    def info_dict(self) -> Dict[str, Union[PrimitiveInfoType, List[PrimitiveInfoType]]]:
        """Information returned here is logged to the autotune log file when that is enabled."""
        return self.log_info

    def get_make_kernel_render(self):
        return self.make_kernel_render


class ExternKernelCaller(ChoiceCaller):
    def __init__(
        self,
        choice: ExternKernelChoice,
        input_nodes,
        layout,
        kwargs=None,
        *,
        has_out_variant=True,
    ):
        super().__init__(choice.name, input_nodes, layout)
        self.choice = choice
        self.kwargs = kwargs or {}
        self.has_out_variant = has_out_variant

    def __str__(self):
        return f"ExternKernelCaller({self.choice.call_name()})"

    def benchmark(self, *args, out):
        if out.numel() == 0:
            # no need to run the kerrnel of do benchmarking
            return 0.0
        if self.has_out_variant:
            return super().benchmark(*args, out=out)
        else:
            algo = self.to_callable()
            out_new = algo(*args)
            torch._C._dynamo.guards.assert_size_stride(
                out_new, tuple(out.size()), tuple(out.stride())
            )
            out.copy_(out_new)  # for correctness checking
            return do_bench(algo, args, {})

    def to_callable(self):
        fn = self.choice.to_callable()
        if self.kwargs:
            return functools.partial(fn, **self.kwargs)
        else:
            return fn

    def hash_key(self):
        return "-".join(
            [
                self.choice.name,
                *[
                    f"{kwarg}={repr(self.kwargs[kwarg])}"
                    for kwarg in sorted(self.kwargs.keys())
                ],
                self.choice.hash_key(),
            ]
        )

    def output_node(self):
        if config.abi_compatible and self.choice.use_fallback_kernel:
            assert (
                self.choice.op_overload is not None
            ), "Please provide an op_overload to use ir.FallbackKernel"
            inner = ir.FallbackKernel.create(
                self.choice.op_overload, *self.input_nodes, **self.kwargs
            )
        elif self.choice.kernel_creator is not None:
            inner = self.choice.kernel_creator(*self.input_nodes, **self.kwargs)
        else:
            cls = ir.ExternKernelOut if self.has_out_variant else ir.ExternKernelAlloc
            inner = cls(
                layout=self.layout,
                inputs=self.input_nodes,
                python_kernel_name=self.choice.call_name(),
                cpp_kernel_name=self.choice.cpp_kernel_name,
                ordered_kwargs_for_cpp_kernel=self.choice.ordered_kwargs_for_cpp_kernel,
                op_overload=self.choice.op_overload,
                kwargs=self.kwargs,
            )

        return ir.TensorBox.create(inner)

    def info_dict(self) -> Dict[str, Union[PrimitiveInfoType, List[PrimitiveInfoType]]]:
        """Information returned here is logged to the autotune log file when that is enabled."""
        return {
            "backend": "extern",
            "kernel_call_name": self.choice.call_name(),
        }


@functools.lru_cache(None)
def get_mm_log_filename() -> Optional[str]:
    mm_file_name = os.environ.get("TORCHINDUCTOR_MM_LOGGING_FILE", None)
    if not mm_file_name:
        return None

    if "json" not in mm_file_name:
        mm_file_name = f"{mm_file_name}.json"

    return mm_file_name


def append_to_log(filename, data):
    lock_file = filename.replace(".json", ".lock")
    lock = FileLock(lock_file)
    with lock:
        try:
            with open(filename) as f:
                log_data = json.load(f)
        except (FileNotFoundError, json.JSONDecodeError):
            log_data = []

        log_data.append(data)

        with open(filename, "w") as f:
            json.dump(log_data, f, indent=4)


class DataProcessorChoiceCallerWrapper:
    def __init__(self, wrapped, preprocessor, postprocessor):
        self._wrapped = wrapped
        if preprocessor is not None:
            self._preprocessor = preprocessor
        else:
            self._preprocessor = lambda x, y: (x, y)
        if postprocessor is not None:
            self._postprocessor = postprocessor
        else:
            self._postprocessor = lambda x: x

    def __getattr__(self, name):
        return getattr(self._wrapped, name)

    def benchmark(self, *args, out) -> float:
        new_args, new_out = self._preprocessor(args, out)
        result = self._wrapped.benchmark(*new_args, out=new_out)
        new_out = self._postprocessor(new_out)
        if out is not new_out:
            out.copy_(new_out)
        return result

    def output_node(self) -> ir.TensorBox:
        result = self._wrapped.output_node()
        return self._postprocessor(result)

    def __repr__(self) -> str:
        return f"DataProcessorChoiceCallerWrapper({self._wrapped})"


class DataProcessorTemplateWrapper:
    """
    A wrapper class for a kernel template.

    This class together with `DataProcessorChoiceCallerWrapper` provides a convenient way to
    preprocess and postprocess data before and after using the wrapped template. A typical
    usage is to reorder or filter the input nodes in order to match the expected input of other
    kernel choices like a ATen kernel. A more complicated usage is to prepack the weights.
    See the example from :mod:`cpp_gemm_template` for more details.
    """

    def __init__(
        self,
        wrapped_template_cls,
        preprocessor,
        postprocessor,
        **kwargs,
    ):
        if preprocessor is not None:
            self._preprocessor = preprocessor
        else:
            self._preprocessor = lambda x, y: (x, y)
        if postprocessor is not None:
            self._postprocessor = postprocessor
        else:
            self._postprocessor = lambda x: x
        assert "input_nodes" in kwargs
        assert "layout" in kwargs
        kwargs["input_nodes"], kwargs["layout"] = preprocessor(
            kwargs["input_nodes"], kwargs["layout"]
        )
        self._wrapped = wrapped_template_cls(**kwargs)

    def __getattr__(self, name):
        return getattr(self._wrapped, name)

    def maybe_append_choice(self, choices, **kwargs):
        return type(self._wrapped).maybe_append_choice(self, choices, **kwargs)

    def generate(self, **kwargs):
        choice_caller = self._wrapped.generate(**kwargs)
        return DataProcessorChoiceCallerWrapper(
            choice_caller, self._preprocessor, self._postprocessor
        )

    def __repr__(self) -> str:
        return f"DataProcessorTemplateWrapper({self._wrapped})"


class ErrorFromChoice(RuntimeError):
    def __init__(self, msg, choice: ChoiceCaller, inputs_str):
        msg += f"\nFrom choice {choice}\n{inputs_str}"
        super().__init__(msg)
        self.choice = choice


class NoValidChoicesError(RuntimeError):
    pass


@functools.lru_cache(None)
def get_env_num_workers() -> Optional[int]:
    if "TORCHINDUCTOR_COMPILE_THREADS" in os.environ:
        return int(os.environ["TORCHINDUCTOR_COMPILE_THREADS"])
    return None


class AlgorithmSelectorCache(PersistentCache):
    def __init__(self, *args, **kwargs):
        super().__init__(*args, **kwargs)

        # the autotuning will get occur in the scheduler, so there is
        # no guarantee that the first lowering for a given key will also be the
        # first to benchmark it. share a single precompilation function for all lowerings
        # of a particular key
        self.precompile_cache: Dict[str, Callable[[], None]] = {}

    def __call__(
        self,
        name,
        choices: List[ChoiceCaller],
        input_nodes,
        layout,
        # optional dict mapping arg indices to the functions
        # generating a torch.Tensor for that input from the
        # corresponding ir.Buffer. if passed for a given
        # arg, the function will be called instead of
        # generating a random torch.Tensor for benchmarking.
        input_gen_fns: Optional[Dict[int, Callable[[ir.Buffer], torch.Tensor]]] = None,
        precompilation_timeout_seconds: int = 60 * 60,
        return_multi_template=False,
    ):
        from .codegen.cuda.cuda_kernel import CUDATemplateCaller

        # Templates selected with input_gen_fns require specific input data to avoid IMA
        # Passing custom input gen fns to benchmark_fusion NYI, so skip deferred template selection
        # TODO(jgong5): support multi-template on CPU
        if input_gen_fns is not None or layout.device.type == "cpu":
            return_multi_template = False

        # TODO - assert that we have not mutating kernels here

        # TODO(nmacchioni): remove once CI tests are fixed
        choices = [choice for choice in choices if choice is not None]

        if mm_file_name := get_mm_log_filename():
            M, K = input_nodes[-2].get_size()[:2]
            N = input_nodes[-1].get_size()[-1]
            append_to_log(mm_file_name, {"invoke": str((M, K, N))})

        if len(choices) == 0:
            raise NoValidChoicesError(
                "No choices to select, please consider adding ATEN into max_autotune_gemm_backends "
                "config (defined in torch/_inductor/config.py) to allow at least one choice. "
            )
        log.debug("Max autotune selects from %s choices.", str(len(choices)))

        if len(choices) == 1:
            if not isinstance(choices[0], CUDATemplateCaller):
                # CUDATemplateCaller still needs to go through autotuning process to retrieve workspace size.
                return choices[0].output_node()

        @functools.lru_cache(None)
        def make_benchmark_fn():
            return self.make_benchmark_fn(choices, input_nodes, layout, input_gen_fns)

        inputs_key = repr([self.key_of(x) for x in input_nodes])

        def precompile(choices) -> Callable[[], None]:
            def no_op(*args, **kwargs):
                return

            if (
                precompilation_timeout_seconds is None
                or precompilation_timeout_seconds <= 0
            ):
                return no_op

            env_workers = get_env_num_workers()
            num_workers = env_workers if env_workers is not None else (len(choices))

            if num_workers <= 0:
                return no_op

            # https://github.com/python/cpython/issues/106905
            if (
                sys.version_info.major == 3
                and sys.version_info.minor == 11
                and sys.version_info.micro <= 8
            ):
                return no_op

            # check local and global cache before precompiling
            timings = self.lookup(
                choices,
                name,
                inputs_key,
                benchmark=None,
            )

            if timings:
                return no_op

            if config.search_autotune_cache and not (
                config.max_autotune or config.max_autotune_gemm
            ):
                return no_op

            precompile_key = (
                f"{name}: {inputs_key} : {torch.get_float32_matmul_precision()}"
            )
            if precompile_func := self.precompile_cache.get(precompile_key):
                return precompile_func

            log.info(
                "Multithreaded precompilation for %d choices using %d worker threads",
                len(choices),
                num_workers,
            )

            # In rare circumstances, because python threads inherit global state,
            # thread pool executor can race and leave stdout/stderr in a state
            # different than the original values. we explicitly restore the state
            # here to avoid this issue.

            initial_stdout = sys.stdout
            initial_stderr = sys.stderr

            def precompile_with_captured_stdout(choice):
                with restore_stdout_stderr(initial_stdout, initial_stderr):
                    return choice.precompile()

            executor = ThreadPoolExecutor(max_workers=num_workers)

            futures = {}
            for c in choices:
                if hasattr(c, "precompile"):
                    future = executor.submit(precompile_with_captured_stdout, c)
                    futures[future] = c

            @functools.lru_cache(None)
            @restore_stdout_stderr(initial_stdout, initial_stderr)
            def wait_on_futures():
                counters["inductor"]["select_algorithm_precompile"] += 1
                for future in as_completed(
                    futures,
                    timeout=precompilation_timeout_seconds,
                ):
                    if e := future.exception():
                        log.error(
                            "Exception %s for benchmark choice %s", e, futures[future]
                        )

                executor.shutdown(wait=True)

            self.precompile_cache[precompile_key] = wait_on_futures

            return wait_on_futures

        def autotune(choices):
            return make_benchmark_fn()(choices)

        if config.autotune_in_subproc:
            from .autotune_process import tuning_pool

            # do the optional warmup
            tuning_pool.initialize()

        def do_autotuning(precompile_fn):
            precompile_start_ts = time.time()
            precompile_fn()
            precompile_elapse = time.time() - precompile_start_ts

            autotune_start_ts = time.time()
            timings = self.lookup(
                choices,
                name,
                inputs_key,
                autotune,
            )
            autotune_elapse = time.time() - autotune_start_ts

            if timings and all(
                not math.isfinite(timing) for timing in timings.values()
            ):
                raise NoValidChoicesError

            if make_benchmark_fn.cache_info().currsize:
                counters["inductor"]["select_algorithm_autotune"] += 1

            if (
                make_benchmark_fn.cache_info().currsize
                or log.getEffectiveLevel() == logging.DEBUG
                or config.trace.log_autotuning_results
            ):
                self.log_results(
                    name, input_nodes, timings, autotune_elapse, precompile_elapse
                )

            return timings

        precompile_fn = precompile(choices)

        if return_multi_template and (config.max_autotune or config.max_autotune_gemm):

            def get_timings():
                timings = do_autotuning(precompile_fn)
                min_extern_choice = float("inf")
                for choice, timing in timings.items():
                    if isinstance(choice, ExternKernelCaller):
                        min_extern_choice = min(min_extern_choice, timing)

                timings = {
                    choice: time
                    for choice, time in timings.items()
                    if (
                        time <= min_extern_choice
                        or not isinstance(choice, ExternKernelCaller)
                    )
                }

                return timings

            return torch._inductor.ir.TensorBox.create(
                torch._inductor.ir.MultiTemplateBuffer(
                    layout,
                    input_nodes,
                    get_timings,
                )
            )

        # TODO - dont want to precompile if we have a cache hit
        timings = do_autotuning(precompile_fn)
        if timings == {} or choices[0] not in timings:
            return choices[0].output_node()

        selected_key = builtins.min(timings, key=timings.__getitem__)
        selected_time = timings[selected_key]
        selected_choice = selected_key.output_node()
        log.debug("selected choice: %s", str(selected_choice))
        return selected_choice

    @classmethod
    def make_benchmark_fn(
        cls,
        choices,
        input_nodes,
        layout,
        input_gen_fns=None,
    ):
        if input_gen_fns is None:
            input_gen_fns = {}

        def get_inputs():
            # de-duplicate args
            unique_example_inputs = {
                x.get_name(): input_gen_fns.get(i, cls.benchmark_example_value)(x)
                for i, x in enumerate(input_nodes)
            }
            example_inputs = list(unique_example_inputs.values())
            example_inputs_extern = [
                unique_example_inputs[input_node.get_name()]
                if unique_example_inputs[input_node.get_name()].is_mkldnn
                else torch.as_strided(
                    unique_example_inputs[input_node.get_name()],
                    V.graph.sizevars.size_hints(
                        input_node.get_size(),
                        fallback=config.unbacked_symint_fallback,
                    ),
                    V.graph.sizevars.size_hints(
                        input_node.get_stride(),
                        fallback=config.unbacked_symint_fallback,
                    ),
                    V.graph.sizevars.size_hint(
                        input_node.get_layout().offset,
                        fallback=config.unbacked_symint_fallback,
                    ),
                )
                for input_node in input_nodes
            ]

            out = cls.benchmark_example_value(layout)
            out_extern = torch.as_strided(
                out, out.size(), out.stride(), V.graph.sizevars.size_hint(layout.offset)
            )
            expected = None
            if VERIFY:
                choices[0].benchmark(*example_inputs_extern, out=out_extern)
                expected = out_extern.clone()

            return example_inputs, example_inputs_extern, out, out_extern, expected

        if DEBUG:
            print(f"{len(choices)} tuning requests:")

        def debug_str(example_inputs, out):
            def tensor_repr(x):
                return (
                    f"torch.empty_strided({tuple(x.size())!r}, {tuple(x.stride())!r}, "
                    f"dtype={x.dtype!r}, device={x.device.type!r})"
                )

            lines = [
                "inputs = [",
            ]
            for x in example_inputs:
                lines.append(f"    {tensor_repr(x)},")
            lines += ["]", f"out = {tensor_repr(out)}", ""]
            return "\n".join(lines)

        def benchmark_choice_in_current_process(
            choice, example_inputs, example_inputs_extern, out, out_extern, expected
        ):
            out.zero_()
            if isinstance(choice, ExternKernelCaller):
                # aten kernels want the offset baked in for sliced tensors
                result = choice.benchmark(*example_inputs_extern, out=out_extern)
            else:
                # triton templates want the base pointer for sliced tensors
                result = choice.benchmark(*example_inputs, out=out)
            if VERIFY and expected is not None:
                torch.testing.assert_close(out_extern, expected, **VERIFY)
            if torch.cuda.is_available():
                torch.cuda.synchronize()  # shake out any CUDA errors
            return result

        def benchmark_in_current_process(choices):
            inputs = get_inputs()
            example_inputs, _, out, _, _ = inputs
            timings = {}
            for choice in choices:
                try:
                    timing = benchmark_choice_in_current_process(choice, *inputs)
                except CUDACompileError as e:
                    log.error(
                        "CUDA compilation error during autotuning: \n%s. \nIgnoring this choice.",
                        str(e),
                    )
                    timing = float("inf")
                except NotImplementedError as e:
                    log.warning("Not yet implemented: %s", e)
                    timing = float("inf")
                except RuntimeError as e:
                    msg = str(e)
                    if "invalid argument" in msg:
                        msg += "\n\nThis may mean this GPU is too small for max_autotune mode.\n\n"
                    else:
                        if "illegal memory access" in msg:
                            msg += "\n\nEither error in template or triton bug.\n"
                    log.error(
                        "Runtime error during autotuning: \n%s. \nIgnoring this choice.",
                        msg,
                    )
                    timing = float("inf")
                except AssertionError as e:
                    raise AssertionError(  # noqa: B904
                        f"Incorrect result from choice {choice}\n\n{e}"
                    )
                except Exception as e:
                    try:
                        from triton.runtime.autotuner import OutOfResources

                        if isinstance(e, OutOfResources):
                            log.warning(e)
                            timing = float("inf")
                        else:
                            raise e
                    except ImportError:
                        raise e from None

                timings[choice] = timing

            return timings

        def benchmark_in_sub_process(choices):
            from . import autotune_process

            # only benchmark triton kernel in sub process for now.
            # ATen/Extern kernel are still benchmarked in the current process.
            extern = [c for c in choices if isinstance(c, ExternKernelCaller)]
            triton = [c for c in choices if not isinstance(c, ExternKernelCaller)]

            timings = benchmark_in_current_process(extern)
            timings.update(autotune_process.benchmark_in_sub_process(triton))
            return timings

        benchmark = (
            benchmark_in_sub_process
            if config.autotune_in_subproc
            else benchmark_in_current_process
        )

        return benchmark

    @staticmethod
    def log_results(
        name: str,
        input_nodes: List[ir.IRNode],
        timings: Dict[ChoiceCaller, float],
        elapse: float,
        precompile_elapse: float,
    ):
        V.debug.log_autotuning_results(
            name, input_nodes, timings, elapse, precompile_elapse
        )
        if not (config.max_autotune or config.max_autotune_gemm) or not PRINT_AUTOTUNE:
            return
        sizes = ", ".join(
            [
                "x".join(
                    map(
                        str,
                        V.graph.sizevars.size_hints(
                            n.get_size(), fallback=config.unbacked_symint_fallback
                        ),
                    )
                )
                for n in input_nodes
            ]
        )

        n = None if log.getEffectiveLevel() == logging.DEBUG else 10
        top_k = sorted(timings, key=timings.__getitem__)[:n]
        best = top_k[0]

        def get_choice_info(choice):
            if isinstance(choice, torch._inductor.select_algorithm.ExternKernelCaller):
                return {"type": "cublas", "time": timings[choice]}

            assert isinstance(
                choice, torch._inductor.select_algorithm.TritonTemplateCaller
            )

            info = choice.info_dict()
            tile = info["tile_shape"]

            tile_vals = eval(tile)  # type: ignore[arg-type]
            BLOCK_M = tile_vals[0]
            BLOCK_K = tile_vals[1]
            BLOCK_N = tile_vals[2]

            return {
                "type": "triton",
                "time": timings[choice],
                "BLOCK_M": BLOCK_M,
                "BLOCK_K": BLOCK_K,
                "BLOCK_N": BLOCK_N,
                "num_stages": info["num_stages"],
                "num_warps": info["num_warps"],
            }

        mm_filename = get_mm_log_filename()
        if mm_filename and "mm" in name:
            M, K = input_nodes[-2].get_size()[:2]
            N = input_nodes[-1].get_size()[-1]

            out_dict = {
                str((M, K, N)): [get_choice_info(choice) for choice in timings.keys()]
            }

            append_to_log(mm_filename, out_dict)

        best_time = timings[best]
        sys.stderr.write(f"AUTOTUNE {name}({sizes})\n")
        for choice in top_k:
            result = timings[choice]
            if result:
                kernel_info = (
                    choice.debug_extra if hasattr(choice, "debug_extra") else ""
                )
                sys.stderr.write(
                    f"  {choice.name} {result:.4f} ms {best_time / result:.1%} {kernel_info}\n"
                )
            else:
                sys.stderr.write(
                    f"  {choice.name} {result:.4f} ms <DIVIDED BY ZERO ERROR>\n"
                )

        autotune_type_str = (
            "SubProcess" if config.autotune_in_subproc else "SingleProcess"
        )
        sys.stderr.write(
            f"{autotune_type_str} AUTOTUNE benchmarking takes {elapse:.4f} seconds and {precompile_elapse:.4f}"
            " seconds precompiling\n"
        )

    @staticmethod
    def benchmark_example_value(node):
        """
        Convert an ir.Buffer into a concrete torch.Tensor we can use for
        benchmarking.
        """
        if isinstance(node, ir.Layout):
            node = ir.Buffer("fake", node)
        # triton templates want the base tensor.
        if isinstance(node, ir.BaseView):
            node = node.unwrap_view()
        return AlgorithmSelectorCache.generate_example_value(
            V.graph.sizevars.size_hints(
                node.get_size(),
                fallback=config.unbacked_symint_fallback,
            ),
            V.graph.sizevars.size_hints(
                node.get_stride(),
                fallback=config.unbacked_symint_fallback,
            ),
            node.get_device(),
            node.get_dtype(),
            node.layout.offset,
        )

    @staticmethod
    def generate_example_value(size, stride, device, dtype, extra_size):
        # preserve rng states to avoid the rand_strided call below changes
        # the rng states for the real model code.
        with preserve_rng_state():
            return rand_strided(
                size,
                stride,
                device=device,
                dtype=dtype,
                extra_size=extra_size,
            )

    @staticmethod
    def key_of(node):
        """
        Extract the pieces of an ir.Buffer that we should invalidate cached
        autotuning results on.
        """
        sizevars = V.graph.sizevars
        return (
            node.get_device().type,
            str(node.get_dtype()),
            *sizevars.size_hints(
                node.get_size(),
                fallback=config.unbacked_symint_fallback,
            ),
            *sizevars.size_hints(
                node.get_stride(),
                fallback=config.unbacked_symint_fallback,
            ),
            sizevars.size_hint(
                node.get_layout().offset,
                fallback=config.unbacked_symint_fallback,
            ),
        )


_ALGORITHM_SELECTOR_CACHE: Optional[AlgorithmSelectorCache] = None


def autotune_select_algorithm(*args, **kwargs):
    global _ALGORITHM_SELECTOR_CACHE
    if _ALGORITHM_SELECTOR_CACHE is None:
        _ALGORITHM_SELECTOR_CACHE = AlgorithmSelectorCache()

    if "return_multi_template" not in kwargs:
        kwargs[
            "return_multi_template"
        ] = torch._inductor.config.benchmark_epilogue_fusion

    return _ALGORITHM_SELECTOR_CACHE(*args, **kwargs)


def realize_inputs(*args):
    if len(args) == 1:
        return ir.ExternKernel.require_stride1(ir.ExternKernel.realize_input(args[0]))
    return [realize_inputs(x) for x in args]


# ensure lowering is imported so that `extern_kernels.*` is populated
from . import lowering  # noqa: F401<|MERGE_RESOLUTION|>--- conflicted
+++ resolved
@@ -14,11 +14,7 @@
 import textwrap
 import time
 from collections import namedtuple
-<<<<<<< HEAD
-from concurrent.futures import ThreadPoolExecutor
-=======
 from concurrent.futures import as_completed, ThreadPoolExecutor
->>>>>>> 9ae78a57
 from io import StringIO
 
 from typing import Any, Callable, Dict, List, Optional, Tuple, Union
