from __future__ import annotations

import collections
import contextlib
import dataclasses
import enum
import functools
import inspect
import io
import itertools
import json
import logging
import math
import operator
import os
import platform
import shutil
import sys
import tempfile
import textwrap
import time
import unittest
from datetime import datetime
from io import StringIO
from pathlib import Path
from typing import (
    Any,
    Callable,
    Dict,
    Generic,
    Iterable,
    List,
    NamedTuple,
    Optional,
    Protocol,
    Set,
    Tuple,
    TypeVar,
    Union,
    ValuesView,
)
from unittest import mock

import sympy
from filelock import FileLock
from typing_extensions import Concatenate, ParamSpec

import torch
import torch._export
import torch.utils._pytree as pytree
from torch._dynamo.device_interface import get_interface_for_device
from torch._dynamo.utils import detect_fake_mode
from torch.autograd import DeviceType
from torch.autograd.profiler_util import EventList
from torch.fx.passes.shape_prop import ShapeProp
from torch.utils._sympy.functions import CeilDiv, CleanDiv, FloorDiv, ModularIndexing
from . import config
from .runtime.runtime_utils import cache_dir, ceildiv as runtime_ceildiv

log = logging.getLogger(__name__)

_T = TypeVar("_T")
VarRanges = Dict[sympy.Expr, sympy.Expr]


def do_bench_using_profiling(fn: Callable[[], Any], warmup=25, rep=100) -> float:
    """
    Returns benchmark results by examining torch profiler events.
    This could be more accurate as it doesn't count CPU side overhead.
    However, this also requires manually excluding irrelevant event, e.g.
    vectorized_elementwise_kernel which is used to fill L2 cache,
    various CUDA events, etc, so could also be fragile.
    """

    fn()
    torch.cuda.synchronize()
    cache = torch.empty(int(256e6 // 4), dtype=torch.int, device="cuda")

    # Estimate the runtime of the function
    start_event = torch.cuda.Event(enable_timing=True)
    end_event = torch.cuda.Event(enable_timing=True)
    start_event.record()
    for _ in range(5):
        cache.zero_()
        fn()
    end_event.record()
    torch.cuda.synchronize()
    estimate_ms = start_event.elapsed_time(end_event) / 5

    # compute number of warmup and repeat
    n_warmup = max(1, int(warmup / estimate_ms))
    n_repeat = max(1, int(rep / estimate_ms))

    # Warm-up
    for _ in range(n_warmup):
        fn()

    with torch.profiler.profile(
        activities=[
            torch.profiler.ProfilerActivity.CUDA,
        ]
    ) as p:
        # Benchmark
        for i in range(n_repeat):
            # we clear the L2 cache before each run
            cache.zero_()
            # record time of `fn`
            fn()
        # Record clocks
        torch.cuda.synchronize()

    log.debug("raw events")
    log.debug(p.key_averages().table(sort_by="self_cuda_time_total", row_limit=-1))

    filtered_events = EventList(
        [
            event
            for event in p.events()
            if event.device_type == DeviceType.CUDA and event.name != "Context Sync"
        ]
    )
    if len(filtered_events) % n_repeat != 0:
        raise RuntimeError(
            "Failed to divide all profiling events into #repeat groups. "
            "#CUDA events: %d, #repeats: %s",
            len(filtered_events),
            n_repeat,
        )
    num_event_per_group = len(filtered_events) / n_repeat
    actual_events = EventList(
        [
            event
            for i, event in enumerate(filtered_events)
            if i % num_event_per_group != 0
        ]
    )
    actual_events._build_tree()
    actual_events = actual_events.key_averages()

    log.debug("profiling time breakdown")
    log.debug(actual_events.table(row_limit=-1))

    res = sum(event.device_time_total for event in actual_events) / 1000.0 / n_repeat
    log.debug("profiling results: %s ms", res)
    return res


@functools.lru_cache(None)
def has_torchvision_roi_align() -> bool:
    try:
        from torchvision.ops import roi_align  # noqa: F401

        return roi_align is not None and hasattr(
            getattr(torch.ops, "torchvision", None), "roi_align"
        )
    except ImportError:
        return False


def decode_device(device: Union[Optional[torch.device], str]) -> torch.device:
    if device is None:
        return torch.tensor(0.0).device  # default device
    if isinstance(device, str):
        device = torch.device(device)
    if device.type not in ("cpu", "meta") and device.index is None:
        device_interface = get_interface_for_device(device.type)
        return torch.device(device.type, index=device_interface.Worker.current_device())
    return device


def sympy_product(it):
    return functools.reduce(operator.mul, it, sympy.Integer(1))


def sympy_dot(seq1, seq2):
    assert len(seq1) == len(seq2)
    return sympy.expand(sum(a * b for a, b in zip(seq1, seq2)))


def unique(it: Iterable[_T]) -> ValuesView[_T]:
    return {id(x): x for x in it}.values()


def ceildiv(
    numer: Union[int, sympy.Expr], denom: Union[int, sympy.Expr]
) -> Union[int, sympy.Expr]:
    if isinstance(numer, sympy.Expr) or isinstance(denom, sympy.Expr):
        return CeilDiv(numer, denom)
    # TODO: There is a bug in a call to this function, to repro:
    # python benchmarks/dynamo/huggingface.py --inductor -d cuda --accuracy
    # --amp --only YituTechConvBert --dynamic-shapes
    assert isinstance(numer, int) and isinstance(
        denom, int
    ), f"{numer}: {type(numer)}, {denom}: {type(denom)}"
    return runtime_ceildiv(numer, denom)


def _type_of(key):
    # Use the function here to get rid of dependencies on the Triton during the codegen.
    # Refer to Triton implementation here:
    # https://github.com/openai/triton/blob/98b5945d2aef679e00ebca8e07c35c3658ec76de/python/triton/runtime/jit.py#L238
    # `None` is nullptr.  Implicitly convert to *i8.
    if key is None:
        return "*i8"
    dtype_str = str(key).split(".")[-1]
    tys = {
        "bool": "i1",
        "float8e4nv": "fp8e4nv",
        "float8e5": "fp8e5",
        "float8e4b15": "fp8e4b15",
        "float8e4b15x4": "fp8e4b15x4",
        "float8_e4m3fn": "fp8e4nv",
        "float8_e5m2": "fp8e5",
        "float16": "fp16",
        "bfloat16": "bf16",
        "float32": "fp32",
        "float64": "fp64",
        "int8": "i8",
        "int16": "i16",
        "int32": "i32",
        "int64": "i64",
        "uint8": "u8",
        "uint16": "u16",
        "uint32": "u32",
        "uint64": "u64",
    }
    # reinterpret can create triton type
    for v in list(tys.values()):
        tys[v] = v
    return key if isinstance(key, str) else f"*{tys[dtype_str]}"


def convert_shape_to_inductor(
    lst: Iterable[Union[int, torch.SymInt]]
) -> List[sympy.Expr]:
    """
    Gets the shape and stride of a tensor. For non-symbolic tensors, this is
    trivial. But for symbolic tensors, we need to map from SymIntNode into
    sympy.Expr.
    """
    return [
        i.node.expr if isinstance(i, torch.SymInt) else sympy.Integer(i) for i in lst
    ]


def convert_shape_to_symint(
    lst: Iterable[Union[int, sympy.Expr]]
) -> List[Union[int, torch.SymInt]]:
    """
    Takes a list of shapes from Inductor and converts them into symints (or just
    ints if all shapes are static).
    """
    from .virtualized import V

    return [
        i
        if isinstance(i, int)
        else int(i)
        if isinstance(i, sympy.Integer)
        else V.graph.sizevars.shape_env.create_symintnode(i, hint=None)
        for i in lst
    ]


def is_view(op: torch._ops.OpOverload):
    """
    Does this op overload have aliasing
    """
    assert isinstance(op, torch._ops.OpOverload)
    return any(a.alias_info is not None for a in op._schema.arguments)


def is_pointwise_use(use):
    if not use.op == "call_function":
        return False

    if not (
        isinstance(use.target, torch._ops.OpOverload) or use.target is operator.getitem
    ):
        return False

    if use.target is operator.getitem or is_view(use.target):
        return all(is_pointwise_use(u) for u in use.users)

    return torch.Tag.pointwise in use.target.tags


def gen_gm_and_inputs(target, args, kwargs):
    g = torch.fx.Graph()
    g_args = []
    a_args = []
    for n, arg in enumerate(args):
        if isinstance(arg, torch.Tensor):
            g_args.append(g.placeholder(f"arg{n}"))
            a_args.append(arg)
        else:
            g_args.append(arg)
    assert all(not isinstance(x, torch.Tensor) for x in kwargs.values())
    node = g.call_function(target, tuple(g_args), kwargs)
    if (
        len(target._schema.returns) == 1
        and str(target._schema.returns[0].type) == "Tensor"
    ):
        node = (node,)
    g.output(node)

    gm = torch.fx.GraphModule({}, g)
    return gm, a_args


def synchronize(device: str = "cuda"):
    if device == "cpu":
        return
    device_interface = get_interface_for_device(device)
    if device_interface.is_available():
        device_interface.synchronize()


def timed(
    model: Callable[..., Any], example_inputs, times: int = 1, device: str = "cuda"
) -> float:
    synchronize(device)
    torch.manual_seed(1337)
    t0 = time.perf_counter()
    for _ in range(times):
        result = model(*example_inputs)
        synchronize(device)
    t1 = time.perf_counter()
    # GC the result after timing
    assert result is not None  # type: ignore[possibly-undefined]
    return t1 - t0


def print_performance(
    fn, args=(), times=10, repeat=10, baseline=1.0, device: str = "cuda"
):
    timings = torch.tensor([timed(fn, args, times, device) for _ in range(repeat)])
    took = torch.median(timings) / times
    print(f"{took/baseline:.6f}")
    return took


def precompute_method(obj: Any, method: str):
    """Replace obj.method() with a new method that returns a precomputed constant."""
    result = getattr(obj, method)()
    setattr(obj, method, lambda: result)


def precompute_methods(obj: Any, methods: List[str]):
    """Replace methods with new methods that returns a precomputed constants."""
    for method in methods:
        precompute_method(obj, method)


def cmp(a, b) -> int:
    return int(a > b) - int(a < b)


def pad_listlike(x, size):
    if len(x) == 1:
        return type(x)([x[0]]) * size
    else:
        return x


# Used to ensure that iterating over a set is deterministic
def tuple_sorted(x):
    if len(x) == 0:
        return []

    def sort_func(elem):
        if isinstance(elem, str):
            return elem
        else:
            # We expect `elem` to be `scheduler.BaseSchedulerNode` type here,
            # but we are not able to do isinstance assert because of circular dependency
            return elem.get_name()

    return sorted(x, key=sort_func)


P = ParamSpec("P")
RV = TypeVar("RV", covariant=True)


class CachedMethod(Generic[P, RV], Protocol):
    @staticmethod
    def clear_cache(self) -> None:
        ...

    def __call__(self, *args: P.args, **kwargs: P.kwargs) -> RV:
        ...


# See https://github.com/python/mypy/issues/13222#issuecomment-1193073470 to understand the type signature
def cache_on_self(fn: Callable[Concatenate[Any, P], RV]) -> CachedMethod[P, RV]:
    key = f"__{fn.__name__}_cache"

    @functools.wraps(fn)
    def wrapper(self):
        if not hasattr(self, key):
            setattr(self, key, fn(self))
        return getattr(self, key)

    def clear_cache(self):
        if hasattr(self, key):
            delattr(self, key)

    wrapper.clear_cache = clear_cache  # type: ignore[attr-defined]
    return wrapper  # type: ignore[return-value]


def aggregate_origins(node_schedule):
    from . import ir

    if isinstance(node_schedule, list):
        return functools.reduce(
            operator.or_,
            [
                node.node.origins
                for node in node_schedule
                if hasattr(node, "node") and node.node
            ],
            set(),
        )
    elif isinstance(node_schedule, ir.ExternKernel):
        return node_schedule.origins
    else:
        return set()


def get_fused_kernel_name(node_schedule, descriptive_names):
    all_origins = aggregate_origins(node_schedule)
    if descriptive_names == "original_aten":
        # Bases the kernel name off of the top-level aten operator (i.e. pre-decompositions)
        sources = [
            origin.meta["original_aten"]._overloadpacket.__name__
            for origin in all_origins
            if origin.op == "call_function"
            and "original_aten" in origin.meta
            and origin.meta["original_aten"] is not None
        ]
        sources = sorted(set(sources))
    elif descriptive_names == "torch":
        # Bases the kernel name off of the top-level "torch" operator (i.e. post-dynamo graph)
        sources = []
        for origin in all_origins:
            if origin.op == "call_function" and "source_fn_stack" in origin.meta:
                source_fn = origin.meta["source_fn_stack"][-1]
                if isinstance(source_fn[1], str):
                    sources.append(source_fn[1])
                else:
                    sources.append(source_fn[1].__name__)
        sources = sorted(set(sources))
    elif descriptive_names == "inductor_node":
        sources = [
            origin.name for origin in all_origins if origin.op == "call_function"
        ]
    else:
        raise NotImplementedError
    sources = sources
    return "_".join(["fused"] + sources)


def get_kernel_metadata(node_schedule, wrapper):
    all_origins = aggregate_origins(node_schedule)
    inductor_nodes = [origin for origin in all_origins if origin.op == "call_function"]

    from_node_dict = collections.defaultdict(list)
    original_aten_dict = collections.defaultdict(list)
    for node in inductor_nodes:
        if "original_aten" in node.meta and node.meta["original_aten"] is not None:
            key = str(node.meta["original_aten"]._overloadpacket)
            original_aten_dict[key].append(node.name)
        if "from_node" in node.meta:
            key = node.meta["from_node"][0][0]
            from_node_dict[key].append(node.name)
    metadata = (
        f"{wrapper.comment} Source Nodes: [{', '.join(sorted(from_node_dict.keys()))}], "
        f"Original ATen: [{', '.join(sorted(original_aten_dict.keys()))}]"
    )
    # trace back to original node here
    detailed_metadata = []
    for original_node, nodes in sorted(from_node_dict.items()):
        detailed_metadata.append(
            f"{wrapper.comment} {original_node} => {', '.join(sorted(nodes))}"
        )
    return metadata, "\n".join(detailed_metadata)


def dominated_nodes(
    initial_queue: Iterable[torch.fx.Node], skip_filter=None
) -> Set[torch.fx.Node]:
    """Returns the set of nodes whose values depend on those within initial_queue"""
    initial_queue = list(initial_queue)
    dominated_set = set(initial_queue)

    while initial_queue:
        node = initial_queue.pop()
        for user in node.users:
            if skip_filter and skip_filter(user):
                continue
            if user not in dominated_set:
                dominated_set.add(user)
                initial_queue.append(user)

    return dominated_set


def gather_origins(args, kwargs):
    import itertools

    from . import ir

    def is_unrealized_node(n):
        if isinstance(n, ir.TensorBox):
            return is_unrealized_node(n.data)
        if isinstance(n, ir.StorageBox):
            return is_unrealized_node(n.data)
        return isinstance(n, ir.IRNode) and isinstance(n, ir.Pointwise)

    kwarg_origins = [val.origins for val in kwargs.values() if is_unrealized_node(val)]
    arg_origins = [arg.origins for arg in args if is_unrealized_node(arg)]
    return set(itertools.chain(*arg_origins, *kwarg_origins))


def sympy_str(expr: sympy.Expr) -> str:
    """
    Normal sympy str is very slow, this is a lot faster.  The result are
    somewhat worse, as it doesn't do as much simplification.  So don't
    use this for final codegen.
    """
    if isinstance(expr, sympy.Symbol):
        return expr.name
    if isinstance(expr, sympy.Add):
        return " + ".join(map(sympy_str, expr.args))
    if isinstance(expr, sympy.Mul):
        return " * ".join(map(sympy_str, expr.args))

    if isinstance(expr, (ModularIndexing, CleanDiv, FloorDiv)):
        return f"{expr.func.__name__}({', '.join(map(sympy_str, expr.args))})"
    return str(expr)


def sympy_index_symbol(name: str) -> sympy.Symbol:
    """
    Used to generate an integer-nonnegative symbol.
    """
    # This should never be used for creating shape/stride symbols, as those
    # should all be allocated before Inductor.
    assert name[0] != "s"
    # NOTE: shape symbols are positive (> 0), but index variables are only
    # non-negative (>= 0).
    return sympy.Symbol(name, integer=True, nonnegative=True)


def sympy_subs(expr: sympy.Expr, replacements: Dict[sympy.Expr, Any]) -> sympy.Expr:
    """
    When the passed replacement symbol v is a string, it is converted to a symbol with name v that
    have the same replaced expression integer and nonnegative properties.
    """

    def to_symbol(replaced, replacement):
        assert isinstance(replaced, sympy.Expr)
        if isinstance(replacement, str):
            return sympy.Symbol(
                replacement,
                integer=replaced.is_integer,  # type: ignore[attr-defined]
                nonnegative=replaced.is_nonnegative,  # type: ignore[attr-defined]
            )
        else:
            return replacement

    # xreplace is faster than subs, but is way more picky
    return sympy.sympify(expr).xreplace(
        {k: to_symbol(k, v) for k, v in replacements.items()}
    )


def free_symbol_startswith(index: sympy.Expr, prefix: str):
    return any(v.name.startswith(prefix) for v in index.free_symbols)  # type: ignore[attr-defined]


def free_symbol_has(index: sympy.Expr, pattern: str):
    return any(pattern in v.name for v in index.free_symbols)  # type: ignore[attr-defined]


def is_symbolic(a: Any) -> bool:
    return isinstance(a, torch.SymInt) or (
        isinstance(a, torch.Tensor)
        and any(is_symbolic(x) for x in itertools.chain(a.size(), a.stride()))
    )


def any_is_symbolic(*args: Any) -> bool:
    return any(is_symbolic(a) for a in args)


def has_incompatible_cudagraph_ops(gm):
    from torch.fx.experimental.symbolic_shapes import free_unbacked_symbols

    forbidden_set = {
        "aten._fused_moving_avg_obs_fq_helper.default",
        "aten._fused_moving_avg_obs_fq_helper_functional.default",
        "aten.multinomial.default",
        "fbgemm.dense_to_jagged.default",
        "fbgemm.jagged_to_padded_dense.default",
        "run_and_save_rng_state",
        "run_with_rng_state",
        "aten._local_scalar_dense",
        # Technically, it's not necessary to ban this, because an
        # assert_scalar with constant arguments can be validly run
        # with CUDA graphs, but the operator is also pointless with
        # constant arguments, so might as well ban
        "aten._assert_scalar",
    }
    if torch.are_deterministic_algorithms_enabled():
        forbidden_set.update(
            {
                "aten._unsafe_index_put.default",
                "aten.index_put.default",
                "aten.index_put_.default",
                "aten.scatter.src",
                "aten.scatter.reduce",
                "aten.scatter.value_reduce",
                "aten.scatter_add_",
                "aten.scatter_add.default",
                "aten.scatter_reduce.two",
                "aten.scatter_reduce_.two",
                "aten.scatter_reduce.two_out",
            }
        )
    for node in gm.graph.nodes:
        if str(node.target) in forbidden_set:
            return True
        if (val := node.meta.get("val")) is not None and free_unbacked_symbols(val):
            return True
    return False


def output_node(gm: torch.fx.GraphModule):
    """Get the output node from an FX graph"""
    last_node = next(iter(reversed(gm.graph.nodes)))
    assert last_node.op == "output"
    return last_node


_registered_caches: List[Any] = []


def clear_on_fresh_inductor_cache(obj: Any):
    """
    Use this decorator to register any caches that should be cache_clear'd
    with fresh_inductor_cache().
    """
    if not hasattr(obj, "cache_clear") or not callable(obj.cache_clear):
        raise AttributeError(f"{obj} does not have a cache_clear method")

    _registered_caches.append(obj)
    return obj


@contextlib.contextmanager
def fresh_inductor_cache(cache_entries=None):
    """
    Contextmanager that provides a clean tmp cachedir for inductor.

    Optionally, pass a dict as 'cache_entries' to get a list of filenames and sizes
    generated with this cache instance.
    """
    for obj in _registered_caches:
        obj.cache_clear()

    with tempfile.TemporaryDirectory() as inductor_cache_dir:
        with mock.patch.dict(
            os.environ, {"TORCHINDUCTOR_CACHE_DIR": inductor_cache_dir}
        ):
            triton_cache_dir = os.path.join(inductor_cache_dir, "triton")
            with mock.patch.dict(os.environ, {"TRITON_CACHE_DIR": triton_cache_dir}):
                yield
                if isinstance(cache_entries, dict):
                    assert len(cache_entries) == 0, "expected empty cache_entries dict"
                    if os.path.exists(triton_cache_dir):
                        files = os.listdir(triton_cache_dir)
                        cache_entries.update(
                            {
                                f: os.path.getsize(os.path.join(triton_cache_dir, f))
                                for f in files
                                if ".lock" not in f
                            }
                        )


def argsort(seq) -> List[int]:
    # preserve original order for equal strides
    getter = seq.__getitem__
    a_r = range(len(seq))
    return list(reversed(sorted(a_r, key=getter, reverse=True)))  # noqa: C413


@functools.lru_cache(8)
def get_dtype_size(dtype):
    return torch.empty((), dtype=dtype).element_size()


class LineContext(NamedTuple):
    context: Any


class IndentedBuffer:
    tabwidth = 4

    def __init__(self, initial_indent=0):
        self._lines = []
        self._indent = initial_indent

    def getvaluewithlinemap(self) -> tuple[str, list[tuple[int, LineContext]]]:
        buf = StringIO()
        p = 1
        linemap = []
        for line in self._lines:
            if isinstance(line, DeferredLineBase):
                line = line()
                if line is None:
                    continue
            elif isinstance(line, LineContext):
                linemap.append((p, line.context))
                continue
            assert isinstance(line, str)
            buf.write(line)
            buf.write("\n")
            p += 1 + line.count("\n")
        return buf.getvalue(), linemap

    def getvalue(self) -> str:
        v, _ = self.getvaluewithlinemap()
        return v

    def getrawvalue(self) -> str:
        buf = StringIO()
        for line in self._lines:
            if isinstance(line, DeferredLineBase):
                line = line()
                if line is None:
                    continue
            elif isinstance(line, LineContext):
                continue
            assert isinstance(line, str)
            # backslash implies line continuation
            if line.endswith("\\"):
                buf.write(line[:-1])
            else:
                buf.write(line)
                buf.write("\n")
        return buf.getvalue()

    def clear(self):
        self._lines.clear()

    def __bool__(self):
        return bool(self._lines)

    def prefix(self):
        return " " * (self._indent * self.tabwidth)

    def newline(self):
        self.writeline("\n")

    def writeline(self, line):
        if isinstance(line, LineContext):
            self._lines.append(line)
        elif isinstance(line, DeferredLineBase):
            self._lines.append(line.with_prefix(self.prefix()))
        elif line.strip():
            self._lines.append(f"{self.prefix()}{line}")
        else:
            self._lines.append("")

    def writelines(self, lines):
        for line in lines:
            self.writeline(line)

    def indent(self, offset=1):
        @contextlib.contextmanager
        def ctx():
            self._indent += offset
            try:
                yield
            finally:
                self._indent -= offset

        return ctx()

    def do_indent(self, offset=1):
        self._indent += offset

    def do_unindent(self, offset=1):
        self._indent -= offset

    def splice(self, other_code, strip=False):
        if isinstance(other_code, IndentedBuffer):
            dedent = float("inf")
            for line in other_code._lines:
                if not isinstance(line, LineContext) and line:
                    dedent = min(dedent, len(line) - len(line.lstrip()))
            if math.isinf(dedent):
                dedent = 0
            for line in other_code._lines:
                if isinstance(line, LineContext):
                    self._lines.append(line)
                else:
                    IndentedBuffer.writeline(self, line[int(dedent) :])
        else:
            other_code = textwrap.dedent(other_code)
            if strip:
                other_code = other_code.lstrip()
            if not other_code:
                return
            other_code = other_code.rstrip()
            for line in other_code.split("\n"):
                self.writeline(line)

    def map(self, func: Callable[[Any], Any]) -> IndentedBuffer:
        res = IndentedBuffer(initial_indent=self._indent)
        res._lines = [func(line) for line in self._lines]
        return res

    def __repr__(self):
        return f"{type(self)}({self.getvalue()})"

    def __add__(self, other):
        assert self._indent == other._indent
        res = IndentedBuffer(initial_indent=self._indent)
        res.writelines(self._lines)
        res.writelines(other._lines)
        return res


class DeferredLineBase:
    """A line that can be 'unwritten' at a later time"""

    def __init__(self, line):
        if not line.strip():
            line = ""
        self.line = line

    def __call__(self) -> Optional[str]:
        """Returns either self.line or None to indicate the line has been 'unwritten'"""
        raise NotImplementedError

    def _new_line(self, line: str) -> DeferredLineBase:
        """Returns a new deferred line with the same condition"""
        raise NotImplementedError

    def with_prefix(self, prefix):
        return self._new_line(f"{prefix}{self.line}")

    def lstrip(self):
        return self._new_line(self.line.lstrip())

    def __getitem__(self, index):
        return self._new_line(self.line[index])

    def __bool__(self):
        return bool(self.line)

    def __len__(self):
        return len(self.line)


@functools.lru_cache(None)
def is_big_gpu(index) -> bool:
    min_sms = 68  # 3080
    avail_sms = torch.cuda.get_device_properties(index).multi_processor_count
    if avail_sms < min_sms:
        log.warning(
            "Not enough SMs to use max_autotune_gemm mode",
            extra={"min_sms": min_sms, "avail_sms": avail_sms},
        )
        return False
    return True


def use_max_autotune() -> bool:
    return (
        config.max_autotune or config.max_autotune_gemm or config.search_autotune_cache
    )


def _use_template_for_cuda(layout, allowed_layout_dtypes: List[torch.dtype]) -> bool:
    return (
        use_max_autotune()
        and layout.device.type == "cuda"
        and layout.dtype in allowed_layout_dtypes
        and is_big_gpu(layout.device.index or 0)
    )


def _use_autotune_backend(backend: str) -> bool:
    return backend.upper() in [
        x.strip() for x in config.max_autotune_gemm_backends.upper().split(",")
    ]


def use_triton_template(layout, *, enable_int32=False):
    layout_dtypes = [torch.float16, torch.bfloat16, torch.float32]
    if enable_int32:
        layout_dtypes = [torch.float16, torch.bfloat16, torch.float32, torch.int32]
    return _use_template_for_cuda(layout, layout_dtypes) and _use_autotune_backend(
        "TRITON"
    )


def use_cutlass_template(layout, m, n, k):
    from .virtualized import V

    gemm_size = V.graph.sizevars.size_hint(m * n * k, fallback=-1)
    if gemm_size <= 0 or gemm_size < config.cuda.cutlass_backend_min_gemm_size:
        return False
    from .codegen.cuda.cutlass_utils import try_import_cutlass

    # Do not use cutlass template on ROCm
    if torch.version.hip:
        return False

    layout_dtypes = [torch.float16, torch.bfloat16, torch.float32, torch.int32]
    res = _use_template_for_cuda(layout, layout_dtypes) and _use_autotune_backend(
        "CUTLASS"
    )

    if res:
        if not try_import_cutlass():
            log.warning(
                "Failed to import CUTLASS lib. Please check whether "
                "_inductor.config.cuda.cutlass_dir is set correctly. "
                "Skipping CUTLASS backend for now."
            )
            return False
    return res


def use_aten_gemm_kernels():
    return not use_max_autotune() or _use_autotune_backend("ATEN")


class DebugDirManager:
    counter = itertools.count(0)
    prev_debug_name: str

    def __init__(self):
        self.id = next(DebugDirManager.counter)

    def __enter__(self):
        self.prev_debug_name = torch._dynamo.config.debug_dir_root
        self.new_name = f"{self.prev_debug_name}_tmp_{self.id}"
        torch._dynamo.config.debug_dir_root = self.new_name

    def __exit__(self, *args):
        shutil.rmtree(self.new_name)
        torch._dynamo.config.debug_dir_root = self.prev_debug_name


def run_and_get_code(fn, *args, **kwargs):
    from .graph import GraphLowering

    compile_to_module = GraphLowering.compile_to_module
    source_codes: List[str] = []

    def patched_compile_to_module(self):
        mod = compile_to_module(self)
        with open(mod.__file__) as f:
            source_codes.append(f.read())
        return mod

    # If FX code caching is enabled, a hit prevents getting the code.
    with config.patch({"fx_graph_cache": False}):
        with mock.patch.object(
            GraphLowering, "compile_to_module", patched_compile_to_module
        ):
            torch._dynamo.reset()
            result = fn(*args, **kwargs)
    return result, source_codes


def get_code(fn, *args, **kwargs):
    """Get the inductor-generated code, but skip any actual compilation or running."""
    from .graph import GraphLowering

    source_codes: List[str] = []

    def patched_compile_to_module(self: GraphLowering):
        class DummyModule:
            """This is empty to replace the generated triton module"""

            def __init__(self):
                pass

            def call(self, *args, **kwargs):
                # Don't do anything when called
                pass

        code, _ = (
            self.codegen_with_cpp_wrapper() if self.cpp_wrapper else self.codegen()
        )
        # Skip all the actual compiling.

        source_codes.append(code)
        return DummyModule()

    # If FX code caching is enabled, a hit prevents getting the code.
    with config.patch({"fx_graph_cache": False}):
        with mock.patch.object(
            GraphLowering, "compile_to_module", patched_compile_to_module
        ):
            torch._dynamo.reset()
            # Note the return here is None
            _ = fn(*args, **kwargs)

    return source_codes


def get_triton_code(fn, *args, **kwargs):
    source_codes = get_code(fn, *args, **kwargs)
    # Can have two outputs if backwards was eagerly compiled
    assert (
        1 <= len(source_codes) <= 2
    ), f"expected one or two code outputs got {len(source_codes)}"
    return source_codes[0]


def run_and_get_triton_code(fn, *args, **kwargs):
    _, source_codes = run_and_get_code(fn, *args, **kwargs)
    # Can have two outputs if backwards was eagerly compiled
    assert (
        1 <= len(source_codes) <= 2
    ), f"expected one or two code outputs got {len(source_codes)}"
    return source_codes[0]


@contextlib.contextmanager
def override_lowering(aten_op, override_fn):
    """
    Override the lowering of aten_op with override_fn.
    The first argument of override_fn is the original lowering fn.
    """
    from torch._inductor import lowering

    orig_fn = lowering.lowerings[aten_op]
    try:
        lowering.lowerings[aten_op] = functools.partial(override_fn, orig_fn)
        yield
    finally:
        lowering.lowerings[aten_op] = orig_fn


def add_scheduler_init_hook(pre_fn, post_fn=None):
    """
    Add hook functions to be called at the beginning and end of Scheduler.__init__.
    Used for unit tests.
    """
    from torch._inductor.scheduler import Scheduler

    orig_fn = Scheduler.__init__

    def wrapper(scheduler, nodes):
        pre_fn(scheduler, nodes)
        out = orig_fn(scheduler, nodes)
        if post_fn:
            post_fn(scheduler, nodes)
        return out

    return unittest.mock.patch.object(Scheduler, "__init__", wrapper)


def developer_warning(msg):
    """
    Warnings that will be actionable for PyTorch developers, but not
    end users.  Allows us to easily disable them in stable releases but
    keep them on for nightly builds.
    """
    if config.developer_warnings:
        log.warning(msg)
    else:
        log.info(msg)


def get_benchmark_name():
    """
    An experimental API used only when config.benchmark_kernel is true.

    The benchmark name is only available at codegen time. So we can not
    directly call it in benchmark_all_kernels which is run after codegen.

    The function assumes the argument after --only is the benchmark name.
    It works for torchbench.py/hugginface.py/timm_models.py. But for ad-hoc
    scripts, this function may return None.

    There are 2 flavors of --only argument we need handle:
    1. --only model_name
    2. --only=model_name
    """
    try:
        idx = sys.argv.index("--only")
        if (
            idx + 1 < len(sys.argv)
            and len(sys.argv[idx + 1]) > 0
            and sys.argv[idx + 1][0] != "-"
        ):
            return sys.argv[idx + 1]
    except ValueError:
        pass

    for arg in sys.argv:
        if arg.startswith("--only="):
            return arg[len("--only=") :]


def is_ones(items):
    return all(x == 1 for x in items)


def is_zeros(items):
    return all(x == 0 for x in items)


def is_cpu_device(inputs):
    return all(
        item.device == torch.device("cpu")
        for item in inputs
        if isinstance(item, torch.Tensor)
    )


def get_sympy_Expr_dtype(val: sympy.Expr) -> torch.dtype:
    assert isinstance(
        val, sympy.Expr
    ), "only support sympy.Expr as input to get_sympy_Expr_dtype"
    if val.is_integer:  # type: ignore[attr-defined]
        return torch.int64
    else:
        return torch.float64


@contextlib.contextmanager
def maybe_profile(should_profile, *args, **kwargs):
    if should_profile:
        with torch.profiler.profile(*args, **kwargs) as p:
            yield p
    else:
        yield


def parallel_num_threads():
    threads = config.cpp.threads
    if threads < 1:
        threads = torch.get_num_threads()
    return threads


@functools.lru_cache(None)
def get_device_tflops(dtype):
    from triton.testing import get_max_simd_tflops, get_max_tensorcore_tflops

    assert dtype in (torch.float16, torch.bfloat16, torch.float32)

    if inspect.signature(get_max_simd_tflops).parameters.get("clock_rate"):
        # Triton API change in https://github.com/openai/triton/pull/2293
        from torch._utils_internal import max_clock_rate

        sm_clock = max_clock_rate()
        if dtype in (torch.float16, torch.bfloat16):
            return get_max_tensorcore_tflops(dtype, sm_clock)

        if torch.backends.cuda.matmul.allow_tf32:
            return get_max_tensorcore_tflops(torch.float32, sm_clock)
        else:
            return get_max_simd_tflops(torch.float32, sm_clock)
    else:
        if dtype in (torch.float16, torch.bfloat16):
            return get_max_tensorcore_tflops(dtype)

        if torch.backends.cuda.matmul.allow_tf32:
            return get_max_tensorcore_tflops(torch.float32)
        else:
            return get_max_simd_tflops(torch.float32)


@functools.lru_cache(None)
def get_gpu_dram_gbps():
    from triton.testing import get_dram_gbps

    return get_dram_gbps()


def is_welford_reduction(reduction_type):
    return reduction_type.startswith("welford")


def reduction_num_outputs(reduction_type):
    return 3 if is_welford_reduction(reduction_type) else 1


def is_linux() -> bool:
    return platform.system() == "Linux"


def has_free_symbols(itr: Iterable[Any]):
    return any(isinstance(x, sympy.Expr) and not x.is_number for x in itr)


def is_dynamic(*args):
    from . import ir

    for t in args:
        if isinstance(t, ir.TensorBox):
            if has_free_symbols(t.data.get_size()) or (
                hasattr(t.data, "get_stride") and has_free_symbols(t.data.get_stride())
            ):
                return True
        elif isinstance(t, (ir.StorageBox, ir.BaseView, ir.ComputedBuffer)):
            assert hasattr(t, "get_size") and hasattr(t, "get_stride")
            if has_free_symbols(t.get_size()) or has_free_symbols(t.get_stride()):
                return True
        elif not isinstance(t, ir.IRNode):
            continue
        else:
            raise TypeError(f"unexpected type for is_dynamic {type(t)}")

    return False


# Placeholder strings used in triton codegen.
class Placeholder(enum.Enum):
    # The placeholder for the actual name of a triton kernel.
    # e.g. for "def triton_" it would be "triton_"
    KERNEL_NAME = "KERNEL_NAME"

    # The descriptive name of the triton kernel; when unique_kernel_names = False, this
    # placeholder will be replaced with a string with more information.
    DESCRIPTIVE_NAME = "DESCRIPTIVE_NAME"


def pass_execution_and_save(func, gm, inp, msg):
    from .pattern_matcher import stable_topological_sort

    with tempfile.NamedTemporaryFile(
        mode="w",
        encoding="utf-8",
        delete=False,
    ) as f:
        before_io = io.StringIO()
        after_io = io.StringIO()
        ShapeProp(gm=gm, fake_mode=detect_fake_mode(inp)).propagate(*inp)
        print(f"Before:\n{gm.graph}", file=f)
        print(gm.graph, file=before_io)
        start_time = datetime.now()
        func(gm.graph)
        time_elapsed = datetime.now() - start_time
        # recompile graph
        stable_topological_sort(gm.graph)
        gm.graph.lint()
        gm.recompile()

        print(f"After:\n{gm.graph}", file=f)
        print(gm.graph, file=after_io)
        t = before_io.getvalue() == after_io.getvalue()
        log.info(
            "%s, save before/after graph to %s, graph before/after are the same = %s, time elapsed = %s",
            msg,
            f.name,
            t,
            time_elapsed,
        )


def is_collective(node):
    from . import ir

    return isinstance(node, ir.CollectiveKernel) or type(node) == ir._CollectiveKernel


def is_wait(node):
    from . import ir

    return isinstance(node, ir.Wait) or type(node) == ir._WaitKernel


def num_fw_fixed_arguments(dynamo_gm_num_inputs: int, aot_fw_gm_num_inputs: int):
    "Computes the number of inputs to the aot fw graph which have fixed addresses (params and buffers)"
    num_rng_seed_offset_inputs = (
        2 if torch._functorch.config.functionalize_rng_ops else 0
    )
    return aot_fw_gm_num_inputs - dynamo_gm_num_inputs - num_rng_seed_offset_inputs


def count_tangents(fx_g: torch.fx.GraphModule):
    """
    Infers which inputs are static for a backwards graph
    """

    def is_saved_tensor(x):
        return (
            "tangents" not in x.name
            and "bwd_seed" not in x.name
            and "bwd_base_offset" not in x.name
        )

    arg_count = 0
    static_arg_idxs = []
    for n in fx_g.graph.nodes:
        if n.op == "placeholder":
            if is_saved_tensor(n):
                static_arg_idxs.append(arg_count)
            arg_count += 1

    assert static_arg_idxs == list(range(len(static_arg_idxs)))
    return len(static_arg_idxs)


@dataclasses.dataclass
class BoxedBool:
    value: bool

    def __bool__(self):
        return self.value

    @staticmethod
    def disable(obj):
        if isinstance(obj, BoxedBool):
            obj.value = False
            return obj
        return False


@contextlib.contextmanager
def collect_defined_kernels(kernel_list):
    from .codegen.wrapper import WrapperCodeGen

    orig_define_kernel = WrapperCodeGen.define_kernel

    def new_define_kernel(wrapper, name, kernel_code, metadata, *args, **kwargs):
        nonlocal kernel_list
        kernel_list.append(kernel_code)
        return orig_define_kernel(wrapper, name, kernel_code, metadata, *args, **kwargs)

    with unittest.mock.patch.object(WrapperCodeGen, "define_kernel", new_define_kernel):
        yield


def get_cloned_parameter_buffer_name(name: str):
    return name + "__original__"


def is_gpu(device: str):
    return device in ["cuda", "xpu"]


def device_need_guard(device: str):
    assert isinstance(device, str)
    return is_gpu(device)


def needs_fallback_due_to_atomic_add_limitations(dtype):
    # tl.atomic_add does NOT support the following types
    return dtype in {torch.int64, torch.bool, torch.bfloat16}


def use_scatter_fallback(
    fn, reduction_type, self_dtype, src_dtype, src_device_type, src_is_tensor
):
    reduce_ty = "add" if fn == "aten.scatter_" else "sum"

    return (
        reduction_type not in {None, reduce_ty}
        or (
            src_is_tensor
            and is_gpu(src_device_type)
            and needs_fallback_due_to_atomic_add_limitations(src_dtype)
        )
        or (
            fn == "aten.scatter_reduce_"
            and reduction_type == "sum"
            and src_is_tensor
            and src_device_type == "cpu"
            and config.cpp.fallback_scatter_reduce_sum
            and (config.cpp.dynamic_threads or parallel_num_threads() != 1)
        )
        or (reduction_type == reduce_ty and self_dtype in {torch.bool, torch.int64})
        or torch.are_deterministic_algorithms_enabled()
    )


def dump_node_schedule(node_schedule):
    """
    An API that can be used in pdb to dump a node_schedule.
    Right mainly dump the read/write dependencies but can add more as needed.
    """
    from torch._inductor.codegen.triton import DisableReduction, EnableReduction
    from torch._inductor.scheduler import SchedulerNode

    print(f"Node schedule with {len(node_schedule)} nodes")
    for idx, node in enumerate(node_schedule):
        print(f" {idx:3}:")
        if node is EnableReduction:
            print("enable reduction")
        elif node is DisableReduction:
            print("disable reduction")
        elif isinstance(node, SchedulerNode):
            is_red = node.is_reduction()
            print(f"{'red' if is_red else 'pw'} scheduler node")
            if is_red:
                print(f"original reduction hint {node.node.data.reduction_hint}")  # type: ignore[attr-defined]
            print("ReadDep:")
            for dep in node.read_writes.reads:
                print(dep)
            print("WriteDep:")
            for dep in node.read_writes.writes:
                print(dep)
        else:
            raise RuntimeError(f"Unrecognized node type: {type(node)}")


def aoti_eager_cache_dir(namespace: str, device: str):
    return Path(cache_dir()) / "aoti_eager" / namespace / device


def format_op_overload_name(op_overload_name):
    return op_overload_name if op_overload_name else "default"


def aoti_eager_op_conf_lock(op_func_name, op_overload_name):
    # Avoid circular import
    from torch._inductor.codecache import get_lock_dir, LOCK_TIMEOUT

    op_conf_lock_file = f"{op_func_name}.{op_overload_name}.lock"
    lock_dir = get_lock_dir()
    return FileLock(os.path.join(lock_dir, op_conf_lock_file), timeout=LOCK_TIMEOUT)


def load_aoti_eager_cache(
    ns: str, op_func_name: str, op_overload_name: str, device_type: str
):
    device_kernel_cache = aoti_eager_cache_dir(ns, device_type)
    op_overload_name = format_op_overload_name(op_overload_name)
    op_conf = device_kernel_cache / f"{op_func_name}.{op_overload_name}.json"
    if not op_conf.exists():
<<<<<<< HEAD
        return None

    with open(op_conf) as f:
        json_data = json.load(f)
        for item in json_data:
            # Get absolution path for kernel library
            kernel_lib_abs_path = device_kernel_cache / item["kernel_path"]
            item["kernel_path"] = kernel_lib_abs_path.as_posix()

            # Check if the kernel library exists
            if not kernel_lib_abs_path.exists():
                return None

            for meta_info in item["meta_info"]:
                assert meta_info["is_dynamic"].upper() in [
                    "FALSE"
                ], "Only support static shape for now"
                meta_info["is_dynamic"] = meta_info["is_dynamic"].upper() == "TRUE"
                if meta_info["device_type"].upper() == "CPU":
                    meta_info["device_index"] = -1
                else:
                    meta_info["device_index"] = ast.literal_eval(
                        meta_info["device_index"]
                    )
                # Convert string to list for sizes and strides to make C++ vector parser easier
                meta_info["sizes"] = ast.literal_eval(meta_info["sizes"])
                meta_info["strides"] = ast.literal_eval(meta_info["strides"])
                if "scalar_value" in meta_info:
                    meta_info["scalar_value"] = ast.literal_eval(
                        meta_info["scalar_value"]
                    )
=======
        return []

    with aoti_eager_op_conf_lock(op_func_name, op_overload_name):
        with open(op_conf) as f:
            json_data = json.load(f)
            for item in json_data:
                # Get absolution path for kernel library
                kernel_lib_abs_path = device_kernel_cache / item["kernel_path"]
                item["kernel_path"] = kernel_lib_abs_path.as_posix()

                # Check if the kernel library exists
                if not kernel_lib_abs_path.exists():
                    return []

                for metadata in item["meta_info"]:
                    assert not metadata[
                        "is_dynamic"
                    ], "Only support static shape for now"
                    if metadata["device_type"] == "cpu":
                        metadata["device_index"] = -1
                    metadata["dtype"] = getattr(torch, metadata["dtype"].split(".")[-1])
>>>>>>> cadf053d

            return json_data


def aoti_compile_with_persistent_cache(
    ns: str,
    op_func_name: str,
    op_overload_name: str,
    device_type: str,
    dynamic: bool,
    f: Callable[..., Any],
    args: Tuple[Any],
    kwargs: Dict[str, Any],
    *,
    dynamic_shapes: Optional[Dict[str, Any]] = None,
    options: Optional[Dict[str, Any]] = None,
    remove_runtime_assertions: bool = False,
    disable_constraint_solver: bool = False,
):
    """
    Compile the given function with persistent cache for AOTI eager mode.
    """
<<<<<<< HEAD
=======
    flattened_inputs = pytree.arg_tree_leaves(*args, **kwargs)
    assert all(
        isinstance(input, torch.Tensor) for input in flattened_inputs
    ), "Only support tensor for now"
>>>>>>> cadf053d
    assert not dynamic, "Only support static shape for now"
    type_to_torch_dtype = {int: torch.int32, float: torch.float, bool: torch.bool}
    supported_scalar_types = tuple(type_to_torch_dtype.keys())
    flattened_inputs = pytree.arg_tree_leaves(*args, **kwargs)
    if not all(
        isinstance(input, (supported_scalar_types, torch.Tensor))
        for input in flattened_inputs
    ):
        raise NotImplementedError("Only support tensor, int, float, bool for now")

<<<<<<< HEAD
    persistent_cache = aoti_eager_cache_dir() / ns.lower() / device_type.lower()
    if not persistent_cache.exists():
        persistent_cache.mkdir(parents=True)

=======
    persistent_cache = aoti_eager_cache_dir(ns, device_type)
    persistent_cache.mkdir(parents=True, exist_ok=True)
>>>>>>> cadf053d
    persistent_cache_lib = persistent_cache / "lib"
    if not persistent_cache_lib.exists():
        persistent_cache_lib.mkdir()

    with mock.patch.dict(
        os.environ,
        {"TORCHINDUCTOR_CACHE_DIR": persistent_cache_lib.absolute().as_posix()},
    ):
        try:
            kernel_lib_path = torch._export.aot_compile(
                f,
                args,
                kwargs,
                dynamic_shapes=dynamic_shapes,
                options=options,
                remove_runtime_assertions=remove_runtime_assertions,
                disable_constraint_solver=disable_constraint_solver,
                # Some operations may have non-Tensor parameters like int, float, bool. These
                # non-Tensor parameters will not be the input of the graph. Therefore, we do
                # need to keep the same signature.
                same_signature=False,
            )

<<<<<<< HEAD
            kernel_meta_info_items = []
            for input in flattened_inputs:
                # TODO(Eiakn): To add dynamic support
                meta_info_item = {}
                meta_info_item["is_dynamic"] = f"{dynamic}"

                if isinstance(input, torch.Tensor):
                    meta_info_item["device_type"] = f"{input.device.type}"
                    if is_cpu_device([input]):
                        meta_info_item["device_index"] = "-1"
                    else:
                        meta_info_item["device_index"] = f"{input.device.index}"
                    meta_info_item["dtype"] = f"{input.dtype}"
                    meta_info_item["sizes"] = f"{list(input.size())}"
                    meta_info_item["strides"] = f"{list(input.stride())}"
                else:
                    assert isinstance(input, supported_scalar_types)
                    # Scalar tensor
                    meta_info_item["device_type"] = device_type.lower()
                    meta_info_item["device_index"] = (
                        "-1" if device_type.lower() == "cpu" else "0"
                    )
                    meta_info_item["dtype"] = f"{type_to_torch_dtype[type(input)]}"
                    meta_info_item["sizes"] = "[]"
                    meta_info_item["strides"] = "[]"
                    meta_info_item["scalar_value"] = f"{input}"
                kernel_meta_info_items.append(meta_info_item)
=======
            kernel_metadata_items = []
            for input_tensor in flattened_inputs:
                # TODO(Eikan): To add dynamic support
                metadata: Dict[str, Any] = {}
                metadata["is_dynamic"] = dynamic
                metadata["device_type"] = f"{input_tensor.device.type}"
                if is_cpu_device([input_tensor]):
                    metadata["device_index"] = -1
                else:
                    metadata["device_index"] = input_tensor.device.index
                metadata["dtype"] = f"{input_tensor.dtype}"
                metadata["sizes"] = list(input_tensor.size())
                metadata["strides"] = list(input_tensor.stride())
                kernel_metadata_items.append(metadata)
>>>>>>> cadf053d

            kernel_meta_info: Dict[str, Any] = {}
            kernel_meta_info["meta_info"] = kernel_metadata_items
            kernel_meta_info["kernel_path"] = (
                Path(kernel_lib_path).relative_to(persistent_cache).as_posix()
            )

            json_data = []
            update_json = True
            op_overload_name = format_op_overload_name(op_overload_name)
            op_conf_file_name = f"{op_func_name}.{op_overload_name}"
            op_conf = persistent_cache / f"{op_conf_file_name}.json"
            mode = "r" if op_conf.exists() else "w"
            with aoti_eager_op_conf_lock(op_func_name, op_overload_name):
                with open(op_conf, mode) as op_conf_file:
                    try:
                        json_data = json.load(op_conf_file)
                    except Exception as e:
                        json_data = []

                    assert isinstance(json_data, list)
                    for item in json_data:
                        assert isinstance(item, dict)
                        # Same kernel meta info already exists in the json file
                        if item["meta_info"] == kernel_metadata_items:
                            update_json = False
                            break

                if update_json:
                    json_data.append(kernel_meta_info)
                    with open(op_conf, "w") as op_conf_file:
                        json.dump(json_data, op_conf_file, indent=4)

            return kernel_lib_path
        except Exception as e:
            return ""<|MERGE_RESOLUTION|>--- conflicted
+++ resolved
@@ -1444,39 +1444,6 @@
     op_overload_name = format_op_overload_name(op_overload_name)
     op_conf = device_kernel_cache / f"{op_func_name}.{op_overload_name}.json"
     if not op_conf.exists():
-<<<<<<< HEAD
-        return None
-
-    with open(op_conf) as f:
-        json_data = json.load(f)
-        for item in json_data:
-            # Get absolution path for kernel library
-            kernel_lib_abs_path = device_kernel_cache / item["kernel_path"]
-            item["kernel_path"] = kernel_lib_abs_path.as_posix()
-
-            # Check if the kernel library exists
-            if not kernel_lib_abs_path.exists():
-                return None
-
-            for meta_info in item["meta_info"]:
-                assert meta_info["is_dynamic"].upper() in [
-                    "FALSE"
-                ], "Only support static shape for now"
-                meta_info["is_dynamic"] = meta_info["is_dynamic"].upper() == "TRUE"
-                if meta_info["device_type"].upper() == "CPU":
-                    meta_info["device_index"] = -1
-                else:
-                    meta_info["device_index"] = ast.literal_eval(
-                        meta_info["device_index"]
-                    )
-                # Convert string to list for sizes and strides to make C++ vector parser easier
-                meta_info["sizes"] = ast.literal_eval(meta_info["sizes"])
-                meta_info["strides"] = ast.literal_eval(meta_info["strides"])
-                if "scalar_value" in meta_info:
-                    meta_info["scalar_value"] = ast.literal_eval(
-                        meta_info["scalar_value"]
-                    )
-=======
         return []
 
     with aoti_eager_op_conf_lock(op_func_name, op_overload_name):
@@ -1498,7 +1465,6 @@
                     if metadata["device_type"] == "cpu":
                         metadata["device_index"] = -1
                     metadata["dtype"] = getattr(torch, metadata["dtype"].split(".")[-1])
->>>>>>> cadf053d
 
             return json_data
 
@@ -1521,13 +1487,6 @@
     """
     Compile the given function with persistent cache for AOTI eager mode.
     """
-<<<<<<< HEAD
-=======
-    flattened_inputs = pytree.arg_tree_leaves(*args, **kwargs)
-    assert all(
-        isinstance(input, torch.Tensor) for input in flattened_inputs
-    ), "Only support tensor for now"
->>>>>>> cadf053d
     assert not dynamic, "Only support static shape for now"
     type_to_torch_dtype = {int: torch.int32, float: torch.float, bool: torch.bool}
     supported_scalar_types = tuple(type_to_torch_dtype.keys())
@@ -1538,15 +1497,10 @@
     ):
         raise NotImplementedError("Only support tensor, int, float, bool for now")
 
-<<<<<<< HEAD
-    persistent_cache = aoti_eager_cache_dir() / ns.lower() / device_type.lower()
+    persistent_cache = aoti_eager_cache_dir(ns, device_type)
     if not persistent_cache.exists():
         persistent_cache.mkdir(parents=True)
 
-=======
-    persistent_cache = aoti_eager_cache_dir(ns, device_type)
-    persistent_cache.mkdir(parents=True, exist_ok=True)
->>>>>>> cadf053d
     persistent_cache_lib = persistent_cache / "lib"
     if not persistent_cache_lib.exists():
         persistent_cache_lib.mkdir()
@@ -1570,50 +1524,32 @@
                 same_signature=False,
             )
 
-<<<<<<< HEAD
-            kernel_meta_info_items = []
+            kernel_metadata_items = []
             for input in flattened_inputs:
-                # TODO(Eiakn): To add dynamic support
-                meta_info_item = {}
-                meta_info_item["is_dynamic"] = f"{dynamic}"
+                # TODO(Eikan): To add dynamic support
+                metadata: Dict[str, Any] = {}
+                metadata["is_dynamic"] = dynamic
 
                 if isinstance(input, torch.Tensor):
-                    meta_info_item["device_type"] = f"{input.device.type}"
+                    metadata["device_type"] = f"{input.device.type}"
                     if is_cpu_device([input]):
-                        meta_info_item["device_index"] = "-1"
+                        metadata["device_index"] = -1
                     else:
-                        meta_info_item["device_index"] = f"{input.device.index}"
-                    meta_info_item["dtype"] = f"{input.dtype}"
-                    meta_info_item["sizes"] = f"{list(input.size())}"
-                    meta_info_item["strides"] = f"{list(input.stride())}"
+                        metadata["device_index"] = input.device.index
+                    metadata["dtype"] = f"{input.dtype}"
+                    metadata["sizes"] = list(input.size())
+                    metadata["strides"] = list(input.stride())
                 else:
                     assert isinstance(input, supported_scalar_types)
                     # Scalar tensor
-                    meta_info_item["device_type"] = device_type.lower()
-                    meta_info_item["device_index"] = (
-                        "-1" if device_type.lower() == "cpu" else "0"
-                    )
-                    meta_info_item["dtype"] = f"{type_to_torch_dtype[type(input)]}"
-                    meta_info_item["sizes"] = "[]"
-                    meta_info_item["strides"] = "[]"
-                    meta_info_item["scalar_value"] = f"{input}"
-                kernel_meta_info_items.append(meta_info_item)
-=======
-            kernel_metadata_items = []
-            for input_tensor in flattened_inputs:
-                # TODO(Eikan): To add dynamic support
-                metadata: Dict[str, Any] = {}
-                metadata["is_dynamic"] = dynamic
-                metadata["device_type"] = f"{input_tensor.device.type}"
-                if is_cpu_device([input_tensor]):
-                    metadata["device_index"] = -1
-                else:
-                    metadata["device_index"] = input_tensor.device.index
-                metadata["dtype"] = f"{input_tensor.dtype}"
-                metadata["sizes"] = list(input_tensor.size())
-                metadata["strides"] = list(input_tensor.stride())
+                    metadata["device_type"] = device_type
+                    metadata["device_index"] = -1 if device_type == "cpu" else 0
+                    metadata["dtype"] = f"{type_to_torch_dtype[type(input)]}"
+                    metadata["sizes"] = []
+                    metadata["strides"] = []
+                    metadata["scalar_value"] = input
+
                 kernel_metadata_items.append(metadata)
->>>>>>> cadf053d
 
             kernel_meta_info: Dict[str, Any] = {}
             kernel_meta_info["meta_info"] = kernel_metadata_items
