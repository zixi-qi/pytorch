--- conflicted
+++ resolved
@@ -610,7 +610,9 @@
     # Serialized tree spec for flattening outputs
     serialized_out_spec = ""
 
-<<<<<<< HEAD
+    # flag to decide whether to create a submodule for constant graph.
+    use_runtime_constant_folding: bool = False
+
     # AOTI is used for eager mode
     eager_mode = (
         True if os.environ.get("TORCHINDUCTOR_AOTI_EAGER", "0") == "1" else False
@@ -618,10 +620,6 @@
 
     # used for eager mode
     eager_op_name = ""
-=======
-    # flag to decide whether to create a submodule for constant graph.
-    use_runtime_constant_folding: bool = False
->>>>>>> bc901b46
 
 
 class cuda:
