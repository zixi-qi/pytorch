# mypy: allow-untyped-defs
from __future__ import annotations

import base64
import copyreg
import dataclasses
import functools
import hashlib
import importlib
import io
import json
import logging
import os
import pickle
import pkgutil
import platform
import re
import shlex
import shutil
import struct
import subprocess
import sys
import sysconfig
import tempfile
import textwrap
import threading
import warnings
from bisect import bisect_right
from copy import copy
from ctypes import c_void_p, cdll, CDLL
from functools import partial
from pathlib import Path
from time import time, time_ns
from types import ModuleType
from typing import (
    Any,
    Callable,
    cast,
    Dict,
    Generator,
    List,
    Optional,
    Sequence,
    Set,
    Tuple,
    TYPE_CHECKING,
    Union,
)
from typing_extensions import TypeAlias

import torch
from torch._dynamo.utils import counters, dynamo_timed
from torch._inductor import config, exc, metrics
from torch._inductor.codegen.cuda import cuda_env
from torch._inductor.codegen.rocm.compile_command import (
    rocm_compile_command,
    rocm_compiler,
)
from .cpp_builder import (
    _get_python_include_dirs,
    get_cpp_compiler,
    homebrew_libomp,
    is_apple_clang,
    is_clang,
    is_conda_llvm_openmp_installed,
)

"""
codecache.py, cpp_builder.py and cpu_vec_isa.py import rule:
https://github.com/pytorch/pytorch/issues/124245#issuecomment-2197778902
"""
from torch._inductor.cpp_builder import (
    _set_gpu_runtime_env,
    _transform_cuda_paths,
    CppBuilder,
    CppOptions,
    CppTorchCudaOptions,
    get_compiler_version_info,
)
from torch._inductor.cpu_vec_isa import invalid_vec_isa, pick_vec_isa, VecISA
from torch._inductor.runtime.compile_tasks import (
    _module_to_triton_kernel,
    _reload_python_module,
    _reload_python_module_in_subproc,
)
from torch._inductor.runtime.runtime_utils import cache_dir, default_cache_dir
from torch._inductor.utils import ALIGN_BYTES, clear_on_fresh_inductor_cache, is_linux

from torch._logging import trace_structured
from torch._subclasses.fake_tensor import (
    extract_tensor_metadata,
    FakeTensor,
    TensorMetadata,
)
from torch.fx.experimental.symbolic_shapes import has_hint, hint_int, ShapeEnv

if TYPE_CHECKING:
    from concurrent.futures import Future

    from torch._inductor.graph import GraphLowering
    from torch._inductor.ir import ChoiceCaller
    from torch._inductor.runtime.hints import HalideInputSpec, HalideMeta


_HERE = os.path.abspath(__file__)
_TORCH_PATH = os.path.dirname(os.path.dirname(_HERE))
_LINKER_SCRIPT = os.path.join(_TORCH_PATH, "_inductor/script.ld")

_IS_WINDOWS = sys.platform == "win32"

if config.is_fbcode():
    from triton.fb import build_paths
    from triton.fb.build import _run_build_command

    from torch._inductor.fb.utils import (
        log_global_cache_errors,
        log_global_cache_stats,
        log_global_cache_vals,
        use_global_cache,
    )
else:

    def log_global_cache_errors(*args, **kwargs):
        pass

    def log_global_cache_stats(*args, **kwargs):
        pass

    def log_global_cache_vals(*args, **kwargs):
        pass

    def use_global_cache() -> bool:
        return False


output_code_log = torch._logging.getArtifactLogger(__name__, "output_code")

LOCK_TIMEOUT = 600

_IS_WINDOWS = sys.platform == "win32"


log = logging.getLogger(__name__)


def cpp_wrapper_cache_dir(name: str) -> str:
    cu_str = (
        "cpu"
        if torch.version.cuda is None
        else f'cu{torch.version.cuda.replace(".", "")}'
    )
    python_version = f"py{sys.version_info.major}{sys.version_info.minor}"
    build_folder = f"{python_version}_{cu_str}"

    cpp_wrapper_dir = os.path.join(cache_dir(), build_folder)
    cpp_wrapper_build_directory = os.path.join(cpp_wrapper_dir, name)
    os.makedirs(cpp_wrapper_build_directory, exist_ok=True)
    return cpp_wrapper_build_directory


def get_cpp_wrapper_cubin_path_name():
    return "cubin_path" if torch.version.hip is None else "hsaco_path"


class CacheBase:
    @staticmethod
    @functools.lru_cache(None)
    def get_system() -> Dict[str, Any]:
        try:
            from triton.compiler.compiler import triton_key

            # Use triton_key instead of triton.__version__ as the version
            # is not updated with each code change
            triton_version = triton_key()
        except ModuleNotFoundError:
            triton_version = None

        try:
            system: Dict[str, Any] = {
                "device": {
                    "name": torch.cuda.get_device_properties(
                        torch.cuda.current_device()
                    ).name,
                },
                "version": {
                    "cuda": torch.version.cuda,
                    "triton": triton_version,
                },
            }
        except (AssertionError, RuntimeError):
            # If cuda is not installed, none of the above config is relevant.
            system = {}

        system["hash"] = hashlib.sha256(
            json.dumps(system, sort_keys=True).encode("utf-8")
        ).hexdigest()

        return system

    @staticmethod
    @clear_on_fresh_inductor_cache
    @functools.lru_cache(None)
    def get_local_cache_path() -> Path:
        return Path(os.path.join(cache_dir(), "cache", CacheBase.get_system()["hash"]))

    @staticmethod
    @functools.lru_cache(None)
    def get_global_cache_path() -> Optional[Path]:
        return (
            Path(os.path.join(config.global_cache_dir, CacheBase.get_system()["hash"]))
            if config.global_cache_dir is not None
            else None
        )

    def __init__(self) -> None:
        self.system = CacheBase.get_system()

    def get_local_cache(self) -> Dict[str, Any]:
        local_cache_path = self.get_local_cache_path()
        if not local_cache_path.is_file():
            return {}
        with open(local_cache_path) as local_cache_fp:
            local_cache = json.load(local_cache_fp)
        return local_cache["cache"]

    def update_local_cache(self, local_cache: Dict[str, Any]) -> None:
        local_cache_path = self.get_local_cache_path()
        write_atomic(
            str(local_cache_path),
            json.dumps({"system": self.system, "cache": local_cache}, indent=4),
            make_dirs=True,
        )


class LocalCache(CacheBase):
    def lookup(self, *keys: str) -> Optional[Dict[str, Any]]:
        cache = self.get_local_cache()

        sub_cache = cache
        for key in keys:
            if key in cache:
                sub_cache = cache[key]
            else:
                return None

        return sub_cache

    def set_value(self, *keys: str, value: Any) -> None:
        cache = self.get_local_cache()

        sub_cache = cache
        for key in keys[0:-1]:
            sub_cache.setdefault(key, {})
            sub_cache = sub_cache[key]
        sub_cache[keys[-1]] = value

        self.update_local_cache(cache)


class PersistentCache(CacheBase):
    @functools.lru_cache(None)  # noqa: B019
    def get_global_cache(self):
        global_cache_path = self.get_global_cache_path()
        if global_cache_path is None or not global_cache_path.is_file():
            return {}
        with open(global_cache_path) as global_cache_fp:
            global_cache = json.load(global_cache_fp)
        return global_cache["cache"]

    def lookup(
        self,
        choices: List[ChoiceCaller],
        op: str,
        inputs: str,
        benchmark: Optional[Callable[[Any], Dict[ChoiceCaller, float]]],
    ) -> Dict[ChoiceCaller, float]:
        """
        Check to see if we have benchmarked the given choice callers. For each
        choice caller:

            1. Check global_cache[op][inputs][choice][precision], return benchmark if cached.
            2. Check local_cache[op][inputs][choice][precision], return benchmark if cached.
            3. If benchmark is not None:
                a. `max_autotune_gemm=True`: benchmark the choice, update
                    local_cache[op][inputs][choice], and return the benchmark.
                b. `max_autotune_gemm=False`: don't benchmark the choice, return nothing.
        """
        precision = torch.get_float32_matmul_precision()

        log_stats = partial(log_global_cache_stats, self.system, op, inputs, precision)
        log_vals = partial(log_global_cache_vals, self.system, op, inputs, precision)
        log_errors = partial(
            log_global_cache_errors, self.system, op, inputs, precision
        )
        timings = {}

        def check_cache(cache, callback=None) -> bool:
            """Check if `cache` contains data for all the choices"""
            hit = True
            for choice in choices:
                choice_hash = choice.hash_key()
                if choice_hash in cache.get(op, {}).get(inputs, {}).get(precision, {}):
                    # cache hit
                    timings[choice] = cache[op][inputs][precision][choice_hash]
                else:
                    # cache miss
                    hit = False
                    break
            if callback:
                callback(cached=hit)
            return hit

        if config.max_autotune or config.max_autotune_gemm:
            local_cache = self.get_local_cache() if config.autotune_local_cache else {}
            # check local cache first since it is data specific to the current machine
            if (
                not check_cache(local_cache)
                and not (
                    use_global_cache()
                    and check_cache(self.get_global_cache(), callback=log_stats)
                )
                and benchmark is not None
            ):
                try:
                    # re-benchmark everything to try to get consistent numbers from the same machine
                    timings = benchmark(choices)
                    assert all(choice in timings for choice in choices)
                    local_cache.setdefault(op, {})
                    local_cache[op].setdefault(inputs, {}).setdefault(precision, {})
                    for choice, timing in timings.items():
                        local_cache[op][inputs][precision][choice.hash_key()] = timing
                except RuntimeError as e:
                    # catch and log autotuning failures
                    log_errors(e)
                    raise e

                self.update_local_cache(local_cache)

                timings_to_log = {
                    choice.hash_key(): timings[choice] for choice in choices
                }
                log_vals(timings_to_log)
        elif use_global_cache():
            # only check global cache, not local one
            check_cache(self.get_global_cache(), callback=log_stats)
            # may have a partial cache hit, where not everything is benchmarked

        return timings


def get_lock_dir() -> str:
    lock_dir = os.path.join(cache_dir(), "locks")
    if not os.path.exists(lock_dir):
        os.makedirs(lock_dir, exist_ok=True)
    return lock_dir


def sha256_hash(data: bytes) -> str:
    # [:51] to strip off the "Q====" suffix common to every hash value.
    return base64.b32encode(hashlib.sha256(data).digest())[:51].decode("utf-8").lower()


def code_hash(code: Union[str, bytes], extra: str = ""):
    hashing_str = code if isinstance(code, bytes) else code.encode("utf-8")
    if extra != "":
        hashing_str = hashing_str + b"||" + extra.encode("utf-8")
    return "c" + sha256_hash(hashing_str)


def get_path(
    basename: str, extension: str, specified_dir: str = ""
) -> Tuple[str, str, str]:
    if specified_dir:
        if os.path.isabs(specified_dir):
            subdir = specified_dir
        else:
            subdir = os.path.join(cache_dir(), specified_dir)
    else:
        subdir = os.path.join(cache_dir(), basename[1:3])
    path = os.path.join(subdir, f"{basename}.{extension}")
    return basename, subdir, path


def get_hash(content: Union[str, bytes], extra: str = "", hash_type: str = "code"):
    if hash_type == "code":
        return code_hash(content, extra)
    if hash_type in ["cubin", "hsaco"]:
        return code_hash(repr(content))
    raise AssertionError(f"Unknown hash type {hash_type}")


def write(
    content: Union[str, bytes],
    extension: str,
    extra: str = "",
    hash_type: str = "code",
    specified_dir: str = "",
) -> Tuple[str, str]:
    # use striped content to compute hash so we don't end up with different
    # hashes just because the content begins/ends with different number of
    # spaces.
    key: str = get_hash(content.strip(), extra, hash_type)
    basename, subdir, path = get_path(key, extension, specified_dir)
    if not os.path.exists(path):
        write_atomic(path, content, make_dirs=True)
    return basename, path


def write_text(text: str) -> str:
    """
    Write the `text` to a file and return the path computed based on the hash.
    """
    return write(text, "txt")[1]


def write_atomic(
    path: str, content: Union[str, bytes], make_dirs: bool = False
) -> None:
    # Write into temporary file first to avoid conflicts between threads
    # Avoid using a named temporary file, as those have restricted permissions
    assert isinstance(
        content, (str, bytes)
    ), "Only strings and byte arrays can be saved in the cache"
    path = Path(path)
    if make_dirs:
        path.parent.mkdir(parents=True, exist_ok=True)
    tmp_path = path.parent / f".{os.getpid()}.{threading.get_ident()}.tmp"
    write_mode = "w" if isinstance(content, str) else "wb"
    with tmp_path.open(write_mode) as f:
        f.write(content)
    tmp_path.rename(path)


@dataclasses.dataclass
class TensorMetadataAndValues:
    """
    TensorMetadata plus the elements as a list of raw values.
    Used for hashing inlined constants.
    """

    tensor_metadata: TensorMetadata
    values: List[Any]


def _ident(x: Any) -> Any:
    return x


def extract_tensor_metadata_for_cache_key(device_map, t):
    """
    Extracts the tensor metadata and removes fields of the TensorMetadata
    that are not needed for caching
    """
    meta = extract_tensor_metadata(t)
    if not hasattr(t, "_is_inductor_static"):
        meta = dataclasses.replace(meta, storage_offset=0, storage_bytes=None)

    # The pickle implementation avoids serializing the same object more than once.
    # That behavior means the byte stream we create to hash will vary if, for example,
    # we see two tensor objects with the same device, but the torch.device object is
    # actually the same object vs. merely equivalent. We want to produce the same hash
    # value in either situation, so we memoize the device objects and always reference
    # the same object for a given device. It's possible other metadata fields deserve
    # the same treatment, but so far we've only observed this issue with the device.
    if meta.device not in device_map:
        device_map[meta.device] = meta.device
    meta = dataclasses.replace(meta, device=device_map[meta.device])

    return meta


def _reduce_fake_tensor(device_map, t):
    """
    See FxGraphCachePickler. Custom reducer to pickle FakeTensors.
    """
    metadata = extract_tensor_metadata_for_cache_key(device_map, t)
    return (_ident, (metadata,))


def _reduce_tensor(device_map, t):
    """
    See FxGraphCachePickler. Custom reducer to pickle Tensors.
    If we see tensors, we know they're constants stored as attributes on
    the GraphModule. Include the values in the key calculation. Small
    tensors will be inlined, so we can't serve the same cache entry for
    different values anyway. Large constants are treated as parameters,
    so we could conceivably reuse a cache entry. To do that, however,
    PyCodeCache would need more complexity to create a new module from its
    cache, but with the right constants attached as attributes.
    """
    if t.is_mkldnn:
        # TODO: These tensors don't currently pickle, so we can't cache a
        # compiled graph containing them. Just fail now. If mkldnn tensors
        # get pickling support, we can remove this.
        raise BypassFxGraphCache

    # Very large tensors could be expensive to copy to cpu and hash. Let's
    # at least report if we find slowness.
    start = time()
    values = t.tolist()
    elapsed = time() - start
    if elapsed > 1.0:
        warnings.warn(
            f"FX graph cache handling of a large constant took {elapsed:.1}s. Please file an issue."
        )

    metadata = extract_tensor_metadata_for_cache_key(device_map, t)
    return (_ident, (TensorMetadataAndValues(metadata, values),))


def _reduce_symint(s):
    """
    See FxGraphCachePickler. Custom reducer to pickle SymInts.
    """
    # For hashing purposes, we only care about the name of the symbol and
    # not the backed value. We evaluate guards stored with a cached graph
    # to ensure a cached entity with SymInt args is safe to reuse.
    return (_ident, (str(s),))


def _reduce_unsupported(s):
    """
    See FxGraphCachePickler. Custom reducer to handle any objects that we don't
    support and therefore raise to bypass caching.
    """
    raise BypassFxGraphCache


class FxGraphCachePickler(pickle.Pickler):
    """
    Custom pickler to customize the pickling of some objects (Tensors), only for the
    purpose of computing a hash for keying into the FxGraphCache. Tensors contain
    objects that don't pickle and/or vary between runs, and we want to capture the
    data that allow us to compute a stable, but safe hash.
    """

    # See extract_tensor_metadata_for_cache_key. Whenever we extract metadata during
    # pickling, we make sure devices always reference the same torch.device object.
    _device_map: Dict[torch.device, torch.device] = {}

    dispatch_table = copyreg.dispatch_table.copy()
    dispatch_table[FakeTensor] = functools.partial(_reduce_fake_tensor, _device_map)
    dispatch_table[torch.Tensor] = functools.partial(_reduce_tensor, _device_map)
    dispatch_table[torch.SymInt] = _reduce_symint
    dispatch_table[
        torch.fx.experimental._backward_state.BackwardState
    ] = _reduce_unsupported

    @classmethod
    def dumps(cls, obj) -> bytes:
        """
        Pickle an object using the FxGraphCachePickler.
        """
        with io.BytesIO() as stream:
            pickler = cls(stream)
            try:
                pickler.dump(obj)
            except (TypeError, AttributeError) as e:
                # Some configs options are callables, e.g., post_grad_custom_pre_pass,
                # and may not pickle.
                log.warning("Can't pickle", exc_info=True)
                raise BypassFxGraphCache from e
            return stream.getvalue()

    @classmethod
    def get_hash(cls, obj: Any) -> str:
        """
        Serialize an object using the FxGraphCachePickler and return a hash
        of the pickled object.
        """
        serialized_data = cls.dumps(obj)
        return sha256_hash(serialized_data)

    @classmethod
    def debug_str(cls, inp: Any) -> str:
        """
        Get a printable string describing in more detail all the attributes
        comprising an object. Useful for debugging when one graph hashes
        to a different value than another.
        """

        def get_str(obj) -> str:
            if isinstance(obj, torch.Tensor):
                return str(extract_tensor_metadata_for_cache_key(cls._device_map, obj))
            elif isinstance(obj, bytes):
                return "<bytes>"
            elif type(obj) in cls.dispatch_table:
                # Run the reducer on the object
                return str(cls.dispatch_table[type(obj)](obj)[1])
            else:
                return str(obj)

        lines = []
        for attr, obj in vars(inp).items():
            if isinstance(obj, list):
                for ii in range(len(obj)):
                    h = cls.get_hash(obj[ii])
                    lines.append(f"[{h}] {attr}[{ii}]: {get_str(obj[ii])}")
            elif isinstance(obj, dict):
                for k, v in obj.items():
                    h = cls.get_hash(v)
                    lines.append(f"[{h}] {attr}[{k}]: {get_str(v)}")
            else:
                h = cls.get_hash(obj)
                lines.append(f"[{h}] {attr}: {get_str(obj)}")
        return "\n".join(lines)


def build_code_hash(roots, prefix, hasher):
    for lib in sorted(pkgutil.iter_modules(roots, prefix), key=lambda x: x.name):
        spec = lib.module_finder.find_spec(lib.name, None)
        assert spec is not None
        module = spec.origin
        assert module is not None
        with open(module, "rb") as f:
            hasher.update(spec.name.encode("utf-8"))
            hasher.update(f.read())
        if lib.ispkg:
            # need to also hash submodules
            build_code_hash(spec.submodule_search_locations, f"{spec.name}.", hasher)


@functools.lru_cache(None)
def torch_key():
    """
    Compute a key that contains relevant information about torch source files
    """
    if not config.is_fbcode():

        def get_code_hash(root):
            # This function isn't meant to be used outside of torch_key, just a
            # helper for clarity. Instead, use torch_key() directly when you need
            # a hash representing the state of the source code.
            extra_files = (
                "codegen/aoti_runtime/interface.cpp",
                "codegen/aoti_runtime/implementation.cpp",
                "codegen/cpp_prefix.h",
                "script.ld",
            )
            inductor_root = os.path.dirname(__file__)
            extra_files = [os.path.join(inductor_root, x) for x in extra_files]
            hasher = hashlib.sha256()
            hasher.update(torch.__version__.encode("utf-8"))
            build_code_hash([root], "", hasher)
            for path in extra_files:
                if os.path.exists(path):
                    with open(path, "rb") as f:
                        hasher.update(f.read())
            return hasher.digest()

        return get_code_hash(_TORCH_PATH)

    from libfb.py import parutil

    return parutil.get_file_contents("torch/src_hash.txt").rstrip()


def get_inductor_root():
    return os.path.dirname(__file__)


@dataclasses.dataclass
class OrderedSetHolder:
    """
    See FxGraphHashDetails. Holds a sorted list to support stable hashing
    of set kwargs.
    """

    items: List[Any]


class BypassFxGraphCache(Exception):
    """
    Exception to indicate that the FxGraphCache should be bypassed.
    """

    pass


class FxGraphHashDetails:
    """
    Object to capture all the details for a compiled FX graph relevant to computing
    a safe and stable cache key.
    """

    # Excluded kwargs param that are not stable between runs
    EXCLUDED_KWARGS = ["graph_id"]

    def __init__(
        self,
        gm: torch.fx.GraphModule,
        example_inputs: List[torch.Tensor],
        fx_kwargs: Dict[str, Any],
        inputs_to_check: Sequence[int],
    ):
        self.gm = gm
        self.example_inputs = example_inputs

        # Order kwargs so hashing is stable to changes in kwarg order.
        self.fx_kwargs = {}
        for k in sorted(fx_kwargs):
            if k not in self.EXCLUDED_KWARGS:
                if type(fx_kwargs[k]) is set:
                    # Special case to handle set params. Python sets can't be
                    # ordered, so sort the elements and store them in a proxy.
                    self.fx_kwargs[k] = OrderedSetHolder(sorted(fx_kwargs[k]))
                else:
                    self.fx_kwargs[k] = fx_kwargs[k]

        # Alignment checks
        self.inputs_to_check = inputs_to_check

        # 'Deterministic algorithms' can affect codegen via lowering to cuda kernels.
        self.deterministic_algorithms_settings = (
            torch.are_deterministic_algorithms_enabled(),
            torch.is_deterministic_algorithms_warn_only_enabled(),
            torch.utils.deterministic.fill_uninitialized_memory,  # type: ignore[attr-defined]
        )

        # Global settings affecting matmul codegen.
        self.cuda_matmul_settings = (
            torch.backends.cuda.matmul.allow_tf32,
            torch.backends.cuda.matmul.allow_fp16_reduced_precision_reduction,
            torch.backends.cuda.matmul.allow_bf16_reduced_precision_reduction,
        )

        # Also hash on various system info (including the triton compiler version).
        self.torch_version = torch_key()
        self.system_info = CacheBase.get_system()
        self.inductor_config = config.save_config_portable()

    def debug_str(self) -> str:
        """
        Get a printable string describing in more detail all the attributes
        comprising this object. Useful for debugging when one graph hashes
        to a different value than another.
        """
        return FxGraphCachePickler.debug_str(self)


def compiled_fx_graph_hash(
    gm: torch.fx.GraphModule,
    example_inputs: List[torch.Tensor],
    fx_kwargs: Dict[str, Any],
    inputs_to_check: Sequence[int],
) -> str:
    """
    Generate a unique hash of the FX graph for caching.
    """
    details = FxGraphHashDetails(gm, example_inputs, fx_kwargs, inputs_to_check)
    # The prefix distinguishes among the other kinds of objects we
    # cache in this module.
    key = "f" + FxGraphCachePickler.get_hash(details)
    debug_str = details.debug_str()
    log.debug(f"FX graph cache hash details for key {key}:\n{debug_str}")  # noqa: G004
    torch._logging.trace_structured(
        "artifact",
        metadata_fn=lambda: {
            "name": "fx_graph_cache_hash",
            "encoding": "json",
        },
        payload_fn=lambda: json.dumps(
            {"key": key, "components": debug_str.split("\n")}
        ),
    )

    return key


class FxGraphCache:
    """
    Supports caching and reusing compiled Fx graphs.

    The overall strategy is as follows:
    - This cache stores entries on disk. When saving an entry, we can't
      serialize callables (that could be C++, Triton, etc.), so we serialize
      their own disk cache location. We then recreate the compiled artifact
      after fetching from disk.
    - For indexing the cache, we gather the fields relevant to identifying an
      FxGraph (the graph module, graph inputs, system settings etc.) into an
      FxGraphCacheDetails object, pickle it, and compute a hash for the key.
      See FxGraphCachePickler.
    - Among the metadata we store, we also include a guards expression that's
      appropriate for validating any symbols for Tensor arguments that have
      symbolic bounds. On cache lookup then, we evaluate those guards in the
      current context to validate that a cached entry can be served.
    - A given graph could have multiple compiled versions, corresponding to
      different sets of guards. Therefore, we store cache entries in the form:
          <temp dir>/<fx graph hash>/<serialized metatdata>
    - On lookup, we compute the key from the graph details, iterate over all
      leaf files in the corresponding subdirectory, deserialize the entry, and
      evaluate its guards expression. If the evaluation succeeds, we have a
      cache hit. If it fails, we compile the graph and store a new entry.
    - Finally, on a cache hit, we need to make sure any guards that would
      have been created during compilation are added to the current context.
    """

    # TODO(masnesral): Investigate whether it's beneficial to store compiled graphs
    # in an in-memory cache after loading from disk.
    @staticmethod
    def _get_tmp_dir() -> str:
        """
        Get the toplevel temporary directory for storing compiled graphs.
        """
        return os.path.join(cache_dir(), "fxgraph")

    @staticmethod
    def _get_tmp_dir_for_key(key: str) -> str:
        """
        Return the disk location for a given cache key.
        """
        return os.path.join(FxGraphCache._get_tmp_dir(), key[1:3], key)

    @staticmethod
    def _filter_backed_symints(inputs: List[Any]) -> List[torch.SymInt]:
        """
        Get the backed SymInt objects from the input list. Note that we can never
        have guards that depend on unbacked symint.
        """
        return [s for s in inputs if isinstance(s, torch.SymInt) and has_hint(s)]

    @staticmethod
    def _get_shape_env() -> Optional[ShapeEnv]:
        """
        Helper to get the shape env from the tracing context.
        """
        ctx = torch._guards.TracingContext.try_get()
        if not ctx:
            return None
        return ctx.fake_mode.shape_env

    @staticmethod
    def _lookup_graph(
        key: str,
        example_inputs: List[torch.Tensor],
        local: bool,
        remote_cache: Optional[Any],
    ) -> Optional[CompiledFxGraph]:
        """
        Lookup a compiled graph in the cache by key. On a hit, return the
        deserialized CompiledFxGraph object. On a miss, return None.
        """
        shape_env = FxGraphCache._get_shape_env()
        assert shape_env is not None

        symints = FxGraphCache._filter_backed_symints(example_inputs)
        hints = [hint_int(s) for s in symints]

        def iterate_over_candidates() -> Generator[CompiledFxGraph, None, None]:
            if local:
                subdir = FxGraphCache._get_tmp_dir_for_key(key)
                if os.path.exists(subdir):
                    for path in sorted(os.listdir(subdir)):
                        try:
                            with open(os.path.join(subdir, path), "rb") as f:
                                yield pickle.load(f)
                        except Exception:
                            log.warning(
                                "fx graph cache unable to load compiled graph",
                                exc_info=True,
                            )

            if remote_cache:
                try:
                    if (data := remote_cache.get(key)) is not None:
                        yield pickle.loads(data)
                except Exception:
                    log.warning(
                        "fx graph cache unable to load compiled graph", exc_info=True
                    )

        # Iterate over any entries in the subdir for this key and evaluate
        # their guards to determine whether there's a hit.
        graph = None

        for candidate in iterate_over_candidates():
            if not candidate.guards_expr:
                # No guards to evaluate, so this is a hit.
                graph = candidate
                break

            # Evaluate the guard expression in the current context.
            # If there's not a cache hit, we don't want the evaluation to
            # affect the current env, e.g., cause the creation of new guards,
            # so we evaluate with the hints instead of the symbols.
            hit = bool(
                shape_env.evaluate_guards_expression(candidate.guards_expr, hints)
            )
            log.debug(
                "fx graph cache key %s evaluating guards [%s] with values %s => hit=%s",
                key,
                candidate.guards_expr,
                hints,
                hit,
            )
            if hit:
                graph = candidate
                break

        if graph is None:
            return None

        # See _save_graph(); we don't store the callable in the cache entry so
        # recreate it here from the PyCodeCache disk cache.
        artifact_path = get_path(graph.cache_key, "py")[2]
        code = graph.source_code
        if not os.path.exists(artifact_path):
            counters["inductor"]["fxgraph_lookup_write_file"] += 1
            Path(os.path.dirname(artifact_path)).mkdir(parents=True, exist_ok=True)
            cpp_pp = cpp_prefix_path()
            if os.path.basename(cpp_pp) in code:
                if cpp_pp in code:
                    # Great the name is correct
                    pass
                else:
                    # Old dir name is included, replace it
                    pattern = rf'#include\s*"[^"]+{os.path.basename(cpp_pp)}"'
                    code = re.sub(pattern, f'#include "{cpp_pp}"', code)

            write_atomic(artifact_path, code, make_dirs=True)

        try:
            graph.current_callable = PyCodeCache.load_by_key_path(
                graph.cache_key,
                artifact_path,
                graph.cache_linemap,
                graph.constants,
            ).call
        except OSError:
            # Not expected, but in case the PyCodeCache entry is removed from
            # underneath us, treat it as a cache miss and recompile.
            log.error("Failed to load cached artifact: %s", artifact_path)
            return None

        # Now re-evaluate with the symints to add any guards to the current env.
        if graph.guards_expr:
            check = bool(
                shape_env.evaluate_guards_expression(graph.guards_expr, symints)
            )
            assert check is True
            log.debug(
                "fx graph cache key %s post-load guards: %s", key, shape_env.guards
            )

        # Increment the cached metrics by the amounts recorded when the FX
        # graph was compiled for this cache entry. Pretending these counters
        # were incremented normally is useful for testing with the cache enabled.
        metrics.CachedMetricsHelper.apply_deltas(graph.metrics_deltas)

        from .graph import GraphLowering

        GraphLowering.save_output_code(code)
        output_code_log.debug("Output code: \n%s", code)
        # On cache hit, use artifact path as filename
        trace_structured(
            "inductor_output_code",
            lambda: {"filename": artifact_path},
            payload_fn=lambda: code,
        )

        return graph

    @staticmethod
    def _save_graph(
        key: str,
        compiled_graph: CompiledFxGraph,
        example_inputs: List[torch.Tensor],
        time_taken_ns,
        local,
        remote_cache,
    ):
        """
        Store a serialized CompiledFxGraph on disk.
        """
        disk_compiled_graph = copy(compiled_graph)
        # We can't really serialize callables that may be C++/Triton/etc.,
        # so we serialize their PyCodeCache disk cache location instead.
        # TODO: This could be better if we're ever able to serialize compiled
        # models to disk.
        disk_compiled_graph.current_callable = None

        # Before serializing, compute the guard expression that will be used to
        # ensure that a CompiledFxGraph is valid when loaded from the cache. It's
        # sufficient to consider only the SymInt args to the fx graph since the
        # Tensor shapes are already captured in the hash for the cache key. Any
        # Tensor arg with a symbolic shape will have a SymInt arg for the graph.
        shape_env = FxGraphCache._get_shape_env()
        assert shape_env is not None
        symints = FxGraphCache._filter_backed_symints(example_inputs)
        guards = shape_env.get_pruned_guards(symints)
        disk_compiled_graph.guards_expr = shape_env.produce_guards_expression(
            placeholders=symints, guards=guards
        )

        try:
            content = pickle.dumps(disk_compiled_graph)
        except Exception:
            log.warning(
                "fx graph cache unable to serialize compiled graph", exc_info=True
            )
            counters["inductor"]["fxgraph_cache_pickle_error"] += 1
            return

        try:
            if local:
                subdir = FxGraphCache._get_tmp_dir_for_key(key)
                if not os.path.exists(subdir):
                    os.makedirs(subdir, exist_ok=True)

                # Use a hash of the serialized CompiledFxGraph to get a unique file
                # name. The specific name doesn't matter since a lookup involves
                # iterating over all entries in the parent subdir.
                path = os.path.join(subdir, sha256_hash(content))
                write_atomic(path, content, make_dirs=True)

            if remote_cache:
                cache_data = (
                    {
                        "data": content,
                        "time_taken_ms": time_taken_ns
                        // 1000000,  # Convert from NS to MS
                    }
                    if config.is_fbcode()
                    else content
                )
                remote_cache.put(key, cache_data)
        except Exception:
            log.warning("fx graph unable to write to cache", exc_info=True)
            counters["inductor"]["fxgraph_cache_write_error"] += 1

    @staticmethod
    def _check_can_cache(gm: torch.fx.GraphModule):
        """
        Check some conditions that would preclude caching and raise BypassFxGraphCache
        to bypass in case caching is not possible.
        """
        # Freezing can embed constants that wouldn't be static across runs.
        if config.freezing or config.aot_inductor.use_runtime_constant_folding:
            raise BypassFxGraphCache

        # The treatment of guards in the caching implementation requires that
        # we have a shape env.
        if FxGraphCache._get_shape_env() is None:
            log.debug("fx graph cache no shape env")
            raise BypassFxGraphCache

        # HigherOrderOperators should be handled on a case-by-case basis.
        # Currently, we just skip caching if we have any.
        # We also skip if there are any torchbind objects.
        for node in gm.graph.nodes:
            if isinstance(node.target, torch._ops.HigherOrderOperator):
                raise BypassFxGraphCache
            if node.op == "getattr" and isinstance(
                getattr(gm, node.target), torch._C.ScriptObject
            ):
                raise BypassFxGraphCache

    @staticmethod
    def load(
        compile_fx_fn: Callable[..., Any],
        gm: torch.fx.GraphModule,
        example_inputs: List[torch.Tensor],
        fx_kwargs: Dict[str, Any],
        inputs_to_check: Sequence[int],
        local: bool,
        remote: bool,
    ):
        """
        Load a compiled graph from the cache. If a cached entry does not exist,
        compile the graph and save it to the cache.
        """
        assert local or remote, "at least one of them needs to be enabled"
        compiled_graph = None
        try:
            FxGraphCache._check_can_cache(gm)
            key = compiled_fx_graph_hash(gm, example_inputs, fx_kwargs, inputs_to_check)

            remote_cache = None
            if remote:
                cache_id = "fx-graph-v1"
                try:
                    if config.is_fbcode():
                        from triton.fb.fb_memcache import (
                            FbMemcacheRemoteFxGraphCacheBackend,
                        )

                        remote_cache = FbMemcacheRemoteFxGraphCacheBackend(cache_id)
                    else:
                        from torch._inductor.remote_cache import RedisRemoteCacheBackend

                        remote_cache = RedisRemoteCacheBackend(cache_id)
                except Exception:
                    remote_cache = None
                    log.warning("Unable to create a remote cache", exc_info=True)

            compiled_graph = FxGraphCache._lookup_graph(
                key, example_inputs, local, remote_cache
            )

            if compiled_graph is None:
                log.debug("fx graph cache miss for key %s", key)
                counters["inductor"]["fxgraph_cache_miss"] += 1
                start_time = time_ns()
                compiled_graph = compile_fx_fn(gm, example_inputs, **fx_kwargs)
                time_taken_ns = time_ns() - start_time
                FxGraphCache._save_graph(
                    key,
                    compiled_graph,
                    example_inputs,
                    time_taken_ns,
                    local,
                    remote_cache,
                )
            else:
                log.debug("fx graph cache hit for key %s", key)
                counters["inductor"]["fxgraph_cache_hit"] += 1
            compiled_graph._fx_graph_cache_key = key
        except BypassFxGraphCache:
            counters["inductor"]["fxgraph_cache_bypass"] += 1
            if not compiled_graph:
                compiled_graph = compile_fx_fn(gm, example_inputs, **fx_kwargs)

        return compiled_graph

    @staticmethod
    def clear():
        """
        Clear out the on-disk cache.
        """
        try:
            shutil.rmtree(FxGraphCache._get_tmp_dir())
        except FileNotFoundError:
            pass


_StrideExprStr: TypeAlias = str


@dataclasses.dataclass
class CompiledFxGraph:
    """
    Class holding a compiled FX graph. This is the object serialized on disk
    to support FxGraph caching.
    """

    current_callable: Optional[Callable[..., Any]]
    cache_key: str
    source_code: str = dataclasses.field(repr=False)  # Do not display source_code
    cache_linemap: Optional[List[Tuple[int, str]]]
    device_types: Set[str]
    device_idxs: Set[int]
    mutated_inputs: Set[str]
    mutated_input_idxs: Set[int]
    constants: Dict[str, torch.Tensor]
    torchbind_constants: Dict[str, torch._C.ScriptObject]
    output_strides: Optional[List[Optional[Tuple[_StrideExprStr, ...]]]]
    disabled_cudagraphs_reason: Optional[str]
    metrics_deltas: metrics.CachedMetricsDeltas
    # This is a string representation of an expression we serialize
    # with the object so the guards can be evaluated in a different
    # context in order to verify the validity of serving a cached
    # fx graph. The expression must be generated by:
    # ShapeEnv.produce_guards_expression()
    guards_expr: Optional[str]

    _boxed_call: Optional[bool] = None
    _fx_graph_cache_key: Optional[str] = None

    def __init__(
        self,
        current_callable: Optional[Callable[..., Any]],
        graph: GraphLowering,
        output_strides: List[Optional[Tuple[_StrideExprStr, ...]]],
        disabled_cudagraphs_reason: Optional[str],
        metrics_deltas: metrics.CachedMetricsDeltas,
    ):
        self.current_callable = current_callable
        self.cache_key = graph.cache_key
        if graph.cache_path:
            with open(graph.cache_path) as f:
                self.source_code = f.read()
        self.cache_linemap = graph.cache_linemap
        self.device_types = graph.device_types
        self.device_idxs = graph.device_idxs
        self.mutated_inputs = graph.mutated_inputs
        self.mutated_input_idxs = set(graph.mutated_input_idxs)
        self.constants = graph.constants
        self.torchbind_constants = graph.torchbind_constants
        self.output_strides = output_strides
        self.disabled_cudagraphs_reason = disabled_cudagraphs_reason
        self.metrics_deltas = metrics_deltas
        self.guards_expr = None

    def __call__(self, inputs: List[Any]) -> Any:
        assert self.current_callable is not None
        return self.current_callable(inputs)


"""
TODO: will remove old cpp builder when we switch to the new one.
"""


def get_compile_only(compile_only: bool = True) -> str:
    return "-c" if compile_only else ""


def get_shared(shared: bool = True, compile_only: bool = False) -> str:
    if not shared:
        return ""
    if compile_only:
        return "-fPIC"
    if platform.system() == "Darwin" and "clang" in get_cpp_compiler():
        # This causes undefined symbols to behave the same as linux
        return "-shared -fPIC -undefined dynamic_lookup"
    else:
        return "-shared -fPIC"


def get_warning_all_flag(warning_all: bool = True) -> str:
    return "-Wall" if warning_all else ""


def get_glibcxx_abi_build_flags() -> str:
    return "-D_GLIBCXX_USE_CXX11_ABI=" + str(int(torch._C._GLIBCXX_USE_CXX11_ABI))


def cpp_flags() -> str:
    flags = ["-std=c++17", "-Wno-unused-variable", "-Wno-unknown-pragmas"]
    if is_clang():
        flags.append("-Werror=ignored-optimization-argument")
    return " ".join(flags)


def cpp_wrapper_flags() -> str:
    return "-D TORCH_INDUCTOR_CPP_WRAPPER"


def optimization_flags() -> str:
    base_flags = "-O0 -g" if config.aot_inductor.debug_compile else "-O3 -DNDEBUG"
    base_flags += " -ffast-math -fno-finite-math-only"
    if not config.cpp.enable_unsafe_math_opt_flag:
        base_flags += " -fno-unsafe-math-optimizations"
    if not config.cpp.enable_floating_point_contract_flag:
        base_flags += " -ffp-contract=off"

    if config.is_fbcode():
        # FIXME: passing `-fopenmp` adds libgomp.so to the generated shared library's dependencies.
        # This causes `ldopen` to fail in fbcode, because libgomp does not exist in the default paths.
        # We will fix it later by exposing the lib path.
        return base_flags

    if sys.platform == "darwin":
        # Per https://mac.r-project.org/openmp/ right way to pass `openmp` flags to MacOS is via `-Xclang`
        # Also, `-march=native` is unrecognized option on M1
        base_flags += " -Xclang"
    else:
        if platform.machine() == "ppc64le":
            base_flags += " -mcpu=native"
        else:
            base_flags += " -march=native"

    # Internal cannot find libgomp.so
    if not config.is_fbcode():
        base_flags += " -fopenmp"
    return base_flags


def use_custom_generated_macros() -> str:
    return "-D C10_USING_CUSTOM_GENERATED_MACROS"


def use_fb_internal_macros() -> str:
    if config.is_fbcode():
        # TODO: this is to avoid FC breakage for fbcode. When using newly
        # generated model.so on an older verion of PyTorch, need to use
        # the v1 version for aoti_torch_create_tensor_from_blob
        create_tensor_from_blob_v1 = "-D AOTI_USE_CREATE_TENSOR_FROM_BLOB_V1"
        openmp_lib = build_paths.openmp_lib()
        preprocessor_flags = " ".join(
            (
                "-D C10_USE_GLOG",
                "-D C10_USE_MINIMAL_GLOG",
                "-D C10_DISABLE_TENSORIMPL_EXTENSIBILITY",
            )
        )
        return f"-Wp,-fopenmp {openmp_lib} {preprocessor_flags} {create_tensor_from_blob_v1}"
    else:
        return ""


def use_standard_sys_dir_headers() -> str:
    if config.is_fbcode():
        return "-nostdinc"
    else:
        return ""


def get_include_and_linking_paths(
    include_pytorch: bool = False,
    vec_isa: VecISA = invalid_vec_isa,
    cuda: bool = False,
    aot_mode: bool = False,
) -> Tuple[List[str], str, str, str, str]:
    _set_gpu_runtime_env()
    from torch.utils import cpp_extension

    # Remove below in the further
    # macros = "-D {}".format(vec_isa.build_macro()) if vec_isa != invalid_vec_isa else ""
    macros = ""
    if vec_isa != invalid_vec_isa:
        for x in vec_isa.build_macro():
            macros_def = f"-D {x} "
            macros += macros_def

    build_arch_flags = ""
    if sys.platform == "linux" and (
        include_pytorch
        or vec_isa != invalid_vec_isa
        or cuda
        or config.cpp.enable_kernel_profile
    ):
        # Note - We include pytorch only on linux right now. There is more work
        # to do to enable OMP build on darwin where PyTorch is built with IOMP
        # and we need a way to link to what PyTorch links.
        ipaths = cpp_extension.include_paths(cuda) + _get_python_include_dirs()
        lpaths = cpp_extension.library_paths(cuda) + [
            sysconfig.get_config_var("LIBDIR")
        ]

        libs = []

        # No need to manually specify libraries in fbcode.
        if not config.is_fbcode():
            libs += ["torch", "torch_cpu"]
            libs += ["gomp"]
            if not aot_mode:
                libs += ["torch_python"]
        else:
            # internal remote execution is able to find omp, but not gomp
            libs += ["omp"]
            if aot_mode:
                ipaths += [os.path.dirname(cpp_prefix_path())]
                if cuda and torch.version.hip is None:
                    _transform_cuda_paths(lpaths)
        if macros:
            if config.is_fbcode() and vec_isa != invalid_vec_isa:
                cap = str(vec_isa).upper()
                macros = " ".join(
                    [
                        vec_isa.build_arch_flags(),
                        f"-D CPU_CAPABILITY={cap}",
                        f"-D CPU_CAPABILITY_{cap}",
                        f"-D HAVE_{cap}_CPU_DEFINITION",
                    ]
                )

        if cuda:
            if macros is None:
                macros = ""
            macros += " -D USE_ROCM" if torch.version.hip else " -D USE_CUDA"

        if cuda:
            if torch.version.hip is not None:
                if config.is_fbcode():
                    libs += ["amdhip64"]
                else:
                    libs += ["c10_hip", "torch_hip"]
                macros += " -D __HIP_PLATFORM_AMD__"
            else:
                if config.is_fbcode():
                    libs += ["cuda"]
                else:
                    libs += ["c10_cuda", "cuda", "torch_cuda"]
        build_arch_flags = vec_isa.build_arch_flags()
    else:
        # Note - this is effectively a header only inclusion. Usage of some header files may result in
        # symbol not found, if those header files require a library.
        # For those cases, include the lpath and libs command as we do for pytorch above.
        # This approach allows us to only pay for what we use.
        ipaths = cpp_extension.include_paths(cuda) + _get_python_include_dirs()
        if aot_mode:
            ipaths += [os.path.dirname(cpp_prefix_path())]
        lpaths = []
        if sys.platform == "darwin":
            # only Apple builtin compilers (Apple Clang++) require openmp
            omp_available = not is_apple_clang()

            # check the `OMP_PREFIX` environment first
            if os.getenv("OMP_PREFIX") is not None:
                header_path = os.path.join(os.getenv("OMP_PREFIX"), "include", "omp.h")  # type: ignore[arg-type]
                valid_env = os.path.exists(header_path)
                if valid_env:
                    ipaths.append(os.path.join(os.getenv("OMP_PREFIX"), "include"))  # type: ignore[arg-type]
                    lpaths.append(os.path.join(os.getenv("OMP_PREFIX"), "lib"))  # type: ignore[arg-type]
                else:
                    warnings.warn("environment variable `OMP_PREFIX` is invalid.")
                omp_available = omp_available or valid_env

            libs = [] if omp_available else ["omp"]

            # prefer to use openmp from `conda install llvm-openmp`
            if not omp_available and os.getenv("CONDA_PREFIX") is not None:
                omp_available = is_conda_llvm_openmp_installed()
                if omp_available:
                    conda_lib_path = os.path.join(os.getenv("CONDA_PREFIX"), "lib")  # type: ignore[arg-type]
                    ipaths.append(os.path.join(os.getenv("CONDA_PREFIX"), "include"))  # type: ignore[arg-type]
                    lpaths.append(conda_lib_path)
                    # Prefer Intel OpenMP on x86 machine
                    if os.uname().machine == "x86_64" and os.path.exists(
                        os.path.join(conda_lib_path, "libiomp5.dylib")
                    ):
                        libs = ["iomp5"]

            # next, try to use openmp from `brew install libomp`
            if not omp_available:
                omp_available, libomp_path = homebrew_libomp()
                if omp_available:
                    ipaths.append(os.path.join(libomp_path, "include"))
                    lpaths.append(os.path.join(libomp_path, "lib"))

            # if openmp is still not available, we let the compiler to have a try,
            # and raise error together with instructions at compilation error later
        else:
            libs = ["omp"] if config.is_fbcode() else ["gomp"]

        # For AOT mode, the produced library relies on torch cpu to set grad mode
        # like aoti_torch_grad_mode_set_enabled
        if aot_mode and sys.platform == "linux" and not config.is_fbcode():
            libs += ["torch", "torch_cpu"]

    # Unconditionally import c10 for non-abi-compatible mode to use TORCH_CHECK - See PyTorch #108690
    if not config.abi_compatible:
        libs += ["c10"]
        lpaths += [cpp_extension.TORCH_LIB_PATH]

    # third party libs
    if config.is_fbcode():
        # Note that the order of include paths do matter, as a result
        # we need to have several branches interleaved here
        if torch.version.hip is None:
            ipaths.append(build_paths.sleef())
        ipaths.append(build_paths.openmp())
        ipaths.append(build_paths.python())
        if torch.version.hip is not None:
            ipaths.append(build_paths.clang_include())
            ipaths.append(build_paths.gcc_include())
            ipaths.append(build_paths.gcc_install_tools_include())
        else:
            ipaths.append(build_paths.cc_include())
            ipaths.append(build_paths.libgcc())
            ipaths.append(build_paths.libgcc_arch())
        ipaths.append(build_paths.libgcc_backward())
        ipaths.append(build_paths.glibc())
        ipaths.append(build_paths.linux_kernel())
        if torch.version.hip is not None:
            ipaths.append(build_paths.rocm())
        else:
            ipaths.append(os.path.join(build_paths.cuda(), "include"))
        # We also need to bundle includes with absolute paths into a remote directory
        # (later on, we copy the include paths from cpp_extensions into our remote dir)
        ipaths.append("include")

    static_link_libs = []
    if aot_mode and cuda and config.is_fbcode():
        # For Meta internal cuda-12, it is recommended to static link cudart
        if torch.version.hip is None:
            static_link_libs = ["-Wl,-Bstatic", "-lcudart_static", "-Wl,-Bdynamic"]

    lpaths_str = " ".join(["-L" + p for p in lpaths])
    libs_str = " ".join(static_link_libs + ["-l" + p for p in libs])
    return ipaths, lpaths_str, libs_str, macros, build_arch_flags


def cpp_compile_command(
    input: Union[str, List[str]],
    output: str,
    warning_all: bool = True,
    shared: bool = True,
    include_pytorch: bool = False,
    vec_isa: VecISA = invalid_vec_isa,
    cuda: bool = False,
    aot_mode: bool = False,
    compile_only: bool = False,
    use_absolute_path: bool = False,
    use_mmap_weights: bool = False,
    extra_flags: Sequence[str] = (),
) -> str:
    ipaths, lpaths, libs, macros, build_arch_flags = get_include_and_linking_paths(
        include_pytorch, vec_isa, cuda, aot_mode
    )
    if isinstance(input, str):
        input = [input]
    ipaths_str = " ".join(["-I" + p for p in ipaths])
    clang_flags = ""
    if config.is_fbcode():
        if aot_mode and not use_absolute_path:
            inp_name = input
            out_name = output
            linker_script = _LINKER_SCRIPT
        else:
            # We need to copy any absolute-path torch includes
            inp_name = [os.path.basename(i) for i in input]
            out_name = os.path.basename(output)
            linker_script = os.path.basename(_LINKER_SCRIPT)
        assert is_clang()
        # Use clang runtime instead of libgcc
        clang_flags += " --rtlib=compiler-rt"
        clang_flags += " -fuse-ld=lld"
        clang_flags += f" -Wl,--script={linker_script}"
        linker_paths = "-B" + build_paths.glibc_lib()
        linker_paths += " -L" + build_paths.glibc_lib()
    else:
        inp_name = input
        out_name = output
        linker_paths = ""  # let the compiler pick
    if compile_only:
        libs, lpaths = "", ""
    inp_name_str = " ".join(inp_name)
    if use_mmap_weights:
        macros += " -D USE_MMAP_SELF"

    return re.sub(
        r"[ \n]+",
        " ",
        f"""
            {get_cpp_compiler()} {inp_name_str} {get_shared(shared, compile_only)}
            {get_warning_all_flag(warning_all)} {cpp_flags()}
            {get_glibcxx_abi_build_flags()}
            {ipaths_str} {lpaths} {libs} {build_arch_flags}
            {macros} {linker_paths} {clang_flags}
            {optimization_flags()} {cpp_wrapper_flags()}
            {use_custom_generated_macros()}
            {use_fb_internal_macros()}
            {use_standard_sys_dir_headers()}
            {get_compile_only(compile_only)}
            {' '.join(extra_flags)}
            -o {out_name}
        """,
    ).strip()


def run_command_and_check(cmd: str):
    cmd = shlex.split(cmd)
    try:
        subprocess.check_call(cmd)
    except subprocess.CalledProcessError as e:
        raise exc.CppCompileError(cmd, e.output) from e


@functools.lru_cache(None)
def split_aot_inductor_output_path(path: str) -> Tuple[str, str]:
    """Returns the path where the AOT Inductor compiled kernels are stored."""
    if path.endswith(".so"):
        return os.path.split(path)
    else:
        return path, ""


@clear_on_fresh_inductor_cache
class CudaKernelParamCache:
    cache: Dict[str, Dict[str, str]] = dict()
    cache_clear = staticmethod(cache.clear)

    @classmethod
    def set(cls, key: str, params: Dict[str, str], cubin: str) -> None:
        bin_type = "cubin" if torch.version.hip is None else "hsaco"
        _, path = write(
            cubin,
            bin_type,
            hash_type=bin_type,
            specified_dir=split_aot_inductor_output_path(
                config.aot_inductor.output_path
            )[0],
        )

        params[get_cpp_wrapper_cubin_path_name()] = path

        cls.cache[key] = params

    @classmethod
    def get(cls, key: str) -> Optional[Dict[str, str]]:
        return cls.cache.get(key, None)

    @classmethod
    def get_keys(cls):
        return cls.cache.keys()


class AotCodeCompiler:
    @classmethod
    def compile(
        cls,
        graph: GraphLowering,
        source_code: str,
        serialized_extern_kernel_nodes: Optional[str],
        cuda: bool,
    ) -> str:
        picked_vec_isa = pick_vec_isa()
        cpp_command = repr(
            cpp_compile_command(
                "i",
                "o",
                vec_isa=picked_vec_isa,
                cuda=cuda,
                aot_mode=graph.aot_mode,
            )
        )
        fbcode_aot_cpu_re = False
        use_absolute_path = False
        if config.is_fbcode():
            ld_command = build_paths.ld()
            if not cuda and graph.aot_mode:  # Meta internal AOTInductor CPU
                objcopy_command = build_paths.objcopy_fallback()
                fbcode_aot_cpu_re = True
                use_absolute_path = True
            else:
                objcopy_command = build_paths.objcopy()
        else:
            ld_command = "ld"
            objcopy_command = "objcopy"

        (
            specified_output_path,
            specified_so_name,
        ) = split_aot_inductor_output_path(config.aot_inductor.output_path)
        key, input_path = write(
            source_code,
            "cpp",
            extra=cpp_command,
            specified_dir=specified_output_path,
        )
        output_code_log.info("Output code written to: %s", input_path)
        trace_structured(
            "graph_dump",
            lambda: {
                "name": "inductor_aot_code",
                "type": "cpp",
                "filename": input_path,
            },
            payload_fn=lambda: source_code,
        )

        def _compile_consts_linux(consts: bytes) -> str:
            _, consts_path = write(
                consts,
                "bin",
                specified_dir=specified_output_path,
            )

            consts_o = os.path.splitext(consts_path)[0] + ".o"
            if fbcode_aot_cpu_re:
                cmd = f"{ld_command} -r -b binary -o {os.path.basename(consts_o)} {os.path.basename(consts_path)}"
                compile_file(consts_path, consts_o, cmd.split())
                os.chmod(consts_o, 0o644)
            else:
                cmd = f"{ld_command} -r -b binary -o {consts_o} {consts_path}"
                run_command_and_check(cmd)
            log.debug("aot constant binary command: %s", cmd)

            if graph.mutated_buffers & set(graph.constants.keys()):
                # .data section is between .text and .bss. When the size of .data is large,
                # during the linking, the relocation of .text against .bss may overflow.
                # Rename it to .ldata so that it won't be in between the .text and .bss section
                if len(consts) > 2_000_000_000:
                    raise ValueError(
                        "Models with buffer mutation included doesn't support constants greater than 2GB!"
                    )
                rename_data = " .data=.ldata"
            else:
                # if no buffer mutation is needed, we could instead set the data region
                # as read-only (i.e. .lrodata) which could accomodate larger size of data
                # to be linked.
                rename_data = " .data=.lrodata,alloc,load,readonly,data,contents"

            assert (
                ALIGN_BYTES & (ALIGN_BYTES - 1)
            ) == 0 and ALIGN_BYTES >= 64, "must be power of 2 and >= 64"
            cmd = (
                f"{objcopy_command} --rename-section"
                f"{rename_data}"
                f" --set-section-alignment .data={ALIGN_BYTES}"  # following the gAlignment of CPU in c10/core/alignment.h
                f" {consts_o} {consts_o}"
            )
            log.debug("aot constant rename section command: %s", cmd)
            run_command_and_check(cmd)

            cmd = f"rm {consts_path}"
            log.debug("aot constant bin removal command: %s", cmd)
            run_command_and_check(cmd)

            if fbcode_aot_cpu_re:
                body = re.sub(r"[\W]", "_", os.path.basename(consts_path))
            else:
                body = re.sub(r"[\W]", "_", consts_path)

            symbol_list = []
            symbol_list.append(
                f"{objcopy_command} --redefine-sym _binary_{body}_start=_binary_constants_bin_start {consts_o}"
            )
            symbol_list.append(
                f"{objcopy_command} --redefine-sym _binary_{body}_size=_binary_constants_bin_size {consts_o}"
            )
            symbol_list.append(
                f"{objcopy_command} --redefine-sym _binary_{body}_end=_binary_constants_bin_end {consts_o}"
            )
            log.debug("aot constant binary redefine symbol: %s", " ".join(symbol_list))
            for cmd in symbol_list:
                run_command_and_check(cmd)
            return consts_o

        def _compile_consts_darwin(consts: bytes) -> str:
            if config.aot_inductor.debug_dump_consts_bin:
                _, _binary_constants_path = write(
                    consts,
                    "bin",
                    specified_dir=specified_output_path,
                )
                log.debug("binary constants path: %s", _binary_constants_path)

            is_large_consts = len(consts) > 1024
            consts_asm = "\t.section\t__DATA,__data\n"
            consts_asm += "\t.globl\t__binary_constants_bin_start\n"
            consts_asm += "__binary_constants_bin_start:\n"
            if not is_large_consts:
                for c in consts:
                    consts_asm += f"\t.byte {c}\n"
                # Add one element even if constants are empty
                # Otherwise assembler will not put them in data section
                if not consts:
                    consts_asm += "\t.space 1\n"
            else:
                consts_asm += "\t.quad 0x1234567899abcdef\n"
                consts_asm += f"\t.space {len(consts) - 8}\n"
            consts_asm += ".globl\t__binary_constants_bin_end\n"
            consts_asm += "__binary_constants_bin_end:\n"
            _, consts_path = write(
                consts_asm,
                "S",
                specified_dir=specified_output_path,
            )
            consts_o = os.path.splitext(consts_path)[0] + ".o"
            cmd = f"{get_cpp_compiler()} -c -o {consts_o} {consts_path}"
            run_command_and_check(cmd)
            if is_large_consts:
                with open(consts_o, "r+b") as f:
                    f.seek(0)
                    hdr = f.read(1024)
                    # Search for magic number and write the actual data over it
                    start_idx = hdr.find(b"\xef\xcd\xab\x99\x78\x56\x34\x12")
                    assert start_idx != -1
                    f.seek(start_idx)
                    pos = 0
                    while pos < len(consts):
                        rc = f.write(consts[pos:])
                        pos += rc
            return consts_o

        from filelock import FileLock

        lock_dir = get_lock_dir()
        lock = FileLock(os.path.join(lock_dir, key + ".lock"), timeout=LOCK_TIMEOUT)
        with lock:
            # Currently, this only support serializing extern nodes in fbcode
            # Eventually, we should also have a serializer for OSS.
            if config.is_fbcode() and serialized_extern_kernel_nodes:
                output_json = os.path.splitext(input_path)[0] + ".json"
                with open(output_json, "w") as f:
                    f.write(serialized_extern_kernel_nodes)

            output_so = (
                config.aot_inductor.output_path
                if specified_so_name
                else os.path.splitext(input_path)[0] + ".so"
            )

            consts_size = sum(
                torch.ops.mkldnn._nbytes(tensor)
                if tensor.is_mkldnn
                else tensor.untyped_storage().nbytes()
                for (name, tensor) in graph.constants.items()
                if name not in graph.folded_constants
            )
            # TODO: Fix mmap weights with cuda
            use_mmap_weights = not config.is_fbcode() and consts_size > 2_000_000_000
            if config.aot_inductor.force_mmap_weights:
                use_mmap_weights = True
            (
                object_output_name,
                object_output_dir,
            ) = get_name_and_dir_from_output_file_path(input_path)
            object_builder = CppBuilder(
                name=object_output_name,
                sources=input_path,
                output_dir=object_output_dir,
                BuildOption=CppTorchCudaOptions(
                    vec_isa=picked_vec_isa,
                    cuda=cuda,
                    aot_mode=graph.aot_mode,
                    compile_only=True,
                    use_absolute_path=use_absolute_path,
                    use_mmap_weights=use_mmap_weights,
                ),
            )
            compile_cmd = object_builder.get_command_line()
            output_o = object_builder.get_target_file_path()
            log.debug("aot compilation command: %s", compile_cmd)
            if fbcode_aot_cpu_re:
                compile_file(input_path, output_o, compile_cmd.split())
                os.chmod(output_o, 0o644)
            else:
                run_command_and_check(compile_cmd)

            def _to_bytes(t: torch.Tensor, all_cuda: bool) -> bytes:
                def _pad_to_alignment(raw_bytes):
                    padded_bytes = raw_bytes.ljust(
                        (len(raw_bytes) + ALIGN_BYTES - 1) // ALIGN_BYTES * ALIGN_BYTES,
                        b"\x00",
                    )
                    return padded_bytes

                # This serializes the tensor's untyped_storage to bytes by accessing
                # the raw data of the underlying structure.
                import ctypes

                if t.numel() == 0:
                    return b""

                if t.is_mkldnn:
                    data_ptr = torch.ops.mkldnn.data_ptr(t)
                    nbytes = torch.ops.mkldnn._nbytes(t)
                else:
                    t_cpu = t.untyped_storage().cpu()
                    data_ptr = t_cpu.data_ptr()
                    nbytes = t_cpu.nbytes()

                raw_array = ctypes.cast(
                    data_ptr,
                    ctypes.POINTER(ctypes.c_ubyte * nbytes),
                )
                raw_bytes = bytes(raw_array.contents)
                return raw_bytes if all_cuda else _pad_to_alignment(raw_bytes)

            all_cuda = all(
                graph.get_original_value_of_constant(name).is_cuda
                for name in graph.constants.keys()
                if name not in graph.folded_constants
            )
            serialized_weights = b"".join(
                _to_bytes(graph.get_original_value_of_constant(name), all_cuda)
                for name in graph.constants.keys()
                if name not in graph.folded_constants
            )
            if not use_mmap_weights:
                aot_constants = serialized_weights
                magic_number = 0
            else:
                magic_number = cast(
                    int, torch.randint(0, torch.iinfo(torch.int64).max, (1,)).item()
                )
                aot_constants = struct.pack("qq", consts_size + 8, magic_number)
            consts_o = {
                "linux": _compile_consts_linux,
                "darwin": _compile_consts_darwin,
            }[sys.platform](aot_constants)
<<<<<<< HEAD

            link_cmd = cpp_compile_command(
                input=[output_o, consts_o],
                output=output_so,
                vec_isa=picked_vec_isa,
                cuda=cuda,
                aot_mode=graph.aot_mode,
                use_absolute_path=use_absolute_path,
=======
            output_name, output_dir = get_name_and_dir_from_output_file_path(output_so)
            so_builder = CppBuilder(
                name=output_name,
                sources=[output_o, consts_o],
                output_dir=output_dir,
                BuildOption=CppTorchCudaOptions(
                    vec_isa=picked_vec_isa,
                    cuda=cuda,
                    aot_mode=graph.aot_mode,
                    use_absolute_path=use_absolute_path,
                ),
>>>>>>> a205a53c
            )
            link_cmd = so_builder.get_command_line()
            output_so = so_builder.get_target_file_path()
            log.debug("aot linkage command: %s", link_cmd)
            if fbcode_aot_cpu_re:
                compile_file([output_o, consts_o], output_so, link_cmd.split())
                os.chmod(output_so, 0o755)
            else:
                run_command_and_check(link_cmd)

            if use_mmap_weights:
                with open(output_so, "a+b") as f_so:
                    so_size = f_so.tell()
                    # Page align the weights
                    f_so.write(b" " * (16384 - so_size % 16384))
                    f_so.write(serialized_weights)
                    f_so.write(struct.pack("q", magic_number))

            # Append cmds to the end of codegen-ed wrapper file
            with open(input_path, "a") as f:
                f.write("\n")
                f.write(f"// Compile cmd\n// {compile_cmd}\n")
                f.write(f"// Link cmd\n// {link_cmd}\n")

        return output_so


# Putting this fn in cpp.py (unfortunately) causes a deadlock, which is why it's in codecache.py.
# Why? importing from cpp.py invokes codecache.pick_vec_isa(), which takes out a lock.
# Cycle goes:
# - CppCodeCache.load()
# - pick_vec_isa()
# - valid_vec_isa_list()
# - VecISA.__bool__() <-- takes out a lock
# - compile_file() <-- imports cpp_prefix_path from cpp, which causes us to try to take out the same lock.
@clear_on_fresh_inductor_cache
@functools.lru_cache
def cpp_prefix_path() -> str:
    path = Path(__file__).parent / "codegen/cpp_prefix.h"
    with path.open() as f:
        content = f.read()
        _, filename = write(
            content,
            "h",
        )
    return filename


def cpp_prefix() -> str:
    filename = cpp_prefix_path()
    if config.is_fbcode():
        # We need relative paths, since we bundle up
        # everything that we compile into a folder for remote compilation.
        return f'#include "{os.path.basename(filename)}"'
    else:
        return f'#include "{filename}"'


# Given a path to an input cpp file and an output path,
# Attempts to compile the file, storing the output in "output_path"
@dynamo_timed
def compile_file(
    input_path: Union[str, List[str]], output_path: str, cmd: List[str]
) -> None:
    input_paths = [input_path] if isinstance(input_path, str) else input_path
    input_files = [
        os.path.basename(ip) if config.is_fbcode() else ip for ip in input_paths
    ]
    try:
        if config.is_fbcode():
            # Need to copy our header into the same folder as the sourcecode.
            header_path = cpp_prefix_path()
            header_name = os.path.basename(header_path)
            output_name = os.path.basename(output_path)
            # When we build remotely, we need to make sure to carefully copy any files
            # that are required during the compilation process into our build directly.
            # This is where all of the ATen/c10/Torch includes come from.
            torch_includes_path = os.path.join(_TORCH_PATH, "include")
            with tempfile.TemporaryDirectory() as tmp_dir:
                # Copy everything to tmp compilation folder
                shutil.copy(header_path, os.path.join(tmp_dir, header_name))
                shutil.copy(_LINKER_SCRIPT, os.path.join(tmp_dir, "script.ld"))
                for p, f in zip(input_paths, input_files):
                    shutil.copy(p, os.path.join(tmp_dir, f))
                dest_include_path = os.path.join(tmp_dir, "include")
                shutil.copytree(torch_includes_path, dest_include_path)
                # Run the build
                output_file_path = _run_build_command(cmd, tmp_dir, output_name)
                # Copy output from the build
                if os.path.exists(output_path):
                    os.remove(output_path)
                shutil.copy(output_file_path, output_path)
        else:
            subprocess.check_output(cmd, stderr=subprocess.STDOUT)
    except subprocess.CalledProcessError as e:
        output = e.output.decode("utf-8")
        openmp_problem = "'omp.h' file not found" in output or "libomp" in output
        if openmp_problem and sys.platform == "darwin":
            instruction = (
                "\n\nOpenMP support not found. Please try one of the following solutions:\n"
                "(1) Set the `CXX` environment variable to a compiler other than Apple clang++/g++ "
                "that has builtin OpenMP support;\n"
                "(2) install OpenMP via conda: `conda install llvm-openmp`;\n"
                "(3) install libomp via brew: `brew install libomp`;\n"
                "(4) manually setup OpenMP and set the `OMP_PREFIX` environment variable to point to a path"
                " with `include/omp.h` under it."
            )
            output += instruction
        raise exc.CppCompileError(cmd, output) from e


_libgomp: Optional[CDLL] = None


def custom_op_wrapper(op: str, *args):
    # This function will be called from generated cpp wrapper code in the JIT mode.
    # Because tensors will be passed in as AtenTensorHandle, we need to explicitly convert them.
    def convert_arg(arg):
        if str(type(arg)) == "<class 'PyCapsule'>":
            # No easy way to do isinstance check on PyCapsule
            return torch._C._aoti.alloc_tensor_by_stealing_from_void_ptr(arg)
        elif isinstance(arg, (list, tuple)):
            return type(arg)(convert_arg(a) for a in arg)
        else:
            return arg

    converted_args = [convert_arg(arg) for arg in args]

    assert op.startswith("torch.ops."), (
        op + " can not be called through custom_op_wrapper"
    )
    func = None
    for i, s in enumerate(op.split(".")):
        if i == 0:
            func = importlib.import_module(s)
        func = getattr(func, s)

    assert callable(func), op + " can not be loaded through custom_op_wrapper"
    result = func(*converted_args)
    if isinstance(result, (list, tuple)):
        for r in result:
            assert isinstance(r, torch.Tensor), op + " returns a list of non-tensors"
        return torch._C._aoti.unsafe_alloc_void_ptrs_from_tensors(result)  # type: ignore[arg-type]
    else:
        assert isinstance(result, torch.Tensor), op + " returns a non-tensor"
        return torch._C._aoti.unsafe_alloc_void_ptr_from_tensor(result)


@clear_on_fresh_inductor_cache
class CppCodeCache:
    cache: Dict[str, Callable[[], Union[CDLL, ModuleType]]] = {}
    cache_clear = staticmethod(cache.clear)
    cpp_compile_command_flags: Dict[str, Any] = {}

    @staticmethod
    def _load_library_inner(path: str, key: str) -> Union[CDLL, ModuleType]:
        return cdll.LoadLibrary(path)

    @classmethod
    def _load_library(cls, path: str, key: str) -> Union[CDLL, ModuleType]:
        try:
            result = cls._load_library_inner(path, key)
            result.key = key  # type: ignore[union-attr]
            return result
        except (ImportError, OSError) as e:
            if "gomp" in str(e) and os.path.exists("/usr/lib64/libgomp.so.1"):
                # hacky workaround for fbcode/buck
                global _libgomp
                _libgomp = cdll.LoadLibrary("/usr/lib64/libgomp.so.1")
                result = cls._load_library_inner(path, key)
                result.key = key  # type: ignore[union-attr]
                return result
            if "failed to map segment from shared object" in str(e):
                raise OSError(
                    f"{e}.  The most common reason this may occur is if the {tempfile.gettempdir()} folder "
                    "is mounted with noexec (e.g., by default Docker mounts tmp file systems "
                    f"as noexec).  Please remount {tempfile.gettempdir()} with exec enabled, or set another "
                    "temporary directory with TORCHINDUCTOR_CACHE_DIR environment variable."
                ) from e
            raise

    @classmethod
    def load_async(cls, source_code: str, cuda=False, submit_fn=None, extra_flags=()):
        compile_command = {
            **cls.cpp_compile_command_flags,
            "cuda": cuda,
            "vec_isa": pick_vec_isa(),
            "extra_flags": extra_flags,
        }

        _set_gpu_runtime_env()  # cpp_extension consults the env

        from torch._inductor.cpp_builder import CppBuilder, CppTorchCudaOptions

        command_gen = CppBuilder(
            name="o", sources="i", BuildOption=CppTorchCudaOptions(**compile_command)
        )
        # write function will calc source_code hash, the same source code with different
        # ISA level should be generate different hash.
        # So we need get a command_line which contains isa related parameter as a part of hash key.
        # And then pass the command_line to below write function as extra parameter to
        # guarantee the source code hash contains ISA difference.
        vec_isa_cmd = repr(command_gen.get_command_line())
        key, input_path = write(source_code, "cpp", extra=vec_isa_cmd)

        if key not in cls.cache:
            from filelock import FileLock

            lock_path = os.path.join(get_lock_dir(), key + ".lock")
            output_path = input_path[:-3] + "so"
            future: Optional[Future[Any]] = None
            lib = None
            worker_fn = functools.partial(
                _worker_compile_cpp,
                lock_path,
                input_path,
                output_path,
                cpp_compile_command(
                    input=input_path, output=output_path, **compile_command
                ),
            )

            def load_fn():
                nonlocal lib
                if lib is None:
                    if future is not None:
                        future.result()
                    result = worker_fn()
                    assert result is None
                    lib = cls._load_library(output_path, key)
                    assert lib is not None
                return lib

            if submit_fn is not None:
                with FileLock(lock_path, timeout=LOCK_TIMEOUT):
                    if not os.path.exists(output_path):
                        future = submit_fn(worker_fn)

            cls.cache[key] = load_fn

        return cls.cache[key]

    @classmethod
    def load(cls, source_code: str, cuda: bool = False):
        return cls.load_async(source_code, cuda)()


def _worker_compile_cpp(lock_path, input_path, output_path, cmd):
    from filelock import FileLock

    with FileLock(lock_path, timeout=LOCK_TIMEOUT):
        if not os.path.exists(output_path):
            compile_file(input_path, output_path, shlex.split(cmd))


# Customized Python binding for cpp kernels
@clear_on_fresh_inductor_cache
class CppPythonBindingsCodeCache(CppCodeCache):
    cache: Dict[str, Callable[[], Union[CDLL, ModuleType]]] = {}
    cache_clear = staticmethod(cache.clear)
    cpp_compile_command_flags = {
        # kernels have no dependency on libtorch
        "include_pytorch": False,
        "shared": True,
    }
    entry_function = "kernel"
    call_entry_function = "kernel(%s);Py_RETURN_NONE;"
    extra_parse_arg = ""
    suffix_template = textwrap.dedent(
        """
        // Python bindings to call %s():
        #define PY_SSIZE_T_CLEAN
        #include <Python.h>
        #include <sstream>
        #include <cstdlib>

        #ifndef _MSC_VER
        #if __cplusplus < 202002L
        // C++20 (earlier) code
        // https://en.cppreference.com/w/cpp/language/attributes/likely
        #define likely(x)       __builtin_expect(!!(x), 1)
        #define unlikely(x)     __builtin_expect(!!(x), 0)
        #endif
        #else
        #define likely(x) (x)
        #define unlikely(x) (x)
        #endif

        // This is defined in guards.cpp so we don't need to import PyTorch headers that are slooow.
        // We manually link it below to workaround issues with fbcode build.
        static void* (*_torchinductor_pyobject_tensor_data_ptr)(PyObject* obj);

        template <typename T> static inline T parse_arg(PyObject* args, size_t n) {
            static_assert(std::is_pointer<T>::value, "arg type must be pointer or long");
            return static_cast<T>(_torchinductor_pyobject_tensor_data_ptr(PyTuple_GET_ITEM(args, n)));
        }
        template <> inline long parse_arg<long>(PyObject* args, size_t n) {
            auto result = PyLong_AsSsize_t(PyTuple_GET_ITEM(args, n));
            if(result == -1 && PyErr_Occurred())
                [[unlikely]] throw std::runtime_error("expected int arg");
            return result;
        }
        template <> inline uintptr_t parse_arg<uintptr_t>(PyObject* args, size_t n) {
            auto result = PyLong_AsVoidPtr(PyTuple_GET_ITEM(args, n));
            if(result == reinterpret_cast<void*>(-1) && PyErr_Occurred())
                [[unlikely]] throw std::runtime_error("expected int arg");
            return reinterpret_cast<uintptr_t>(result);
        }

        %s

        static PyObject* %s_py(PyObject* self, PyObject* args) {
            try {
                if(!PyTuple_CheckExact(args))
                    [[unlikely]] throw std::runtime_error("tuple args required");
                if(PyTuple_GET_SIZE(args) != %s)
                    [[unlikely]] throw std::runtime_error("requires %s args");
                %s
            } catch(std::exception const& e) {
                PyErr_SetString(PyExc_RuntimeError, e.what());
                return nullptr;
            } catch(...) {
                PyErr_SetString(PyExc_RuntimeError, "unhandled error");
                return nullptr;
            }
        }

        static PyMethodDef py_methods[] = {
            {"%s", %s_py, METH_VARARGS, ""},
            {NULL, NULL, 0, NULL}};

        static struct PyModuleDef py_module =
            {PyModuleDef_HEAD_INIT, "%s", NULL, -1, py_methods};

        PyMODINIT_FUNC PyInit_%s(void) {
            const char* str_addr = std::getenv("_TORCHINDUCTOR_PYOBJECT_TENSOR_DATA_PTR");
            if(!str_addr) {
                PyErr_SetString(PyExc_RuntimeError, "_TORCHINDUCTOR_PYOBJECT_TENSOR_DATA_PTR must be set");
                return nullptr;
            }
            std::istringstream iss(str_addr);
            uintptr_t addr = 0;
            iss >> addr;
            _torchinductor_pyobject_tensor_data_ptr =
                reinterpret_cast<decltype(_torchinductor_pyobject_tensor_data_ptr)>(addr);
            return PyModule_Create(&py_module);
        }
        """
    )

    @classmethod
    def _load_library_inner(cls, path: str, key: str) -> ModuleType:
        os.environ["_TORCHINDUCTOR_PYOBJECT_TENSOR_DATA_PTR"] = str(
            torch._C._dynamo.guards._torchinductor_pyobject_tensor_data_ptr  # type: ignore[attr-defined]
        )
        module_name = f"{key}.{cls.entry_function}"
        try:
            return sys.modules[module_name]
        except KeyError:
            pass
        spec = importlib.util.spec_from_file_location(module_name, path)
        assert spec is not None
        module = importlib.util.module_from_spec(spec)
        sys.modules[module_name] = module
        spec.loader.exec_module(module)  # type: ignore[union-attr]
        return module

    @classmethod
    def load_pybinding_async(
        cls,
        argtypes: List[str],
        source_code: str,
        cuda: bool = False,
        num_outputs: int = -1,
        submit_fn=None,
        extra_flags=(),
    ) -> Any:
        """
        Wrap a C++ function in fast Python bindings.

        Args:
            argtypes: The types of args to ENTRY_FUNCTION(), e.g. ["float*", "long"]
            source_code: C++ source code containing a ENTRY_FUNCTION() function

        Returns:
            A python version of ENTRY_FUNCTION()
        """
        parseargs = ", ".join(
            f"parse_arg<{argtype.replace('const ', '')}>(args, {n})"
            for n, argtype in enumerate(argtypes)
        )
        suffix = cls.suffix_template % (
            cls.entry_function,
            cls.extra_parse_arg % num_outputs if cls.extra_parse_arg else "",
            cls.entry_function,
            len(argtypes),
            len(argtypes),
            cls.call_entry_function % parseargs,
            cls.entry_function,
            cls.entry_function,
            cls.entry_function,
            cls.entry_function,
        )
        get_result = cls.load_async(
            source_code + suffix, cuda, submit_fn=submit_fn, extra_flags=extra_flags
        )
        result = None

        def future():
            nonlocal result
            if result is None:
                result = get_result()
                assert isinstance(result, ModuleType)
            return getattr(result, cls.entry_function)

        return future

    @classmethod
    def load_pybinding(cls, *args, **kwargs) -> Any:
        return cls.load_pybinding_async(*args, **kwargs)()


@clear_on_fresh_inductor_cache
class CppWrapperCodeCache(CppPythonBindingsCodeCache):
    cache: Dict[str, Callable[[], Union[CDLL, ModuleType]]] = {}
    cache_clear = staticmethod(cache.clear)
    cpp_compile_command_flags = {
        "include_pytorch": True,
        "shared": True,
    }
    entry_function = "inductor_entry_cpp"
    call_entry_function = "return inductor_entry_cpp(%s);"
    extra_parse_arg = textwrap.dedent(
        """
        #include <torch/csrc/inductor/aoti_torch/c/shim.h>

        static inline std::vector<AtenTensorHandle> unpack_tensor_handle_list(PyObject* pyvec) {
            std::vector<AtenTensorHandle> result;
            size_t result_len = PyList_GET_SIZE(pyvec);
            result.reserve(result_len);
            for (size_t i = 0; i < result_len; i++) {
                // AtenTensorHandle is essentially a pointer
                void* elem = PyCapsule_GetPointer(PyList_GET_ITEM(pyvec, i), NULL);
                result.push_back(reinterpret_cast<AtenTensorHandle>(elem));
            }
            return result;
        }

        static inline PyObject* pack_tensor_handle_list(const std::vector<AtenTensorHandle>& cppvec) {
            size_t result_len = cppvec.size();
            PyObject* result = PyList_New(static_cast<Py_ssize_t>(result_len));
            for (size_t i = 0; i < result_len; i++) {
                PyObject *elem =
                    cppvec[i] == nullptr
                        ? Py_None
                        // Store AtenTensorHandle as PyCapsulate
                        : PyCapsule_New(reinterpret_cast<void*>(cppvec[i]), NULL, NULL);
                PyList_SET_ITEM(result, i, elem);
            }
            return result;
        }

        template <> inline std::vector<AtenTensorHandle> parse_arg<std::vector<AtenTensorHandle>>(PyObject* args, size_t n) {
            return unpack_tensor_handle_list(PyTuple_GET_ITEM(args, n));
        }

        PyObject* inductor_entry_cpp(std::vector<AtenTensorHandle>&& input_handles) {
            // For outputs, we only allocate a vector to hold returned tensor handles,
            // not allocating the actual output tensor storage here
            std::vector<AtenTensorHandle> output_handles(%s);
            try {
                inductor_entry_impl(input_handles.data(), output_handles.data());
                return pack_tensor_handle_list(output_handles);
            } catch(std::exception const& e) {
                PyErr_SetString(PyExc_RuntimeError, e.what());
                return {};
            } catch(...) {
                PyErr_SetString(PyExc_RuntimeError, "unhandled error");
                return {};
            }
        }
        """
    )


# TODO: Will remove the temp code after switch to new cpp_builder
def _temp_validate_new_and_old_command(new_cmd: List[str], old_cmd: List[str]):
    new_diff: List[str] = [x for x in new_cmd if x not in old_cmd]
    old_diff: List[str] = [y for y in old_cmd if y not in new_cmd]

    if new_diff or old_diff:
        print("!!! new_cmd: ", new_cmd)
        print("!!! old_cmd: ", old_cmd)
        print("!!! new_diff: ", new_diff)
        print("!!! old_diff: ", old_diff)
        raise RuntimeError("Error in new and old command different.")


def _do_validate_cpp_commands(
    include_pytorch: bool,
    cuda: bool,
    compile_only: bool,
    mmap_weights: bool,
    use_absolute_path: bool,
):
    # PreCI will failed if test machine can't run cuda.
    temp_dir = tempfile.TemporaryDirectory()
    test_dir_path = temp_dir.name
    test_cuda = torch.cuda.is_available() and cuda
    input_path = os.path.join(test_dir_path, "dummy_input.cpp")
    output_path = os.path.join(test_dir_path, "dummy_output.so")
    extra_flags = ["-D TEST_EXTRA_FLAGS"]
    if compile_only:
        output_path = os.path.join(test_dir_path, "dummy_output.o")
    picked_isa = pick_vec_isa()

    old_cmd = cpp_compile_command(
        input=input_path,
        output=output_path,
        include_pytorch=include_pytorch,
        vec_isa=picked_isa,
        cuda=test_cuda,
        aot_mode=False,
        compile_only=compile_only,
        use_absolute_path=use_absolute_path,
        use_mmap_weights=mmap_weights,
        extra_flags=extra_flags,
    ).split(" ")

    dummy_build_option = CppTorchCudaOptions(
        vec_isa=picked_isa,
        include_pytorch=include_pytorch,
        cuda=test_cuda,
        compile_only=compile_only,
        use_absolute_path=use_absolute_path,
        use_mmap_weights=mmap_weights,
        extra_flags=extra_flags,
    )

    dummy_builder = CppBuilder(
        name="dummy_output",
        sources=input_path,
        BuildOption=dummy_build_option,
        output_dir=test_dir_path,
    )
    new_cmd = dummy_builder.get_command_line().split(" ")

    _temp_validate_new_and_old_command(new_cmd, old_cmd)

    temp_dir.cleanup()


# TODO: Will remove the temp code after switch to new cpp_builder
# It could help on sync new cpp_builder generate same command line as the old one.
def validate_new_cpp_commands():
    cuda = [True, False]
    use_mmap_weights = [True, False]
    compile_only = [True, False]
    include_pytorch = [True, False]
    use_absolute_path = [True, False]

    for x in cuda:
        for y in use_mmap_weights:
            for z in compile_only:
                for m in include_pytorch:
                    for n in use_absolute_path:
                        print(
                            f"!!! cuda:{x}, use_mmap_weights:{y}, compile_only:{z}, include_pytorch:{m}， use_absolute_path:{n}"
                        )
                        _do_validate_cpp_commands(
                            include_pytorch=m,
                            cuda=x,
                            mmap_weights=y,
                            compile_only=z,
                            use_absolute_path=n,
                        )


@clear_on_fresh_inductor_cache
class HalideCodeCache(CppPythonBindingsCodeCache):
    cache: Dict[str, Callable[[], Union[ModuleType, CDLL]]] = {}
    cache_clear = staticmethod(cache.clear)
    _standalone_runtime_path: Optional[str] = None
    prefix = textwrap.dedent(
        """
        #include "{halideruntime_h}"
        #include "{headerfile}"
        #include <stdexcept>
        #include <cmath>

        namespace c10 {{
            inline long div_floor_integer(long a, long b) {{
                if ((a<0) != (b<0)) {{
                    const auto quot = a / b;
                    const auto rem = a % b;
                    return rem ? quot - 1 : quot;
                }}
                return a / b;
            }}
        }}
        """
    )
    glue_template_cpp = prefix + textwrap.dedent(
        """
        void kernel({argdefs}) {{
            {buffers}
            int err = halide_kernel({buffer_names});
            if(err != 0) throw std::runtime_error("halide_kernel failed");
        }}
        """
    )
    glue_template_cuda = prefix + textwrap.dedent(
        """
        #include <cuda.h>
        static const halide_device_interface_t* cuda_interface = halide_cuda_device_interface();

        void kernel({argdefs}, uintptr_t stream) {{
            {buffers}
            int err = halide_kernel(reinterpret_cast<void*>(stream), {buffer_names});
            if(err != 0) throw std::runtime_error("halide_kernel failed");
        }}
        """
    )
    standalone_runtime_cuda_init = textwrap.dedent(
        """
        #include "{}"
        #include <cuda.h>

        static int acquire_context(void* user_context,
                                   void** cuda_context_out,
                                   bool create) {{
            return cuCtxGetCurrent(reinterpret_cast<CUcontext*>(cuda_context_out));
        }}

        static int release_context(void* user_context) {{
            return 0;
        }}

        static int get_stream(void* user_context,
                              void* cuda_context,
                              void** stream_out) {{
            *stream_out = user_context;
            return 0;
        }}

        static int register_halide_hooks() {{
            halide_set_cuda_acquire_context(&acquire_context);
            halide_set_cuda_release_context(&release_context);
            halide_set_cuda_get_stream(&get_stream);
            return 0;
        }}

        int inductor_register_halide_hooks_result = register_halide_hooks();
        """
    )

    @classmethod
    def _codegen_buffer(cls, name: str, arg: HalideInputSpec, cuda: bool):
        assert arg.shape is not None
        assert arg.stride is not None and len(arg.shape) == len(arg.stride)
        assert arg.offset is not None
        data_ptr = f"{arg.alias_of or arg.name} + {arg.offset}"
        if cuda:
            device = f"reinterpret_cast<uint64_t>({data_ptr})"
            device_interface = "cuda_interface"
            host = "nullptr"
            flags = "halide_buffer_flag_device_dirty"
        else:
            device = "0"
            device_interface = "nullptr"
            host = f"reinterpret_cast<uint8_t*>({data_ptr})"
            flags = "halide_buffer_flag_host_dirty"

        dims = []
        for size, stride in zip(arg.shape, arg.stride):
            dims.append(f"halide_dimension_t(0, {size}, {stride})")

        return [
            f"halide_buffer_t {name};",
            f"halide_dimension_t {name}_dims[] = {{{', '.join(dims)}}};",
            f"{name}.device = {device};",
            f"{name}.device_interface = {device_interface};",
            f"{name}.host = {host};",
            f"{name}.flags = {flags};",
            f"{name}.type = {arg.halide_type()};",
            f"{name}.dimensions = {len(dims)};",
            f"{name}.dim = {name}_dims;",
            f"{name}.padding = nullptr;",
        ]

    @classmethod
    def _codegen_glue(cls, meta, headerfile):
        is_cuda = meta.is_cuda()
        assert is_cuda is ("user_context" in meta.target)
        assert "no_runtime" in meta.target
        buffers = []
        buffer_names = []
        for i, arg in enumerate(meta.argtypes):
            if arg.is_buffer():
                buffer_names.append(f"&hl_buf_{i}")
                buffers.extend(cls._codegen_buffer(f"hl_buf_{i}", arg, is_cuda))
            else:
                assert "*" not in arg.ctype
                buffer_names.append(arg.name)
        buffers = "\n".join([f"    {line}" for line in buffers]).lstrip()

        glue_template = cls.glue_template_cuda if is_cuda else cls.glue_template_cpp
        glue_code = glue_template.format(
            halideruntime_h=cls.find_header(
                "HalideRuntimeCuda.h" if is_cuda else "HalideRuntime.h"
            ),
            headerfile=headerfile,
            argdefs=", ".join(
                f"{a.bindings_type()} {a.name}"
                for a in meta.argtypes
                if a.alias_of is None
            ),
            buffers=buffers,
            buffer_names=", ".join(buffer_names),
        )
        return glue_code

    @classmethod
    @functools.lru_cache(None)
    def config_hash(cls):
        command_gen = CppBuilder(
            name="O",
            sources="I",
            BuildOption=CppOptions(),
        )
        command_line = command_gen.get_command_line()
        return sha256_hash(
            "\n".join(
                [
                    cls.glue_template_cpp,
                    cls.glue_template_cuda,
                    cls.standalone_runtime_cuda_init,
                    command_line,
                ]
            ).encode("utf-8")
        )

    @staticmethod
    def _search_for_file(suffix, errmsg):
        spec = importlib.machinery.PathFinder.find_spec("halide")
        if spec is None or not spec.submodule_search_locations:
            raise RuntimeError("halide python bindings not installed")
        try:
            search = spec.submodule_search_locations[0]
            for file in os.listdir(search):
                if file.endswith(".so"):
                    try:
                        out = subprocess.check_output(
                            ["ldd", os.path.join(search, file)]
                        )
                    except subprocess.SubprocessError:
                        continue
                    m = re.search(r"(/.*)/libHalide.so", out.decode("utf-8"))
                    if m:
                        path = os.path.join(os.path.abspath(m.group(1)), suffix)
                        if os.path.exists(path):
                            return os.path.abspath(path)
        except Exception as e:
            raise RuntimeError(errmsg) from e
        raise RuntimeError(errmsg)

    @staticmethod
    @functools.lru_cache(None)
    def find_libautoschedule(name):
        sofile = f"libautoschedule_{name.lower()}.so"
        if "HALIDE_LIB" in os.environ:
            path = os.path.join(os.environ["HALIDE_LIB"], sofile)
            if os.path.exists(path):
                return path
        errmsg = (
            f"Can't find {sofile}, set env HALIDE_LIB to the directory containing it"
        )
        return HalideCodeCache._search_for_file(sofile, errmsg)

    @staticmethod
    @functools.lru_cache(None)
    def find_header(name):
        if "HALIDE_INCLUDE" in os.environ:
            path = os.path.join(os.environ["HALIDE_INCLUDE"], name)
            if os.path.exists(path):
                return path
        if "HALIDE_LIB" in os.environ:
            path = os.path.abspath(
                os.path.join(os.environ["HALIDE_LIB"], f"../include/{name}")
            )
            if os.path.exists(path):
                return path
        errmsg = (
            f"Can't find {name}, set env HALIDE_INCLUDE to the directory containing it"
        )
        return HalideCodeCache._search_for_file(f"../include/{name}", errmsg)

    @classmethod
    def generate_halide_async(cls, meta: HalideMeta, source_code: str, submit_fn=None):
        dirpath = Path(
            get_path(
                code_hash(
                    source_code,
                    extra=repr((cls.config_hash(), meta)),
                ),
                "halide",
            )[2]
        )
        os.makedirs(dirpath, exist_ok=True)
        wait_for_compile = None
        genfile = str(dirpath / "generate_kernel.py")
        libfile = str(dirpath / "halide_kernel.a")
        headerfile = str(dirpath / "halide_kernel.h")
        donefile = str(dirpath / "done")
        lockfile = str(dirpath / "lock")
        need_compile = not os.path.exists(donefile)
        jobs = []
        if need_compile:
            write_atomic(genfile, source_code)
            cmd = [
                sys.executable,
                genfile,
                "-g",
                "kernel",
                "-o",
                f"{dirpath}",
                "-f",
                "halide_kernel",
                "-e",
                "static_library,h,schedule",
            ]
            if meta.scheduler:
                cmd.extend(["-p", cls.find_libautoschedule(meta.scheduler)])
            cmd.extend(meta.args())
            jobs.append(functools.partial(subprocess.check_call, cmd))

        binding_types = [
            arg.bindings_type() for arg in meta.argtypes if arg.alias_of is None
        ]
        if meta.is_cuda():
            binding_types.append("uintptr_t")  # stream
        bindings_future = cls.load_pybinding_async(
            binding_types,
            cls._codegen_glue(meta, headerfile),
            extra_flags=(libfile, cls.build_standalone_runtime()),
            submit_fn=jobs.append if need_compile else None,
            cuda=meta.is_cuda(),
        )

        if need_compile:
            jobs.append(functools.partial(touch, donefile))
            task = functools.partial(_worker_task_halide, lockfile, jobs)
            if submit_fn:
                wait_for_compile = submit_fn(task).result
            else:
                task()

        def load():
            if wait_for_compile:
                wait_for_compile()
            return bindings_future()

        return load

    @classmethod
    def generate_halide(cls, *args, **kwargs):
        return cls.generate_halide_async(*args, **kwargs)()

    @classmethod
    def build_standalone_runtime(cls):
        if cls._standalone_runtime_path and os.path.exists(
            cls._standalone_runtime_path
        ):
            return cls._standalone_runtime_path
        is_cuda = torch.cuda.is_available()
        libname = "libStandaloneHalideRuntime.so"
        target = "host-cuda" if is_cuda else "host"
        if cls._standalone_runtime_path:
            assert not os.path.exists(cls._standalone_runtime_path)
            # We hit this case in unittests when we run with fresh_inductor_cache()
            # Generating a fresh runtime over and over causes errors because we initialize
            # cuda hundreds of times in the same process and run out of file descriptors.
            # Workaround by jail breaking the current fresh_inductor_cache().
            base = default_cache_dir()
        else:
            base = cache_dir()
        dirpath = Path(base) / f"halide-runtime-{target}-{cls.config_hash()}"
        os.makedirs(dirpath, exist_ok=True)
        donefile = str(dirpath / "done")
        lockfile = str(dirpath / "lock")
        hookfile = str(dirpath / "hooks.cpp")
        afile = str(dirpath / "standalone_halide_runtime.a")
        sofile = str(dirpath / libname)
        if not os.path.exists(donefile):
            import filelock
            import halide as hl  # type: ignore[import-untyped,import-not-found]

            with filelock.FileLock(lockfile, LOCK_TIMEOUT):
                if not os.path.exists(donefile):
                    with open(hookfile, "w") as f:
                        if is_cuda:
                            f.write(
                                cls.standalone_runtime_cuda_init.format(
                                    cls.find_header("HalideRuntimeCuda.h")
                                )
                            )
                    hl.compile_standalone_runtime(afile, hl.Target(target))

                    name, output_dir = get_name_and_dir_from_output_file_path(sofile)
                    halide_cmd_gen = CppBuilder(
                        name=name,
                        sources=[hookfile, afile],
                        output_dir=output_dir,
                        BuildOption=CppTorchCudaOptions(
                            cuda=is_cuda,
                        ),
                    )

                    subprocess.check_call(
                        shlex.split(halide_cmd_gen.get_command_line())
                    )
                    touch(donefile)
        assert os.path.exists(sofile)
        cls._standalone_runtime_path = sofile
        return sofile


def _worker_task_halide(lockfile, jobs):
    from filelock import FileLock

    try:
        with FileLock(lockfile, LOCK_TIMEOUT):
            for job in jobs:
                job()
    except subprocess.SubprocessError as e:
        if os.environ.get("HALIDE_REPRO") == "1":
            python, script, *cmd = getattr(e, "cmd", ("", "", ""))
            if os.path.basename(python).startswith("python"):
                code = open(script).read()
                main = "    hl.main()"
                assert code.count(main) == 1

                class Out:
                    def __repr__(self):
                        return "out"

                cmd[cmd.index("-o") + 1] = Out()  # type: ignore[call-overload]
                repl = textwrap.indent(
                    textwrap.dedent(
                        f"""\
                        import sys, tempfile
                        with tempfile.TemporaryDirectory() as out:
                            sys.argv = {["repro.py", *cmd]!r}
                            hl.main()
                        """
                    ),
                    "    ",
                )
                code = code.replace(main, repl)
                with open("repro.py", "w") as fd:
                    fd.write(code.lstrip())
                raise RuntimeError(f"wrote repro.py: {e}") from e
        raise


def touch(filename):
    open(filename, "a").close()


@clear_on_fresh_inductor_cache
class PyCodeCache:
    cache: Dict[str, ModuleType] = dict()
    linemaps: Dict[str, List[Tuple[Any, ...]]] = dict()
    cache_clear = staticmethod(cache.clear)

    @classmethod
    def write(cls, source_code: str, extra: str = "") -> Tuple[str, str]:
        return write(source_code, "py", extra=extra)

    @classmethod
    def load(
        cls,
        source_code: str,
        extra: str = "",
        linemap: Optional[List[Tuple[int, str]]] = None,
        attrs: Optional[Dict[str, Any]] = None,
    ) -> ModuleType:
        key, path = write(source_code, "py", extra=extra)
        return cls.load_by_key_path(key, path, linemap, attrs)

    @classmethod
    def load_by_key_path(
        cls,
        key: str,
        path: str,
        linemap: Optional[List[Tuple[int, str]]] = None,
        attrs: Optional[Dict[str, Any]] = None,
    ) -> ModuleType:
        if linemap is None:
            linemap = []
        if key not in cls.cache:
            mod = _reload_python_module(key, path)

            # another thread might set this first
            cls.cache.setdefault(key, mod)
            # unzip into separate lines/nodes lists
            cls.linemaps[path] = list(zip(*linemap))

            if attrs is not None:
                for k, v in attrs.items():
                    setattr(mod, k, v)

            if not (linemap or attrs):
                mod._reload_in_subproc = functools.partial(  # type: ignore[attr-defined]
                    _reload_python_module_in_subproc, key, path
                )

        return cls.cache[key]

    @classmethod
    @functools.lru_cache(None)
    def stack_frames_for_code(
        cls, path: str, lineno: int
    ) -> Optional[List[Dict[str, Any]]]:
        if path not in cls.linemaps:
            return None
        # [(starting_line, <fx node>), ...]
        lines, nodes = cls.linemaps[path]
        p = bisect_right(lines, lineno)
        if p == 0:
            return None
        entry = nodes[p - 1]
        if not entry:
            return None

        def parse_stack_trace(stack_trace: str) -> List[Dict[str, Any]]:
            # ideally fx stores stack traces as data rather than a string
            # but this is not along a performance critical path
            regex = r'File "(.+)", line (\d+), in (.+)\n'
            matches = re.findall(regex, stack_trace)
            return [
                {"filename": f, "line": int(l), "name": n}
                for f, l, n in reversed(matches)
            ]

        return parse_stack_trace(entry)


class TritonCodeCache:
    @classmethod
    def load(cls, kernel_name: str, source_code: str) -> ModuleType:
        return _module_to_triton_kernel(PyCodeCache.load(source_code), kernel_name)


def _cuda_compiler() -> Optional[str]:
    if cuda_env.nvcc_exist(config.cuda.cuda_cxx):
        return config.cuda.cuda_cxx
    if config.is_fbcode():
        return os.path.join(build_paths.cuda(), "bin", "nvcc")
    if cuda_env.nvcc_exist(os.getenv("CUDACXX")):
        return os.getenv("CUDACXX", "")
    if cuda_env.nvcc_exist(os.getenv("CUDA_HOME")):
        return os.path.realpath(os.path.join(os.getenv("CUDA_HOME", ""), "bin/nvcc"))
    return "nvcc"


def _cutlass_include_paths() -> List[str]:
    if config.is_fbcode():
        from libfb.py import parutil

        cutlass_path = parutil.get_dir_path("cutlass-3-headers")
    else:
        cutlass_path = config.cuda.cutlass_dir
    return [
        # Use realpath to get canonical absolute paths, in order not to mess up cache keys
        os.path.realpath(os.path.join(cutlass_path, "include")),
        os.path.realpath(os.path.join(cutlass_path, "tools/library/include")),
        os.path.realpath(os.path.join(cutlass_path, "tools/library/src")),
        os.path.realpath(os.path.join(cutlass_path, "tools/util/include")),
    ]


def _cuda_lib_options() -> List[str]:
    _set_gpu_runtime_env()  # cpp_extension consults the env
    from torch.utils import cpp_extension

    lpaths = cpp_extension.library_paths(cuda=True) + [
        sysconfig.get_config_var("LIBDIR")
    ]
    extra_ldflags: List[str] = []
    if is_linux():
        _transform_cuda_paths(lpaths)
        for path in lpaths:
            # -rpath ensures the DLL can find its dependencies when loaded, even
            # if the library path is non-standard.
            extra_ldflags.extend([f"-L{path}", "-Xlinker", f"-rpath={path}"])
        extra_ldflags.append("-lcuda")
        extra_ldflags.append("-lcudart")
    else:
        raise NotImplementedError(
            "Unsupported env, failed to find cuda libs! Currently only Linux is supported."
        )
    return extra_ldflags


def _nvcc_host_compiler_options() -> List[str]:
    return [
        "-fPIC",
        "-fno-strict-aliasing",
        "-fvisibility=hidden",
        "-Wconversion",
    ]


def _nvcc_compiler_options() -> List[str]:
    arch = cuda_env.get_cuda_arch()
    if arch == "90":
        # Required by cutlass compilation.
        arch = "90a"
    code = [f"sm_{arch}", f"compute_{arch}"]
    if config.cuda.enable_cuda_lto:
        code += [f"lto_{arch}"]
    options = [
        "-t=0",
        "-DCUTLASS_ENABLE_TENSOR_CORE_MMA=1",
        "-w",
        f"-gencode=arch=compute_{arch},code=[{','.join(code)}]",
        config.cuda.compile_opt_level,
        "-std=c++17",
        "--expt-relaxed-constexpr",
        "-DNDEBUG",
    ]
    if config.is_fbcode():
        options.extend(["-ccbin", os.path.dirname(build_paths.gcc())])
    if config.cuda.enable_debug_info:
        options.extend(["-lineinfo", "-g", "-DCUTLASS_DEBUG_TRACE_LEVEL=1"])
    if config.cuda.enable_ptxas_info:
        options.extend(
            [
                "--keep",  # Keep the intermediate files for debugging (including ptx, sass, cubin etc.)
                "--ptxas-options=--warn-on-local-memory-usage",  # warn us if local memory is used in CUDA Kernels
                "--ptxas-options=--warn-on-spills",  # warn us if register spilling happens in CUDA Kernels
                "--resource-usage",  # Report on CUDA resource usage (shared mem, registers etc.)
                "--source-in-ptx",
            ]
        )  # Annotate the ptx file with source information
    if config.cuda.use_fast_math:
        options.extend(
            [
                "--use_fast_math",
                "-DCUTLASS_USE_TANH_FOR_SIGMOID=1",
            ]
        )
    return options


def cuda_compile_command(
    src_files: List[str],
    dst_file: str,
    dst_file_ext: str,
    extra_args: Optional[List[str]] = None,
) -> str:
    if extra_args is None:
        extra_args = []
    include_paths = _cutlass_include_paths()
    cuda_lib_options = _cuda_lib_options()
    nvcc_host_compiler_options = _nvcc_host_compiler_options()
    nvcc_compiler_options = _nvcc_compiler_options()
    options = (
        nvcc_compiler_options
        + extra_args
        + [
            f"-Xcompiler {opt}" if "=" in opt else f"-Xcompiler={opt}"
            for opt in nvcc_host_compiler_options
        ]
        + ["-I" + path for path in include_paths]
        + cuda_lib_options
    )
    src_file = " ".join(src_files)
    res = ""
    if dst_file_ext == "o":
        res = f"{_cuda_compiler()} {' '.join(options)} -c -o {dst_file} {src_file}"
    elif dst_file_ext == "so":
        options.append("-shared")
        res = f"{_cuda_compiler()} {' '.join(options)} -o {dst_file} {src_file}"
    elif dst_file_ext == "exe":
        res = f"{_cuda_compiler()} {' '.join(options)} -o {dst_file} {src_file}"
    else:
        raise NotImplementedError(f"Unsupported output file suffix {dst_file_ext}!")
    log.debug("CUDA command: %s", res)
    return res


class DLLWrapper:
    """A wrapper for a dynamic library."""

    def __init__(
        self,
        lib_path: str,
    ):
        self.lib_path = lib_path
        self.is_open = False
        self.DLL = cdll.LoadLibrary(lib_path)
        self.is_open = True

    def close(self):
        if self.is_open:
            self._dlclose()
            self.is_open = False

    def _dlclose(self):
        f_dlclose = None

        if is_linux():
            syms = CDLL(None)
            if not hasattr(syms, "dlclose"):
                # Apline Linux
                syms = CDLL("libc.so")

            if hasattr(syms, "dlclose"):
                f_dlclose = syms.dlclose
        else:
            raise NotImplementedError("Unsupported env, failed to do dlclose!")

        if f_dlclose is not None:
            f_dlclose.argtypes = [c_void_p]
            f_dlclose(self.DLL._handle)
        else:
            log.warning(
                "dll unloading function was not found, library may not be unloaded properly!"
            )

    def __getattr__(self, name):
        if not self.is_open:
            raise RuntimeError(f"Cannot use closed DLL library: {self.lib_path}")

        method = getattr(self.DLL, name)

        def _wrapped_func(*args):
            err = method(*args)
            if err:
                raise RuntimeError(f"Error in function: {method.__name__}")

        return _wrapped_func

    def __enter__(self):
        return self

    def __exit__(self, *args):
        self.close()

    def __del__(self):
        self.close()


@clear_on_fresh_inductor_cache
class CUDACodeCache:
    @dataclasses.dataclass
    class CacheEntry:
        input_path: str
        output_path: str

    cache: Dict[str, CacheEntry] = dict()
    cache_clear = staticmethod(cache.clear)
    _SOURCE_CODE_SUFFIX = "cu"

    @classmethod
    def write(cls, source_code, dst_file_ext) -> Tuple[str, str]:
        """
        Writes source code into a file with dst_file_ext as the file extension.
        Returns the hash key of source code, and the path to the file.
        """

        cuda_command = repr(
            cuda_compile_command(["dummy_input"], "dummy_output", dst_file_ext)
        )
        key, input_path = write(
            source_code, cls._SOURCE_CODE_SUFFIX, extra=cuda_command
        )
        return key, input_path

    @classmethod
    def compile(
        cls, source_code, dst_file_ext, extra_args: Optional[List[str]] = None
    ) -> Tuple[str, str, str]:
        """
        Compiles CUDA source_code into a file with dst_file_ext extension.
        Returns a tuple of dst_file_path, hash_key, source_code_path
        """
        key, input_path = cls.write(source_code, dst_file_ext)
        if key not in cls.cache:
            from filelock import FileLock

            lock_dir = get_lock_dir()
            lock = FileLock(os.path.join(lock_dir, key + ".lock"), timeout=LOCK_TIMEOUT)
            with lock:
                output_path = input_path[: -len(cls._SOURCE_CODE_SUFFIX)] + dst_file_ext
                if not os.path.exists(output_path):
                    cmd = cuda_compile_command(
                        [input_path], output_path, dst_file_ext, extra_args
                    )
                    start_time = time()
                    log.debug("CUDA Compilation: %s", cmd)
                    cmd_parts = cmd.split(" ")
                    try:
                        subprocess.check_output(
                            cmd_parts, stderr=subprocess.STDOUT, env=os.environ
                        )
                    except subprocess.CalledProcessError as error:
                        raise exc.CUDACompileError(cmd_parts, error.output) from error
                    end_time = time()
                    log_duration_msg = f"CUDA Compilation took {end_time-start_time} seconds. Compile command: {cmd}"
                    log.info(log_duration_msg)
                else:
                    log.debug(
                        "CUDA Compilation skipped: %s since output already exists",
                        input_path,
                    )
                cls.cache[key] = CUDACodeCache.CacheEntry(input_path, output_path)

        return (cls.cache[key].output_path, key, input_path)

    @classmethod
    def load(cls, source_code, dst_file_ext) -> Tuple[DLLWrapper, str, str]:
        """
        Compiles source code and loads the generated .so file.
        Returns a tuple of DLLWrapper, hash_key, source_code_path
        """

        if dst_file_ext != "so":
            raise RuntimeError(
                f"Only support loading a .so file for now. "
                f"Requested file extension: {dst_file_ext}. Source code: {source_code}"
            )
        dst_file_path, hash_key, source_code_path = cls.compile(
            source_code, dst_file_ext
        )
        return (DLLWrapper(dst_file_path), hash_key, source_code_path)


@clear_on_fresh_inductor_cache
class ROCmCodeCache:
    @dataclasses.dataclass
    class CacheEntry:
        input_path: str
        output_path: str

    cache: Dict[str, CacheEntry] = dict()
    cache_clear = staticmethod(cache.clear)
    _SOURCE_CODE_SUFFIX = "cpp"
    _logged_compiler_version = False

    @classmethod
    def write(cls, source_code, dst_file_ext) -> Tuple[str, str]:
        """
        Writes source code into a file with dst_file_ext as the file extension.
        Returns the hash key of source code, and the path to the file.
        """

        cuda_command = repr(
            rocm_compile_command(["dummy_input"], "dummy_output", dst_file_ext)
        )
        key, input_path = write(
            source_code, cls._SOURCE_CODE_SUFFIX, extra=cuda_command
        )
        return key, input_path

    @classmethod
    def compile(
        cls, source_code, dst_file_ext, extra_args: Optional[List[str]] = None
    ) -> Tuple[str, str, str]:
        """
        Compiles source_code into a file with dst_file_ext extension,
        using the compile command specific for the ROCm platform.
        Returns a tuple of dst_file_path, hash_key, source_code_path
        """
        if not cls._logged_compiler_version:
            cls._logged_compiler_version = True
            log.debug(get_compiler_version_info(str(rocm_compiler())))

        key, input_path = cls.write(source_code, dst_file_ext)
        if key not in cls.cache:
            from filelock import FileLock

            lock_dir = get_lock_dir()
            lock = FileLock(os.path.join(lock_dir, key + ".lock"), timeout=LOCK_TIMEOUT)
            with lock:
                output_path = input_path[: -len(cls._SOURCE_CODE_SUFFIX)] + dst_file_ext
                if not os.path.exists(output_path):
                    cmd = rocm_compile_command(
                        [input_path], output_path, dst_file_ext, extra_args
                    )
                    start_time = time()
                    cmd_parts = cmd.split(" ")
                    try:
                        output = subprocess.check_output(
                            cmd_parts,
                            stderr=subprocess.STDOUT,
                            text=True,
                            env=os.environ,
                        )
                        log.debug("Compilation output: %s", output)
                    except subprocess.CalledProcessError as error:
                        raise exc.CUDACompileError(cmd_parts, error.output) from error
                    end_time = time()
                    log_duration_msg = f"Compilation took {end_time-start_time} seconds. Compile command: {cmd}"
                    log.info(log_duration_msg)
                else:
                    log.debug(
                        "Compilation skipped: %s since output already exists",
                        input_path,
                    )
                cls.cache[key] = ROCmCodeCache.CacheEntry(input_path, output_path)

        return (cls.cache[key].output_path, key, input_path)

    @classmethod
    def load(cls, source_code, dst_file_ext) -> Tuple[DLLWrapper, str, str]:
        """
        Compiles source code and loads the generated .so file.
        Returns a tuple of DLLWrapper, hash_key, source_code_path
        """

        if dst_file_ext != "so":
            raise RuntimeError(
                f"Only support loading a .so file for now. "
                f"Requested file extension: {dst_file_ext}. Source code: {source_code}"
            )
        dst_file_path, hash_key, source_code_path = cls.compile(
            source_code, dst_file_ext
        )
        return (DLLWrapper(dst_file_path), hash_key, source_code_path)


class CodeCacheFuture:
    def result(self):
        raise NotImplementedError


class TritonFuture(CodeCacheFuture):
    kernel: ModuleType

    def __init__(
        self,
        kernel: Any,
        future: Optional[Future[Any]],
    ) -> None:
        self.kernel = kernel
        self.future = future

    # @dynamo_utils.dynamo_timed
    def result(self) -> ModuleType:
        if self.future is not None:
            # If the worker failed this will throw an exception.
            result = self.future.result()
            assert result is None
            self.future = None
            self.kernel.precompile()
        return self.kernel


class LambdaFuture(CodeCacheFuture):
    def __init__(self, result_fn):
        self.result_fn = result_fn

    def result(self):
        return self.result_fn()<|MERGE_RESOLUTION|>--- conflicted
+++ resolved
@@ -76,6 +76,7 @@
     CppOptions,
     CppTorchCudaOptions,
     get_compiler_version_info,
+    get_name_and_dir_from_output_file_path,
 )
 from torch._inductor.cpu_vec_isa import invalid_vec_isa, pick_vec_isa, VecISA
 from torch._inductor.runtime.compile_tasks import (
@@ -1596,16 +1597,25 @@
         serialized_extern_kernel_nodes: Optional[str],
         cuda: bool,
     ) -> str:
+        _set_gpu_runtime_env()  # cpp_extension consults the env
+
         picked_vec_isa = pick_vec_isa()
-        cpp_command = repr(
-            cpp_compile_command(
-                "i",
-                "o",
+        vec_isa_cmd_gen = CppBuilder(
+            name="o",
+            sources="i",
+            BuildOption=CppTorchCudaOptions(
                 vec_isa=picked_vec_isa,
                 cuda=cuda,
                 aot_mode=graph.aot_mode,
-            )
+            ),
         )
+        # write function will calc source_code hash, the same source code with different
+        # ISA level should be generate different hash.
+        # So we need get a command_line which contains isa related parameter as a part of hash key.
+        # And then pass the command_line to below write function as extra parameter to
+        # guarantee the source code hash contains ISA difference.
+        cpp_command = repr(vec_isa_cmd_gen.get_command_line())
+
         fbcode_aot_cpu_re = False
         use_absolute_path = False
         if config.is_fbcode():
@@ -1863,16 +1873,6 @@
                 "linux": _compile_consts_linux,
                 "darwin": _compile_consts_darwin,
             }[sys.platform](aot_constants)
-<<<<<<< HEAD
-
-            link_cmd = cpp_compile_command(
-                input=[output_o, consts_o],
-                output=output_so,
-                vec_isa=picked_vec_isa,
-                cuda=cuda,
-                aot_mode=graph.aot_mode,
-                use_absolute_path=use_absolute_path,
-=======
             output_name, output_dir = get_name_and_dir_from_output_file_path(output_so)
             so_builder = CppBuilder(
                 name=output_name,
@@ -1884,7 +1884,6 @@
                     aot_mode=graph.aot_mode,
                     use_absolute_path=use_absolute_path,
                 ),
->>>>>>> a205a53c
             )
             link_cmd = so_builder.get_command_line()
             output_so = so_builder.get_target_file_path()
@@ -2077,8 +2076,6 @@
 
         _set_gpu_runtime_env()  # cpp_extension consults the env
 
-        from torch._inductor.cpp_builder import CppBuilder, CppTorchCudaOptions
-
         command_gen = CppBuilder(
             name="o", sources="i", BuildOption=CppTorchCudaOptions(**compile_command)
         )
@@ -2389,17 +2386,27 @@
     compile_only: bool,
     mmap_weights: bool,
     use_absolute_path: bool,
+    aot_mode: bool,
 ):
     # PreCI will failed if test machine can't run cuda.
     temp_dir = tempfile.TemporaryDirectory()
     test_dir_path = temp_dir.name
     test_cuda = torch.cuda.is_available() and cuda
-    input_path = os.path.join(test_dir_path, "dummy_input.cpp")
-    output_path = os.path.join(test_dir_path, "dummy_output.so")
+    input_path = os.path.join(test_dir_path, "dummy_file.cpp")
+    output_path = os.path.join(test_dir_path, "dummy_file.so")
     extra_flags = ["-D TEST_EXTRA_FLAGS"]
     if compile_only:
-        output_path = os.path.join(test_dir_path, "dummy_output.o")
+        output_path = os.path.join(test_dir_path, "dummy_file.o")
     picked_isa = pick_vec_isa()
+
+    # Simulate fb_code env:
+    if not (aot_mode and not use_absolute_path):
+        input_path = os.path.basename(input_path)
+        output_path = os.path.basename(output_path)
+
+    # Fix test_new_cpp_build_logical failed on MacOS
+    if sys.platform != "linux":
+        aot_mode = False
 
     old_cmd = cpp_compile_command(
         input=input_path,
@@ -2407,17 +2414,20 @@
         include_pytorch=include_pytorch,
         vec_isa=picked_isa,
         cuda=test_cuda,
-        aot_mode=False,
+        aot_mode=aot_mode,
         compile_only=compile_only,
         use_absolute_path=use_absolute_path,
         use_mmap_weights=mmap_weights,
         extra_flags=extra_flags,
     ).split(" ")
 
+    name, dir = get_name_and_dir_from_output_file_path(input_path)
+
     dummy_build_option = CppTorchCudaOptions(
         vec_isa=picked_isa,
         include_pytorch=include_pytorch,
         cuda=test_cuda,
+        aot_mode=aot_mode,
         compile_only=compile_only,
         use_absolute_path=use_absolute_path,
         use_mmap_weights=mmap_weights,
@@ -2425,10 +2435,10 @@
     )
 
     dummy_builder = CppBuilder(
-        name="dummy_output",
+        name=name,
         sources=input_path,
+        output_dir=dir,
         BuildOption=dummy_build_option,
-        output_dir=test_dir_path,
     )
     new_cmd = dummy_builder.get_command_line().split(" ")
 
@@ -2445,22 +2455,30 @@
     compile_only = [True, False]
     include_pytorch = [True, False]
     use_absolute_path = [True, False]
+    aot_mode = [False, True]
+
+    # Try to pass it in fb_code.
+    if config.is_fbcode():
+        return
 
     for x in cuda:
         for y in use_mmap_weights:
             for z in compile_only:
                 for m in include_pytorch:
                     for n in use_absolute_path:
-                        print(
-                            f"!!! cuda:{x}, use_mmap_weights:{y}, compile_only:{z}, include_pytorch:{m}， use_absolute_path:{n}"
-                        )
-                        _do_validate_cpp_commands(
-                            include_pytorch=m,
-                            cuda=x,
-                            mmap_weights=y,
-                            compile_only=z,
-                            use_absolute_path=n,
-                        )
+                        for o in aot_mode:
+                            print(
+                                f"!!! cuda:{x}, use_mmap_weights:{y}, compile_only:{z}, include_pytorch:{m},"
+                                f" use_absolute_path:{n}, aot_mode:{o}"
+                            )
+                            _do_validate_cpp_commands(
+                                include_pytorch=m,
+                                cuda=x,
+                                mmap_weights=y,
+                                compile_only=z,
+                                use_absolute_path=n,
+                                aot_mode=o,
+                            )
 
 
 @clear_on_fresh_inductor_cache
