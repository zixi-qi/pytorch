--- conflicted
+++ resolved
@@ -13,11 +13,7 @@
 
 from . import config, ir
 from .dependencies import WeakDep
-<<<<<<< HEAD
-from .utils import contains_collective, contains_wait, is_collective, tuple_sorted
-=======
-from .utils import is_collective, is_wait
->>>>>>> 0a0f1305
+from .utils import contains_collective, contains_wait, is_collective, is_wait
 
 overlap_log = torch._logging.getArtifactLogger(__name__, "overlap")
 import logging
@@ -178,27 +174,6 @@
                 if len(unmet_deps[snode]) == 0:
                     heapq.heappush(ready, Runnable(snode))
 
-<<<<<<< HEAD
-    # for snode in snode_with_nonzero_num_deps:
-    #     scheduled.append(snode)
-    
-    for snode, num_deps in snode_num_deps.items():
-        if num_deps != 0:
-            torch_log.warning(f"num_deps: {num_deps}, snode: {snode}, snode.debug_str(): {snode.debug_str()}")
-    
-    snode_with_nonzero_num_deps = {
-        snode: num_deps for snode, num_deps in snode_num_deps.items() if num_deps > 0
-    }
-    if not len(snode_with_nonzero_num_deps) == 0:
-        for snode, num_deps in snode_with_nonzero_num_deps.items():
-            torch_log.warning(f"num_deps: {num_deps}, snode: {snode}, snode.debug_str(): {snode.debug_str()}")
-        for snode in scheduled:
-            torch_log.warning(f"scheduled: snode: {snode}, snode.debug_str(): {snode.debug_str()}")
-    assert (
-        len(snode_with_nonzero_num_deps) == 0
-    ), f"Unscheduled nodes: {snode_with_nonzero_num_deps}. \n Scheduled: {scheduled}"
-    return scheduled
-=======
     def get_overlapping_candidate():
         """
         Return the next node in the ready queue that's neither a collective or
@@ -231,7 +206,6 @@
             schedule(candidate.snode)
             collective_cost -= snode_to_cost[candidate.snode]
         heapq.heapify(ready)
->>>>>>> 0a0f1305
 
     while len(ready):
         snode = heapq.heappop(ready).snode
@@ -248,33 +222,16 @@
     return scheduled
 
 
-def item(x: Set[str]) -> str:
-    assert len(x) == 1
-    return next(iter(x))
-
-
-def decide_global_ordering_of_comms(snodes: List[BaseSchedulerNode]):
+def decide_global_ordering_of_comms(nodes: List[BaseSchedulerNode]):
     """
     Decide global ordering of comms, by just enforcing the ordering that's in the input graph
     (might not be the same ordering as the eager mode program).
     TODO: Come up with a better approach
     """
-<<<<<<< HEAD
-    comm_nodes = [snode for snode in snodes if contains_collective(snode)]
-
-    for i in range(1, len(comm_nodes)):
-        # Enforce ordering by making previous comm a `WeakDep` dependency of the next comm
-        comm_nodes[i].add_fake_dep(WeakDep(item(comm_nodes[i - 1].get_buffer_names())))
-
-
-def assert_no_comm_nodes(snodes: List[BaseSchedulerNode]) -> None:
-    assert not any(contains_collective(snode) for snode in snodes)
-=======
     comm_nodes = [n for n in nodes if is_collective(n.node)]
     for i in range(1, len(comm_nodes)):
         # Enforce ordering by making previous comm a `WeakDep` dependency of the next comm
         comm_nodes[i].add_fake_dep(WeakDep(comm_nodes[i - 1].get_name()))
->>>>>>> 0a0f1305
 
 
 def estimate_op_runtime(snode: BaseSchedulerNode) -> float:
@@ -289,212 +246,6 @@
     return runtime
 
 
-<<<<<<< HEAD
-def compute_node_users(
-    snodes: List[BaseSchedulerNode],
-) -> Tuple[
-    Dict[BaseSchedulerNode, Set[BaseSchedulerNode]],
-    Dict[BaseSchedulerNode, Set[BaseSchedulerNode]],
-]:
-    from .scheduler import FusedSchedulerNode
-
-    # set up buffer name to (fused)snode mapping
-    buf_to_snode: Dict[str, BaseSchedulerNode] = {}
-    for node in snodes:
-        if isinstance(node, FusedSchedulerNode):
-            for x in node.snodes:
-                for buf in x.get_outputs():
-                    buf_to_snode[buf.get_name()] = node
-
-        for buf in node.get_outputs():
-            buf_to_snode[buf.get_name()] = node
-
-    # compute inverse_users
-    inverse_users = {
-        node: {buf_to_snode[dep.name] for dep in node.unmet_dependencies}
-        for node in snodes
-    }
-
-    # compute node_users
-    # TODO: ideally, we should deduplicate .users and .node_users,
-    # but currently .users contains extra information that's difficult to
-    # extract into a standalone container.
-    node_users: Dict[BaseSchedulerNode, Set[BaseSchedulerNode]] = defaultdict(set)
-    for node, node_inverse_users in inverse_users.items():
-        for inverse_user in node_inverse_users:
-            node_users[inverse_user].add(node)
-
-    return inverse_users, node_users
-
-
-def reorder_compute_for_overlap(
-    snodes: List[BaseSchedulerNode],
-    node_users: Dict[BaseSchedulerNode, Set[BaseSchedulerNode]],
-    inverse_users: Dict[BaseSchedulerNode, Set[BaseSchedulerNode]],
-) -> List[BaseSchedulerNode]:
-    """
-    Decides a global ordering of all compute and communication nodes,
-    assuming that we already have a global ordering of communication nodes.
-
-    Overall scheduling procedure is:
-        Step 1: Given that we've currently scheduled comm N, we now schedule all compute nodes
-            that are required for comm N + 1 but do not depend on comm N, to run at the same time with comm N.
-        Step 2: If all those compute nodes are sufficient to overlap comm N, we're done.
-            Otherwise, we now need to look elsewhere to find compute that overlaps with comm N.
-            We prioritize compute nodes that are needed sooner.
-        Step 3: We schedule the compute nodes dependent on comm N and required for comm N + 1.
-        Step 4: We schedule comm N + 1.
-        Repeat this for subsequent comm nodes.
-    """
-    final_order = []
-
-    comm_nodes = []
-    for snode in snodes:
-        if contains_collective(snode):
-            comm_nodes.append(snode)
-    if len(comm_nodes) == 0:
-        # if there is no comm nodes, return the current order
-        return snodes
-
-    comm_ancestors = {node: get_ancestors(node, inverse_users) for node in comm_nodes}
-    comm_descendants = {node: get_descendants(node, node_users) for node in comm_nodes}
-
-    indeg = dict.fromkeys(snodes, 0)
-    for snode in snodes:
-        for user in node_users[snode]:
-            if user in indeg:
-                indeg[user] += 1
-    ready_to_schedule_nodes = {node for node in snodes if indeg[node] == 0}
-
-    unscheduled_nodes = set()
-    unscheduled_nodes = set(snodes)
-
-    def schedule_node(snode):
-        """
-        Schedule a single node.
-        """
-        assert snode in unscheduled_nodes
-        assert snode in ready_to_schedule_nodes
-        ready_to_schedule_nodes.remove(snode)
-        unscheduled_nodes.remove(snode)
-        final_order.append(snode)
-        for user in tuple_sorted(node_users[snode]):
-            if user in indeg:
-                indeg[user] -= 1
-                if indeg[user] == 0:
-                    ready_to_schedule_nodes.add(user)
-
-    def schedule_nodes(snodes):
-        """
-        Schedules all nodes in `snodes` in an arbitrary topologically valid order.
-        """
-        all_nodes = set(snodes)
-        assert all(node in unscheduled_nodes for node in all_nodes)
-        while len(all_nodes) > 0:
-            # NOTE: since model graph is always a DAG and does not have circular dependency inside,
-            # there should be at least one node that is a "free node" (i.e. indeg == 0),
-            # hence infinite loop is not possible. But we check here just to be safe.
-            progress = False
-            for node in tuple_sorted(all_nodes):
-                if node in ready_to_schedule_nodes:
-                    schedule_node(node)
-                    all_nodes.remove(node)
-                    progress = True
-            if not progress:
-                raise AssertionError(
-                    "Unable to find a free node (indeg == 0). This is an impossible state to reach. "
-                    "Please report a bug to PyTorch."
-                )
-
-    # First, schedule all compute nodes that are required by first comm node,
-    # as well as the first comm node itself.
-    assert len(comm_nodes) > 0
-    schedule_nodes(
-        list(comm_ancestors[comm_nodes[0]]) + [comm_nodes[0]],
-    )
-
-    rolled_over_compute_cost = 0
-    for idx in range(1, len(comm_ancestors)):
-        # Step 1: Given that we've currently scheduled comm `idx-1`, we now schedule
-        # all compute nodes that are required for comm `idx` but do not depend on comm `idx-1`,
-        # to run at the same time with comm `idx-1`.
-        needed_by_next_comm_and_ready_compute_nodes = unscheduled_nodes & (
-            comm_ancestors[comm_nodes[idx]] - comm_descendants[comm_nodes[idx - 1]]
-        )
-        assert_no_comm_nodes(needed_by_next_comm_and_ready_compute_nodes)
-
-        total_compute_runtime_cost = rolled_over_compute_cost + sum(
-            estimate_op_runtime(node)
-            for node in needed_by_next_comm_and_ready_compute_nodes
-        )
-        prev_comm_runtime_cost = estimate_op_runtime(comm_nodes[idx - 1])
-        schedule_nodes(tuple_sorted(needed_by_next_comm_and_ready_compute_nodes))
-
-        # Step 2: If all those compute nodes are sufficient to overlap comm `idx-1`, we're done.
-        # Otherwise, we now need to look elsewhere to find compute that overlaps with comm `idx`.
-        # We prioritize compute nodes that are needed sooner.
-        step1_runtime_cost = total_compute_runtime_cost
-        if step1_runtime_cost >= prev_comm_runtime_cost:
-            pass
-        else:
-            # Find all ready to schedule compute nodes that do not depend on comm `idx-1`.
-            ready_to_schedule_compute_nodes = tuple_sorted(
-                ready_to_schedule_nodes - comm_descendants[comm_nodes[idx - 1]]
-            )
-            assert_no_comm_nodes(ready_to_schedule_compute_nodes)
-
-            def earliest_comm_descendant(node):
-                for idx in range(len(comm_nodes)):
-                    if node in comm_ancestors[comm_nodes[idx]]:
-                        return idx
-                return len(comm_nodes)
-
-            # Prioritize compute nodes that are needed sooner.
-            ready_to_schedule_compute_nodes = sorted(
-                ready_to_schedule_compute_nodes, key=earliest_comm_descendant
-            )
-
-            for snode in ready_to_schedule_compute_nodes:
-                if total_compute_runtime_cost >= prev_comm_runtime_cost:
-                    # If accumulated compute runtime cost is greater than comm `idx-1` runtime cost,
-                    # it means we have maximized overlap for comm `idx-1`, and hence we stop looking
-                    # for more compute to schedule.
-                    break
-                compute_runtime_cost = estimate_op_runtime(snode)
-                # If we're not able to leverage more than half of this
-                # node's compute to overlap, we skip it.
-                # TODO: Smarter heuristics here
-                if (
-                    prev_comm_runtime_cost - total_compute_runtime_cost
-                ) <= compute_runtime_cost / 2:
-                    continue
-                schedule_node(snode)
-                total_compute_runtime_cost += compute_runtime_cost
-        rollable_compute_cost = total_compute_runtime_cost - step1_runtime_cost
-
-        # Step 3: We schedule the compute nodes dependent on comm `idx-1` and required for comm `idx`.
-        needed_by_next_comm_nodes = unscheduled_nodes & comm_ancestors[comm_nodes[idx]]
-        schedule_nodes(list(needed_by_next_comm_nodes))
-
-        # Step 4: We schedule comm `idx`.
-        schedule_nodes([comm_nodes[idx]])
-
-        is_prev_comm_blocking_next_comm = len(needed_by_next_comm_nodes) > 0
-        # The idea here is that if there are no compute nodes from Step 3
-        # (i.e. if prev comm is not blocking next comm), we can roll over the compute nodes
-        # in Step 2 to overlap with the next comm, since they're not required to finish
-        # before the next comm starts.
-        if is_prev_comm_blocking_next_comm:
-            rolled_over_compute_cost = 0
-        else:
-            rolled_over_compute_cost = rollable_compute_cost  # type: ignore[assignment]
-
-    schedule_nodes(unscheduled_nodes)
-    return final_order
-
-
-=======
->>>>>>> 0a0f1305
 def node_summary(snode):
     detail = ""
     if isinstance(snode.node, ir.ExternKernelOut):
