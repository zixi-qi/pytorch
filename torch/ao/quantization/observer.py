--- conflicted
+++ resolved
@@ -938,8 +938,6 @@
 
     Args:
         bins: Number of bins to use for the histogram
-        upsample_rate: Factor by which the histograms are upsampled, this is
-                       used to interpolate histograms with varying ranges across observations
         dtype: dtype argument to the `quantize` node needed to implement the
                reference model spec
         qscheme: Quantization scheme to be used
@@ -964,7 +962,6 @@
     def __init__(
         self,
         bins: int = 2048,
-        upsample_rate: int = 128,
         dtype: torch.dtype = torch.quint8,
         qscheme=torch.per_tensor_affine,
         reduce_range=False,
@@ -994,7 +991,7 @@
             factory_kwargs=factory_kwargs,
             eps=eps,
             is_dynamic=is_dynamic,
-            **kwargs
+            **kwargs,
         )
         factory_kwargs = torch.nn.factory_kwargs(factory_kwargs)
         self.bins = bins
@@ -1002,7 +999,9 @@
         self.register_buffer("min_val", torch.tensor(float("inf"), **factory_kwargs))
         self.register_buffer("max_val", torch.tensor(float("-inf"), **factory_kwargs))
         self.dst_nbins = 2 ** torch.iinfo(self.dtype).bits
-        self.upsample_rate = upsample_rate
+        self.upsample_rate = (
+            16  # used to reduce quantization errors when upscaling histogram
+        )
 
     def _get_norm(
         self, delta_begin: torch.Tensor, delta_end: torch.Tensor, density: torch.Tensor
@@ -1039,12 +1038,16 @@
 
         # which dst_bins the beginning and end of src_bin belong to?
         dst_bin_of_begin = torch.clamp(
-            torch.div(src_bin_begin, dst_bin_width, rounding_mode='floor'), 0, self.dst_nbins - 1
+            torch.div(src_bin_begin, dst_bin_width, rounding_mode="floor"),
+            0,
+            self.dst_nbins - 1,
         )
         dst_bin_of_begin_center = (dst_bin_of_begin + 0.5) * dst_bin_width
 
         dst_bin_of_end = torch.clamp(
-            torch.div(src_bin_end, dst_bin_width, rounding_mode='floor'), 0, self.dst_nbins - 1
+            torch.div(src_bin_end, dst_bin_width, rounding_mode="floor"),
+            0,
+            self.dst_nbins - 1,
         )
         density = self.histogram / bin_width
 
@@ -1052,9 +1055,11 @@
 
         delta_begin = src_bin_begin - dst_bin_of_begin_center
         delta_end = dst_bin_width / 2
-        norm += self._get_norm(delta_begin,
-                               torch.ones(self.bins, device=self.histogram.device) * delta_end,
-                               density)
+        norm += self._get_norm(
+            delta_begin,
+            torch.ones(self.bins, device=self.histogram.device) * delta_end,
+            density,
+        )
 
         norm += (dst_bin_of_end - dst_bin_of_begin - 1) * self._get_norm(
             torch.tensor(-dst_bin_width / 2), torch.tensor(dst_bin_width / 2), density
@@ -1131,32 +1136,6 @@
         new_max = self.min_val + bin_width * (end_bin + 1)
         return new_min, new_max
 
-<<<<<<< HEAD
-    def _adjust_min_max(
-        self, combined_min: torch.Tensor, combined_max: torch.Tensor, upsample_rate: int
-    ) -> Tuple[torch.Tensor, torch.Tensor, int, int]:
-        # We ensure that:
-        # (combined_max - combined_min)/(downsample_rate*Nbins) = (max - min)/(upsample_rate*Nbins)
-        # This allows us to have a common grid of resolution s, where we can align
-        # the input histogram
-        # start_idx maps min_val to the histogram bin index.
-
-        # Compute the width of histogram bins is a straightforward solution, where
-        # hist_bin_width = (self.max_val - self.min_val) / (self.bins * upsample_rate)
-        # Underflow happens if the numerator is close to the smallest positive subnormal number of FP32
-        # Therefore, we avoid such division operation.
-        downsample_rate = int(
-            torch.ceil(
-                ((combined_max - combined_min) / (self.max_val - self.min_val)) * upsample_rate
-            ).item()
-        )
-        e = downsample_rate / upsample_rate * (self.max_val - self.min_val) - (combined_max - combined_min)
-        start_idx = int(
-            torch.round((self.min_val - combined_min) / (self.max_val - self.min_val) * self.bins * upsample_rate).item()
-        )
-        combined_max = combined_max + e
-        return combined_min, combined_max, downsample_rate, start_idx
-=======
     def _upscale_histogram(
         self,
         histogram: torch.Tensor,
@@ -1193,45 +1172,49 @@
             bucket_assignments, weights=histogram, minlength=self.bins
         )
         return update_histogram
->>>>>>> 6f275ae4
 
     def _combine_histograms(
         self,
         orig_hist: torch.Tensor,
-        new_hist: torch.Tensor,
-        upsample_rate: int,
-        downsample_rate: int,
-        start_idx: int,
-        Nbins: int,
+        orig_min: torch.Tensor,
+        orig_max: torch.Tensor,
+        update_hist: torch.Tensor,
+        update_min: torch.Tensor,
+        update_max: torch.Tensor,
     ) -> torch.Tensor:
-        # First up-sample the histogram with new data by a factor of L
-        # This creates an approximate probability density thats piecewise constant
-        upsampled_histogram = new_hist.repeat_interleave(upsample_rate)
-        # Now insert the upsampled histogram into the output
-        # histogram, which is initialized with zeros.
-        # The offset at which the histogram is introduced is determined
-        # by the start index as the output histogram can cover a wider range
-        histogram_with_output_range = torch.zeros(
-            (Nbins * downsample_rate), device=orig_hist.device
-        )
-        histogram_with_output_range[
-            start_idx : Nbins * upsample_rate + start_idx
-        ] = upsampled_histogram
-        # Compute integral histogram, double precision is needed to ensure
-        # that there are no overflows
-        integral_histogram = torch.cumsum(
-            histogram_with_output_range, 0, dtype=torch.double
-        )[downsample_rate - 1 :: downsample_rate]
-        # Finally perform interpolation
-        shifted_integral_histogram = torch.zeros((Nbins), device=orig_hist.device)
-        shifted_integral_histogram[1:Nbins] = integral_histogram[0:-1]
-        interpolated_histogram = (
-            integral_histogram - shifted_integral_histogram
-        ) / upsample_rate
-        orig_hist = orig_hist + interpolated_histogram.to(torch.float)
-        return orig_hist
-
-    def reset_histogram(self, x: torch.Tensor, min_val: torch.Tensor, max_val: torch.Tensor) -> None:
+        # If the new min and max are the same as the current min and max,
+        # we can just add the new histogram to the original histogram
+        if update_min == orig_min and update_max == orig_max:
+            return orig_hist + update_hist
+
+        # If the orig hist only has one value (i.e., the min and max are the same)
+        # we can just add it into new histogram
+        if orig_min == orig_max:
+            bin_value = torch.sum(update_hist)
+            transformed_orig_hist = (
+                torch.histc(orig_min, bins=self.bins, min=update_min, max=update_max)  # type: ignore[arg-type]
+                * bin_value
+            )
+            return transformed_orig_hist + update_hist
+
+        # We assume the update_hist is already in the target range, we will map the orig_max to it
+        assert update_min <= orig_min
+        assert update_max >= orig_max
+
+        # Now we need to turn the old_histogram, into the range of the new histogram
+        transformed_orig_hist = self._upscale_histogram(
+            orig_hist,
+            orig_min,
+            orig_max,
+            update_min,
+            update_max,
+        )
+
+        return update_hist + transformed_orig_hist
+
+    def reset_histogram(
+        self, x: torch.Tensor, min_val: torch.Tensor, max_val: torch.Tensor
+    ) -> None:
         self.min_val.resize_(min_val.shape)
         self.min_val.copy_(min_val)
         self.max_val.resize_(max_val.shape)
@@ -1239,11 +1222,11 @@
         assert (
             min_val.numel() == 1 and max_val.numel() == 1
         ), "histogram min/max values must be scalar."
-        torch.histc(
-            x, self.bins, min=min_val, max=max_val, out=self.histogram  # type: ignore[arg-type]
-        )
-
-    def forward(self, x_orig: torch.Tensor) -> torch.Tensor:
+        new_histogram = torch.histc(x, self.bins, min=min_val, max=max_val)  # type: ignore[arg-type]
+        self.histogram.detach_().resize_(new_histogram.shape)
+        self.histogram.copy_(new_histogram)
+
+    def forward(self, x_orig: torch.Tensor) -> torch.Tensor:  # pyre-ignore[14]
         if x_orig.numel() == 0:
             return x_orig
         x = x_orig.detach()
@@ -1257,65 +1240,43 @@
             if x.numel() == 0:
                 return x_orig
             x_min, x_max = torch.aminmax(x)
-        min_val = self.min_val
-        max_val = self.max_val
-        same_values = min_val.item() == max_val.item()
-        # When (max_val - min_val) is very small, downsample_rate will be large.
-        # This can cause OOM issue in the allocation of histogram_with_output_range tensor.
-        close_values = (self.max_val - self.min_val) < 1e-6
-        is_uninitialized = min_val == float("inf") and max_val == float("-inf")
-        if is_uninitialized or same_values or close_values:
-            min_val, max_val = x_min, x_max
-            self.reset_histogram(x, min_val, max_val)
+
+        current_min = self.min_val
+        current_max = self.max_val
+
+        is_uninitialized = self.min_val == float("inf") or self.max_val == float("-inf")
+        if is_uninitialized:
+            self.reset_histogram(x, x_min, x_max)
         else:
-            new_min, new_max = x_min, x_max
-            combined_min = torch.min(new_min, min_val)
-            combined_max = torch.max(new_max, max_val)
-            # combine the existing histogram and new histogram into 1 histogram
-            # We do this by first upsampling the histogram to a dense grid
-            # and then downsampling the histogram efficiently
-            (
-                combined_min,
-                combined_max,
-                downsample_rate,
-                start_idx,
-            ) = self._adjust_min_max(combined_min, combined_max, self.upsample_rate)
-            assert (
-                combined_min.numel() == 1 and combined_max.numel() == 1
-            ), "histogram min/max values must be scalar."
+            update_min, update_max = x_min, x_max
+            new_min = torch.min(current_min, update_min)
+            new_max = torch.max(current_max, update_max)
 
             # TODO: For some reason, this is required for it to pass torchscript test
-            # combined_min and combined_max should already have requires_grad set to False
-            combined_min, combined_max = combined_min.detach(), combined_max.detach()
-
-            combined_histogram = torch.histc(
-                x, self.bins, min=combined_min, max=combined_max  # type: ignore[arg-type]
-            )
-            if combined_min == min_val and combined_max == max_val:
-                combined_histogram += self.histogram
+            # new_min and new_max should already have requires_grad set to False
+            new_min, new_max = new_min.detach(), new_max.detach()
+            update_histogram = torch.histc(
+                x, self.bins, min=new_min, max=new_max  # type: ignore[arg-type]
+            ).to(self.histogram.device)
+            if new_min == current_min and new_max == current_max:
+                combined_histogram = self.histogram + update_histogram
+                self.histogram.detach_().resize_(combined_histogram.shape)
+                self.histogram.copy_(combined_histogram)
             else:
-                MAX_HISTOGRAM_SIZE = 1e9  # 1 GB
-                histogram_size = self.bins * downsample_rate * 4
-                if histogram_size > MAX_HISTOGRAM_SIZE:
-                    warnings.warn(
-                        "Fail to combine histograms. Fall back to reset histogram."
-                    )
-                    self.reset_histogram(x, x_min, x_max)
-                else:
-                    combined_histogram = self._combine_histograms(
-                        combined_histogram,
-                        self.histogram,
-                        self.upsample_rate,
-                        downsample_rate,
-                        start_idx,
-                        self.bins,
-                    )
-                    self.histogram.detach_().resize_(combined_histogram.shape)
-                    self.histogram.copy_(combined_histogram)
-                    self.min_val.detach_().resize_(combined_min.shape)
-                    self.min_val.copy_(combined_min)
-                    self.max_val.detach_().resize_(combined_max.shape)
-                    self.max_val.copy_(combined_max)
+                combined_histogram = self._combine_histograms(
+                    self.histogram,
+                    current_min,
+                    current_max,
+                    update_histogram,
+                    new_min,
+                    new_max,
+                )
+                self.histogram.detach_().resize_(combined_histogram.shape)
+                self.histogram.copy_(combined_histogram)
+                self.min_val.detach_().resize_(new_min.shape)
+                self.min_val.copy_(new_min)
+                self.max_val.detach_().resize_(new_max.shape)
+                self.max_val.copy_(new_max)
 
         return x_orig
 
@@ -1329,7 +1290,9 @@
                 "must run observer before calling calculate_qparams.\
                                     Returning default scale and zero point "
             )
-            return torch.tensor([1.0], device=self.min_val.device.type), torch.tensor([0], device=self.min_val.device.type)
+            return torch.tensor([1.0], device=self.min_val.device.type), torch.tensor(
+                [0], device=self.min_val.device.type
+            )
         assert self.bins == len(self.histogram), (
             "The number of bins in histogram should be equal to the number of bins "
             "supplied while making this observer"
