--- conflicted
+++ resolved
@@ -1265,19 +1265,10 @@
         )
     # No pytrees
     if in_spec.is_leaf():
-<<<<<<< HEAD
-        raise RuntimeError(f"aot_export_joint_simple requires inputs to be a single list/tuple. in_spec={str(in_spec)}")
-    if not all(child.is_leaf() for child in in_spec.children()):
-        raise RuntimeError(f"aot_export_joint_simple requires individual inputs not to be pytrees. in_spec={str(in_spec)}")
-    if out_spec.is_leaf():
-        raise RuntimeError(f"aot_export_joint_simple requires outputs to be a single list/tuple. out_spec={str(out_spec)}")
-    if not all(child.is_leaf() for child in out_spec.children()):
-        raise RuntimeError(f"aot_export_joint_simple requires individual outputs not to be pytrees. out_spec={str(out_spec)}")
-=======
         raise RuntimeError(
             f"aot_export_joint_simple requires inputs to be a single list/tuple. in_spec={str(in_spec)}"
         )
-    if not all(child.is_leaf() for child in in_spec.children_specs):
+    if not all(child.is_leaf() for child in in_spec.children()):
         raise RuntimeError(
             f"aot_export_joint_simple requires individual inputs not to be pytrees. in_spec={str(in_spec)}"
         )
@@ -1285,11 +1276,10 @@
         raise RuntimeError(
             f"aot_export_joint_simple requires outputs to be a single list/tuple. out_spec={str(out_spec)}"
         )
-    if not all(child.is_leaf() for child in out_spec.children_specs):
+    if not all(child.is_leaf() for child in out_spec.children()):
         raise RuntimeError(
             f"aot_export_joint_simple requires individual outputs not to be pytrees. out_spec={str(out_spec)}"
         )
->>>>>>> f34905f6
     # TODO: we might have to temporarily patch config.functionalize_rng
     # so that it doesn't run when we're exporting a higher order op.
 
