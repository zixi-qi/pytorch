--- conflicted
+++ resolved
@@ -2903,15 +2903,13 @@
         if self._default_dtype_check_enabled:
             assert torch.get_default_dtype() == torch.float
 
-<<<<<<< HEAD
+        # attempt to reset some global state at the end of the test
+        self._prev_grad_state = torch.is_grad_enabled()
+
         # reset dynamo cache to avoid issues like
         # https://github.com/pytorch/pytorch/issues/125967#issuecomment-2118483919
         # which depends on test order.
         torch._dynamo.reset()
-=======
-        # attempt to reset some global state at the end of the test
-        self._prev_grad_state = torch.is_grad_enabled()
->>>>>>> e31bc28c
 
     def tearDown(self):
         # There exists test cases that override TestCase.setUp
