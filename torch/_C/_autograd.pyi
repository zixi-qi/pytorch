# mypy: allow-untyped-defs
from enum import Enum
from typing import Any, Callable, List, Optional, Set

import torch

from ._profiler import (
    _ProfilerEvent,
    ActiveProfilerType,
    ProfilerActivity,
    ProfilerConfig,
)

# Defined in torch/csrc/autograd/init.cpp

class DeviceType(Enum):
    CPU = ...
    CUDA = ...
    XPU = ...
    MKLDNN = ...
    OPENGL = ...
    OPENCL = ...
    IDEEP = ...
    HIP = ...
    FPGA = ...
    MAIA = ...
    XLA = ...
    MTIA = ...
    MPS = ...
    HPU = ...
    Meta = ...
    Vulkan = ...
    Metal = ...
    PrivateUse1 = ...

class ProfilerEvent:
    def cpu_elapsed_us(self, other: ProfilerEvent) -> float: ...
    def cpu_memory_usage(self) -> int: ...
    def cuda_elapsed_us(self, other: ProfilerEvent) -> float: ...
    def privateuse1_elapsed_us(self, other: ProfilerEvent) -> float: ...
    def cuda_memory_usage(self) -> int: ...
    def device(self) -> int: ...
    def handle(self) -> int: ...
    def has_cuda(self) -> bool: ...
    def is_remote(self) -> bool: ...
    def kind(self) -> int: ...
    def name(self) -> str: ...
    def node_id(self) -> int: ...
    def sequence_nr(self) -> int: ...
    def shapes(self) -> List[List[int]]: ...
    def thread_id(self) -> int: ...
    def flops(self) -> float: ...
    def is_async(self) -> bool: ...

class _KinetoEvent:
    def name(self) -> str: ...
    def device_index(self) -> int: ...
    def device_resource_id(self) -> int: ...
    def start_ns(self) -> int: ...
    def duration_ns(self) -> int: ...
    def is_async(self) -> bool: ...
    def linked_correlation_id(self) -> int: ...
<<<<<<< HEAD
    def shapes(self) -> List[List[int]]: ...
    def dtypes(self) -> List[str]: ...
    def concrete_inputs(self) -> List[Any]: ...
=======
    def shapes(self) -> list[list[int]]: ...
    def dtypes(self) -> list[str]: ...
    def concrete_inputs(self) -> list[Any]: ...
    def kwinputs(self) -> dict[str, Any]: ...
>>>>>>> 6f275ae4
    def device_type(self) -> DeviceType: ...
    def start_thread_id(self) -> int: ...
    def end_thread_id(self) -> int: ...
    def correlation_id(self) -> int: ...
    def fwd_thread_id(self) -> int: ...
    def stack(self) -> List[str]: ...
    def scope(self) -> int: ...
    def sequence_nr(self) -> int: ...
    def flops(self) -> int: ...
    def cuda_elapsed_us(self) -> int: ...
    def privateuse1_elapsed_us(self) -> int: ...

class _ProfilerResult:
    def events(self) -> List[_KinetoEvent]: ...
    def legacy_events(self) -> List[List[ProfilerEvent]]: ...
    def save(self, path: str) -> None: ...
    def experimental_event_tree(self) -> List[_ProfilerEvent]: ...
    def trace_start_ns(self) -> int: ...

class SavedTensor: ...

def _enable_profiler(
    config: ProfilerConfig,
    activities: Set[ProfilerActivity],
) -> None: ...
def _prepare_profiler(
    config: ProfilerConfig,
    activities: Set[ProfilerActivity],
) -> None: ...
def _disable_profiler() -> _ProfilerResult: ...
def _profiler_enabled() -> bool: ...
def _add_metadata_json(key: str, value: str) -> None: ...
def _kineto_step() -> None: ...
def _get_sequence_nr() -> int: ...
def kineto_available() -> bool: ...
def _record_function_with_args_enter(name: str, *args) -> torch.Tensor: ...
def _record_function_with_args_exit(handle: torch.Tensor) -> None: ...
def _supported_activities() -> Set[ProfilerActivity]: ...
def _enable_record_function(enable: bool) -> None: ...
def _set_empty_test_observer(is_global: bool, sampling_prob: float) -> None: ...
def _push_saved_tensors_default_hooks(
    pack_hook: Callable[[torch.Tensor], Any],
    unpack_hook: Callable[[Any], torch.Tensor],
) -> None: ...
def _pop_saved_tensors_default_hooks() -> None: ...
def _unsafe_set_version_counter(t: torch.Tensor, prev_version: int) -> None: ...
def _enable_profiler_legacy(config: ProfilerConfig) -> None: ...
def _disable_profiler_legacy() -> List[List[ProfilerEvent]]: ...
def _profiler_type() -> ActiveProfilerType: ...
def _saved_tensors_hooks_enable() -> None: ...
def _saved_tensors_hooks_disable(message: str) -> None: ...
def _saved_tensors_hooks_get_disabled_error_message() -> Optional[str]: ...
def _saved_tensors_hooks_set_tracing(is_tracing: bool) -> bool: ...

class CreationMeta(Enum):
    DEFAULT = ...
    IN_CUSTOM_FUNCTION = ...
    MULTI_OUTPUT_NODE = ...
    NO_GRAD_MODE = ...
    INFERENCE_MODE = ...

def _set_creation_meta(t: torch.Tensor, creation_meta: CreationMeta) -> None: ...
def _get_creation_meta(t: torch.Tensor) -> CreationMeta: ...<|MERGE_RESOLUTION|>--- conflicted
+++ resolved
@@ -1,10 +1,9 @@
 # mypy: allow-untyped-defs
 from enum import Enum
-from typing import Any, Callable, List, Optional, Set
+from typing import Any, Callable
 
 import torch
-
-from ._profiler import (
+from torch._C._profiler import (
     _ProfilerEvent,
     ActiveProfilerType,
     ProfilerActivity,
@@ -47,7 +46,7 @@
     def name(self) -> str: ...
     def node_id(self) -> int: ...
     def sequence_nr(self) -> int: ...
-    def shapes(self) -> List[List[int]]: ...
+    def shapes(self) -> list[list[int]]: ...
     def thread_id(self) -> int: ...
     def flops(self) -> float: ...
     def is_async(self) -> bool: ...
@@ -57,25 +56,20 @@
     def device_index(self) -> int: ...
     def device_resource_id(self) -> int: ...
     def start_ns(self) -> int: ...
+    def end_ns(self) -> int: ...
     def duration_ns(self) -> int: ...
     def is_async(self) -> bool: ...
     def linked_correlation_id(self) -> int: ...
-<<<<<<< HEAD
-    def shapes(self) -> List[List[int]]: ...
-    def dtypes(self) -> List[str]: ...
-    def concrete_inputs(self) -> List[Any]: ...
-=======
     def shapes(self) -> list[list[int]]: ...
     def dtypes(self) -> list[str]: ...
     def concrete_inputs(self) -> list[Any]: ...
     def kwinputs(self) -> dict[str, Any]: ...
->>>>>>> 6f275ae4
     def device_type(self) -> DeviceType: ...
     def start_thread_id(self) -> int: ...
     def end_thread_id(self) -> int: ...
     def correlation_id(self) -> int: ...
     def fwd_thread_id(self) -> int: ...
-    def stack(self) -> List[str]: ...
+    def stack(self) -> list[str]: ...
     def scope(self) -> int: ...
     def sequence_nr(self) -> int: ...
     def flops(self) -> int: ...
@@ -83,21 +77,21 @@
     def privateuse1_elapsed_us(self) -> int: ...
 
 class _ProfilerResult:
-    def events(self) -> List[_KinetoEvent]: ...
-    def legacy_events(self) -> List[List[ProfilerEvent]]: ...
+    def events(self) -> list[_KinetoEvent]: ...
+    def legacy_events(self) -> list[list[ProfilerEvent]]: ...
     def save(self, path: str) -> None: ...
-    def experimental_event_tree(self) -> List[_ProfilerEvent]: ...
+    def experimental_event_tree(self) -> list[_ProfilerEvent]: ...
     def trace_start_ns(self) -> int: ...
 
 class SavedTensor: ...
 
 def _enable_profiler(
     config: ProfilerConfig,
-    activities: Set[ProfilerActivity],
+    activities: set[ProfilerActivity],
 ) -> None: ...
 def _prepare_profiler(
     config: ProfilerConfig,
-    activities: Set[ProfilerActivity],
+    activities: set[ProfilerActivity],
 ) -> None: ...
 def _disable_profiler() -> _ProfilerResult: ...
 def _profiler_enabled() -> bool: ...
@@ -107,7 +101,7 @@
 def kineto_available() -> bool: ...
 def _record_function_with_args_enter(name: str, *args) -> torch.Tensor: ...
 def _record_function_with_args_exit(handle: torch.Tensor) -> None: ...
-def _supported_activities() -> Set[ProfilerActivity]: ...
+def _supported_activities() -> set[ProfilerActivity]: ...
 def _enable_record_function(enable: bool) -> None: ...
 def _set_empty_test_observer(is_global: bool, sampling_prob: float) -> None: ...
 def _push_saved_tensors_default_hooks(
@@ -117,11 +111,11 @@
 def _pop_saved_tensors_default_hooks() -> None: ...
 def _unsafe_set_version_counter(t: torch.Tensor, prev_version: int) -> None: ...
 def _enable_profiler_legacy(config: ProfilerConfig) -> None: ...
-def _disable_profiler_legacy() -> List[List[ProfilerEvent]]: ...
+def _disable_profiler_legacy() -> list[list[ProfilerEvent]]: ...
 def _profiler_type() -> ActiveProfilerType: ...
 def _saved_tensors_hooks_enable() -> None: ...
 def _saved_tensors_hooks_disable(message: str) -> None: ...
-def _saved_tensors_hooks_get_disabled_error_message() -> Optional[str]: ...
+def _saved_tensors_hooks_get_disabled_error_message() -> str | None: ...
 def _saved_tensors_hooks_set_tracing(is_tracing: bool) -> bool: ...
 
 class CreationMeta(Enum):
