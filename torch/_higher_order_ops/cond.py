# mypy: allow-untyped-defs
import contextlib

import torch
import torch._subclasses.functional_tensor
import torch.utils._pytree as pytree
from torch._C import DispatchKey
from torch._C._functorch import (
    _add_batch_dim,
    get_unwrapped,
    is_batchedtensor,
    maybe_get_bdim,
)
from torch._dispatch.python import suspend_functionalization
from torch._functorch.utils import exposed_in
from torch._guards import detect_fake_mode
from torch._higher_order_ops.utils import (
    _has_potential_branch_input_alias,
    _has_potential_branch_input_mutation,
    _set_compilation_env,
    reenter_make_fx,
    unique_graph_id,
    UnsupportedAliasMutationException,
)
from torch._ops import HigherOrderOperator
from torch._subclasses.fake_tensor import FakeTensorMode
from torch._subclasses.functional_tensor import disable_functional_mode
from torch.fx.experimental.proxy_tensor import (
    _temp_remove_pre_dispatch_torch_function_mode,
    disable_proxy_modes_tracing,
    ProxyTorchDispatchMode,
    track_tensor_tree,
)
from torch.fx.passes.shape_prop import _extract_tensor_metadata
from torch.utils._python_dispatch import _get_current_dispatch_mode
from .utils import _from_fun, create_fw_bw_graph


@exposed_in("torch")
def cond(pred, true_fn, false_fn, operands):
    r"""
    Conditionally applies `true_fn` or `false_fn`.

    .. warning::
        `torch.cond` is a prototype feature in PyTorch. It has limited support for input and output types and
        doesn't support training currently. Please look forward to a more stable implementation in a future version of PyTorch.
        Read more about feature classification at: https://pytorch.org/blog/pytorch-feature-classification-changes/#prototype

    `cond` is structured control flow operator. That is, it is like a Python if-statement,
    but has restrictions on `true_fn`, `false_fn`, and `operands` that enable it to be
    capturable using torch.compile and torch.export.

    Assuming the constraints on `cond`'s arguments are met, `cond` is equivalent to the following::

        def cond(pred, true_branch, false_branch, operands):
            if pred:
                return true_branch(*operands)
            else:
                return false_branch(*operands)

    Args:
        pred (Union[bool, torch.Tensor]): A boolean expression or a tensor with one element,
          indicating which branch function to apply.

        true_fn (Callable): A callable function (a -> b) that is within the
          scope that is being traced.

        false_fn (Callable): A callable function (a -> b) that is within the
          scope that is being traced. The true branch and false branch must
          have consistent input and outputs, meaning the inputs have to be
          the same, and the outputs have to be the same type and shape.

        operands (Tuple of possibly nested dict/list/tuple of torch.Tensor): A tuple of inputs to the true/false functions.

    Example::

        def true_fn(x: torch.Tensor):
            return x.cos()
        def false_fn(x: torch.Tensor):
            return x.sin()
        return cond(x.shape[0] > 4, true_fn, false_fn, (x,))

    Restrictions:
        - The conditional statement (aka `pred`) must meet one of the following constraints:

          - It's a `torch.Tensor` with only one element, and torch.bool dtype

          - It's a boolean expression, e.g. `x.shape[0] > 10` or `x.dim() > 1 and x.shape[1] > 10`

        - The branch function (aka `true_fn`/`false_fn`) must meet all of the following constraints:

          - The function signature must match with operands.

          - The function must return a tensor with the same metadata, e.g. shape,
            dtype, etc.

          - The function cannot have in-place mutations on inputs or global variables.
            (Note: in-place tensor operations such as `add_` for intermediate results
            are allowed in a branch)

    .. warning::
        Temporal Limitations:

        - The **output** of branches must be a **single Tensor**. Pytree of tensors will be supported in the future.

    """

    if torch.compiler.is_dynamo_compiling():
        return cond_op(pred, true_fn, false_fn, operands)

    def _validate_input(pred, true_fn, false_fn, operands):
        if not isinstance(pred, (bool, torch.Tensor, torch.SymBool)):
            raise RuntimeError(f"Expected pred to be bool or tensor, but got {pred}.")

        if isinstance(pred, torch.Tensor) and pred.numel() != 1:
            raise RuntimeError(
                f"Expected pred to be bool or single-element tensor, but got {pred}."
            )

        if not callable(true_fn) or not callable(false_fn):
            raise RuntimeError("Expect both branches to be callbale.")

        if not isinstance(operands, (tuple, list)) or pytree.tree_any(
            lambda t: not isinstance(t, torch.Tensor), operands
        ):
            raise RuntimeError(
                "Expect operands to be a tuple of possibly nested dict/list/tuple that only"
                f"consists of tensor leaves, but got {operands}."
            )

    _validate_input(pred, true_fn, false_fn, operands)

    if not torch._dynamo.is_dynamo_supported():
        raise RuntimeError("torch.cond requires dynamo support.")

    with _set_compilation_env():
        with torch._dynamo.utils.disable_cache_limit():
            with _temp_remove_pre_dispatch_torch_function_mode():
                return torch.compile(cond_op, backend="eager", fullgraph=True)(
                    pred, true_fn, false_fn, operands
                )


"""
We're going to define a `cond_op` operation.
In order to do this, we need implementations for each of the dispatch keys.
"""
cond_op = HigherOrderOperator("cond")
cond_op.__module__ = "torch.ops.higher_order"


def create_fw_bw_graph_branches(true_fn, false_fn, *operands):
    # See Note [HOP create fw_bw graph] in create_fw_bw_graph in utils.py

    with suspend_functionalization(), disable_functional_mode():
        with disable_proxy_modes_tracing():
            fw_inputs = pytree.tree_map(_from_fun, operands)

            fw_outputs_true = pytree.tree_map(_from_fun, true_fn(*fw_inputs))
            if any(
                not isinstance(out, torch.Tensor)
                for out in fw_outputs_true
                if out is not None
            ):
                raise RuntimeError(
                    "Expect outputs of true_fn to only contains tensors or None. "
                    f"Got types {[type(out) for out in fw_outputs_true]}."
                )
            fw_outputs_false = pytree.tree_map(_from_fun, false_fn(*fw_inputs))
            if any(
                not isinstance(out, torch.Tensor)
                for out in fw_outputs_false
                if out is not None
            ):
                raise RuntimeError(
                    "Expect outputs of false_fn to only contains tensors or None. "
                    f"Got types {[type(out) for out in fw_outputs_false]}."
                )

            # TODO: There is a major issue that the create_fw_bw in the higher_order_op is invoked twice:
            # Once in the forward path (as it should) and once in the backward path, where it shouldn't be called
            # If we can get rid of the second invokation, it would simplify this function
            fw_true_graph, joint_true_graph = create_fw_bw_graph(
                true_fn, False, fw_inputs, fw_outputs_true
            )
            fw_false_graph, joint_false_graph = create_fw_bw_graph(
                false_fn, False, fw_inputs, fw_outputs_false
            )

        return fw_true_graph, fw_false_graph, joint_true_graph, joint_false_graph


def trace_cond(proxy_mode, func_overload, pred, true_fn, false_fn, operands):
    assert isinstance(
        operands, (list, tuple)
    ), "Cond operands must be a list or tuple of tensors"
    assert all(
        isinstance(o, torch.Tensor) for o in operands
    ), "Cond operands must be a list of tensors"

    true_graph = reenter_make_fx(true_fn)(*operands)
    false_graph = reenter_make_fx(false_fn)(*operands)

    true_outs = []
    false_outs = []
    for node in true_graph.graph.nodes:
        if node.op == "output":
            true_outs.extend(node.args)

    for node in false_graph.graph.nodes:
        if node.op == "output":
            false_outs.extend(node.args)

    flat_true_outs = pytree.arg_tree_leaves(*true_outs)
    flat_false_outs = pytree.arg_tree_leaves(*false_outs)
    if len(flat_true_outs) != len(flat_false_outs):
        raise torch._dynamo.exc.CondOpArgsMismatchError(
            f"Expected to return same number of outputs but got:"
            f"\n  {true_fn.__name__} returns {len(flat_true_outs)} item(s)"
            f"\n  {false_fn.__name__} returns {len(flat_false_outs)} item(s)"
        )

    for i in range(0, len(flat_true_outs)):
        true_out = flat_true_outs[i]
        false_out = flat_false_outs[i]
        # TODO: If a torch nn module such as Linear or GRUCell is used, then the
        # meta data of the output is None and cannot be compared
        # TODO: If inside the dictionary, inside the list, the first element
        # is composed of the multiplication, then the requires_grad attribute is
        # set to False and thus the tracing of the cond errors out.
<<<<<<< HEAD

=======
    
>>>>>>> 9ae1e777
        def _same_meta_except_requires_grad(true_out, false_out):
            if true_out is None and false_out is None:
                return True
            elif true_out is None or false_out is None:
                # Consider the following case:
                # def true_fn(x, y):
<<<<<<< HEAD
                #   return x * y
                #
=======
                #   return x * y 
                # 
>>>>>>> 9ae1e777
                # def false_fn(x, y):
                #   return x.sin()
                #
                # We'll get the following graphs for backward:
                # def backward_true_fn(x, y, grad_out):
                #  return grad_out * y, grad_out * x
                #
                # def backward_false_fn(x, y, grad_out):
                #  retrun grad_out, None
                #
                # This suggests that when we make_fx into the backward graph,
                # the output graph would produce outputs with metadata, this is undesirable.
                #
<<<<<<< HEAD
                # Ideally, we should provide an optional type to indicate that one of the branches might
=======
                # Ideally, we should provide an optional type to indicate that one of the branches might 
>>>>>>> 9ae1e777
                # return None. But we'll just let it pass for now and let downstream/runtime handle.
                #
                # Note that this corner case should **only** happen when user want to trace backward graph because
                # if it's foward, dynamo will error.
                return True
            true_meta = true_out.meta.get("tensor_meta", None)
            false_meta = false_out.meta.get("tensor_meta", None)
            return true_meta.shape == false_meta.shape and true_meta.dtype == false_meta.dtype and true_meta.stride == false_meta.stride

        if not _same_meta_except_requires_grad(true_out, false_out):
            raise torch._dynamo.exc.CondOpArgsMismatchError(
                f"Expected each tensor to have same metadata but got:"
                f"\n  {true_fn.__name__} returns {true_out.meta['tensor_meta']}"
                f"\n  {false_fn.__name__} returns {false_out.meta['tensor_meta']}"
            )

    i, true_name = unique_graph_id(proxy_mode, prefix="true_graph")

    false_name = f"false_graph_{i}"
    assert not hasattr(proxy_mode.tracer.root, false_name)

    proxy_mode.tracer.root.register_module(true_name, true_graph)
    proxy_mode.tracer.root.register_module(false_name, false_graph)

    args = (pred, true_graph, false_graph, operands)

    proxy_args = pytree.tree_map(proxy_mode.tracer.unwrap_proxy, args)

    out_proxy = proxy_mode.tracer.create_proxy(
        "call_function", func_overload, proxy_args, {}, name="conditional"
    )

    # At this point, we're *guaranteed* that whether an output came from the
    # true or false branch is indistinguishable. So, as this is just for tracing
    # purposes, choose the true branch.

    # TODO: the unbacked symbol allocations MUST NOT leak out, if you want to
    # support this we need to arrange for the reenter_make_fx unbacked SymInts
    # to be used, AND we need to arrange for some sort of unification between
    # the two branches (but not really unification; e.g., if one branch
    # returns [u0] and the other returns [5] this is OK but you MUST NOT
    # conclude the result is 5.  Also if one branch returns [3] and another
    # branch returns [5] you can make it work by immediately allocating a new
    # unbacked SymInt here).
    ignore_fresh_unbacked = contextlib.nullcontext()
    if (fake_mode := detect_fake_mode()) and fake_mode.shape_env:
        ignore_fresh_unbacked = fake_mode.shape_env.ignore_fresh_unbacked_symbols()

    # TODO: Uhh.... it shouldn't matter, but changing this to true_fn results in
    # a FakeTensorMode error :
    # `Current active mode <class 'torch._subclasses.fake_tensor.FakeTensorMode'> not registered`
    # TODO Sometimes the operands are not completely FakeTensor, something seems went wrong in
    # dynamo? Because of that it runs real computation sometimes and re-triggering downstream dispatch keys.
    with ignore_fresh_unbacked:
        out = false_fn(*operands)

    return track_tensor_tree(out, out_proxy, constant=None, tracer=proxy_mode.tracer)


@cond_op.py_impl(DispatchKey.CompositeExplicitAutograd)
def cond_op_dense(pred, true_fn, false_fn, operands):
    mode = _get_current_dispatch_mode()
    assert mode is None, "Mode should never be enabled for CPU/CUDA key"
    if pred:
        return true_fn(*operands)
    else:
        return false_fn(*operands)


class CondAutogradOp(torch.autograd.Function):
    @staticmethod
    def forward(
        ctx,
        pred,
        fw_true_graph,
        fw_false_graph,
        joint_true_graph,
        joint_false_graph,
        *operands,
    ):
        ctx._pred = pred
        ctx._joint_true_graph = joint_true_graph
        ctx._joint_false_graph = joint_false_graph
        ctx.save_for_backward(*operands)

        with torch._C._AutoDispatchBelowAutograd():
            return cond_op(pred, fw_true_graph, fw_false_graph, operands)

    @staticmethod
    def backward(ctx, *flat_grads):
        operands = ctx.saved_tensors

        grads = cond_op(
            ctx._pred,
            ctx._joint_true_graph,
            ctx._joint_false_graph,
            flat_grads + operands,
        )
        return None, None, None, None, None, *grads


@cond_op.py_impl(DispatchKey.Autograd)
def cond_autograd(pred, true_fn, false_fn, operands):
    (
        fw_true_graph,
        fw_false_graph,
        joint_true_graph,
        joint_false_graph,
    ) = create_fw_bw_graph_branches(true_fn, false_fn, *operands)
    flat_out = CondAutogradOp.apply(
        pred,
        fw_true_graph,
        fw_false_graph,
        joint_true_graph,
        joint_false_graph,
        *operands,
    )
    return flat_out


@cond_op.py_impl(ProxyTorchDispatchMode)
def inner(mode, pred, true_fn, false_fn, operands):
    if mode.enable_tracing:
        return trace_cond(mode, cond_op, pred, true_fn, false_fn, operands)
    else:
        return cond_op(pred, true_fn, false_fn, operands)


@cond_op.py_impl(FakeTensorMode)
def cond_fake_tensor_mode(mode, pred, true_fn, false_fn, operands):
    # Ignore here, because if you've gotten here but you're not manually
    # tracing the inner graphs, that means that you intend to reuse the graph
    # directly.  Which means the old unbacked symbol bindings are appropriate.
    # This strategy will not work if unbacked symbols can escape.
    ignore_fresh_unbacked = contextlib.nullcontext()
    if mode.shape_env:
        ignore_fresh_unbacked = mode.shape_env.ignore_fresh_unbacked_symbols()

    with mode, ignore_fresh_unbacked:
        true_outs = true_fn(*operands)
        flat_true_outs = pytree.tree_leaves(true_outs)
        flat_false_outs = pytree.tree_leaves(false_fn(*operands))
    if len(flat_true_outs) != len(flat_false_outs):
        raise RuntimeError("Unmatched number of outputs from cond() branches.")

    for true_out, false_out in zip(flat_true_outs, flat_false_outs):
        true_meta = _extract_tensor_metadata(true_out)
        false_meta = _extract_tensor_metadata(false_out)
        if true_meta != false_meta:
            raise torch._dynamo.exc.CondOpArgsMismatchError(
                f"Expected each tensor to have same metadata but got:"
                f"\n  {true_fn.__name__} returns {true_meta}"
                f"\n  {false_fn.__name__} returns {false_meta}"
            )
    return true_outs


@cond_op.py_functionalize_impl
def cond_func(ctx, pred, true_fn, false_fn, inputs):
    unwrapped_inputs = ctx.unwrap_tensors(inputs)
    unwrapped_pred = ctx.unwrap_tensors(pred)
    with ctx.redispatch_to_next() as m:
        functional_true = ctx.functionalize(true_fn)
        functional_false = ctx.functionalize(false_fn)
        pre_dispatch = hasattr(ctx, "mode") and ctx.mode.pre_dispatch
        for branch in [functional_true, functional_false]:
            if _has_potential_branch_input_mutation(
                branch, unwrapped_inputs, pre_dispatch=pre_dispatch
            ):
                raise UnsupportedAliasMutationException(
                    "One of torch.cond branch might be modifying the input!"
                )
        for branch in [true_fn, false_fn]:
            if _has_potential_branch_input_alias(
                branch, unwrapped_inputs, pre_dispatch=pre_dispatch
            ):
                raise UnsupportedAliasMutationException(
                    "One of torch.cond branch might be aliasing the input!"
                )

        cond_return = cond_op(
            unwrapped_pred, functional_true, functional_false, unwrapped_inputs
        )
        return ctx.wrap_tensors(cond_return)


@cond_op.py_impl(torch._C._functorch.TransformType.Vmap)
def cond_batch_rule(interpreter, pred, true_fn, false_fn, inputs):
    assert isinstance(
        inputs, (list, tuple)
    ), "Cond inputs must be a list or tuple of tensors"
    assert all(
        isinstance(i, torch.Tensor) for i in inputs
    ), "Cond inputs must be a list of tensors"

    pred_ = get_unwrapped(pred) if is_batchedtensor(pred) else pred

    # unbatched tensors are not vmapped
    tensors, in_dims = zip(
        *[
            (get_unwrapped(t), maybe_get_bdim(t)) if is_batchedtensor(t) else (t, None)
            for t in inputs
        ]
    )

    if is_batchedtensor(pred):
        # prepend "pred" and vmap everything
        tensors = (pred_,) + tensors
        in_dims = (0,) + in_dims

        def fn(p, *args):
            t = true_fn(*args)
            f = false_fn(*args)
            return torch.where(p, t[0], f[0])

        with interpreter.lower():
            result = torch.vmap(fn, in_dims=in_dims)(*tensors)

    else:
        # predicate is known at this stage and it is a boolean expression or a
        # tensor with one element.
        true_fn = torch.vmap(true_fn, in_dims=in_dims)
        false_fn = torch.vmap(false_fn, in_dims=in_dims)

        with interpreter.lower():
            result = cond_op(pred, true_fn, false_fn, tensors)

    if not isinstance(result, tuple):
        result = (result,)
    lvl = interpreter.level()
    return tuple([_add_batch_dim(r, 0, lvl) for r in result])<|MERGE_RESOLUTION|>--- conflicted
+++ resolved
@@ -228,24 +228,15 @@
         # TODO: If inside the dictionary, inside the list, the first element
         # is composed of the multiplication, then the requires_grad attribute is
         # set to False and thus the tracing of the cond errors out.
-<<<<<<< HEAD
-
-=======
     
->>>>>>> 9ae1e777
         def _same_meta_except_requires_grad(true_out, false_out):
             if true_out is None and false_out is None:
                 return True
             elif true_out is None or false_out is None:
                 # Consider the following case:
                 # def true_fn(x, y):
-<<<<<<< HEAD
-                #   return x * y
-                #
-=======
                 #   return x * y 
                 # 
->>>>>>> 9ae1e777
                 # def false_fn(x, y):
                 #   return x.sin()
                 #
@@ -259,11 +250,7 @@
                 # This suggests that when we make_fx into the backward graph,
                 # the output graph would produce outputs with metadata, this is undesirable.
                 #
-<<<<<<< HEAD
-                # Ideally, we should provide an optional type to indicate that one of the branches might
-=======
                 # Ideally, we should provide an optional type to indicate that one of the branches might 
->>>>>>> 9ae1e777
                 # return None. But we'll just let it pass for now and let downstream/runtime handle.
                 #
                 # Note that this corner case should **only** happen when user want to trace backward graph because
