# mypy: allow-untyped-defs
import contextlib
import logging
import operator
import sys
import sympy
from collections import defaultdict, OrderedDict
from typing import Any, Dict, Optional, Set, TYPE_CHECKING

# Import sympy and ShapeEnv during TYPE_CHECKING since importing sympy is slow
if TYPE_CHECKING:
    from torch.fx.experimental.symbolic_shapes import ShapeEnv
else:
    ShapeEnv = Any

import torch
import torch.utils._pytree as pytree
from torch import fx
from torch.fx._compatibility import compatibility
from torch.fx._utils import lazy_format_graph_code
from torch.fx.experimental.proxy_tensor import py_sym_types
from torch.fx.experimental.symbolic_shapes import RuntimeAssert
from torch.fx.experimental.sym_node import SymNode
from torch.fx.graph_module import GraphModule
from torch.fx.passes.utils.hash_cons import SymExprRange, SymRel
from torch.utils._sympy.interp import sympy_interp
from torch.utils._sympy.numbers import int_oo
from torch.utils._sympy.reference import PythonReferenceAnalysis

log = logging.getLogger(__name__)
graph_code_log = torch._logging.getArtifactLogger(__name__, "graph_code")


def _get_example_value(node: fx.Node) -> Optional[str]:
    """
    Get the example value key for a node, since dynamo uses "example_value"
    while non-strict export uses "val.
    """
    if "example_value" in node.meta:
        val = node.meta["example_value"]
    elif "val" in node.meta:
        val = node.meta["val"]
    else:
        return None
    return val


def _get_sym_val(node: fx.Node) -> "Optional[sympy.Expr]":
    if (val := _get_example_value(node)) is not None:
        # dynamo has py_sym_type, export uses sympy.Expr
        if isinstance(val, py_sym_types):
            return val.node.expr
        elif isinstance(val, sympy.Expr):
            return val
    return None


def _get_sym_rel(expr):
    if isinstance(expr, sympy.LessThan):
        return SymRel.LE
    if isinstance(expr, sympy.StrictLessThan):
        return SymRel.LT
    elif isinstance(expr, sympy.GreaterThan):
        return SymRel.GE
    elif isinstance(expr, sympy.StrictGreaterThan):
        return SymRel.GT
    elif isinstance(expr, sympy.Equality):
        return SymRel.EQ
    elif isinstance(expr, sympy.Unequality):
        return SymRel.NE
    return None


def _sym_rel_to_sympy(rel, lhs, rhs):
    if rel == SymRel.EQ:
        return sympy.Equality(lhs, rhs)
    elif rel == SymRel.NE:
        return sympy.Unequality(lhs, rhs)
    if rel == SymRel.LE:
        return sympy.LessThan(lhs, rhs)
    elif rel == SymRel.LT:
        return sympy.StrictLessThan(lhs, rhs)
    elif rel == SymRel.GE:
        return sympy.GreaterThan(lhs, rhs)
    elif rel == SymRel.GT:
        return sympy.StrictGreaterThan(lhs, rhs)


def _maybe_negate_expr(expr, mapping):
    if expr is None or len(expr.args) != 2:
        return expr

    lhs, rhs = expr.args
    to_negate = -lhs in mapping
    if not to_negate:
        return expr

    if isinstance(expr, sympy.LessThan):
        return sympy.GreaterThan(-lhs, -rhs)
    if isinstance(expr, sympy.StrictLessThan):
        return sympy.StrictGreaterThan(-lhs, -rhs)
    elif isinstance(expr, sympy.GreaterThan):
        return sympy.LessThan(-lhs, -rhs)
    elif isinstance(expr, sympy.StrictGreaterThan):
        return sympy.StrictLessThan(-lhs, -rhs)
    elif isinstance(expr, sympy.Equality):
        return sympy.Equality(-lhs, -rhs)
    elif isinstance(expr, sympy.Unequality):
        return sympy.Unequality(-lhs, -rhs)

    return expr


def _get_last_placeholder(graph: fx.Graph) -> fx.Node:
    # find location of last placeholder node, as insert point
    # if not found return first node
    res = None
    for node in graph.nodes:
        if node.op == "placeholder":
            res = node
        else:
            break
    if res is None:
        return next(iter(graph.nodes))
    return res


def _is_size_function_node(node: fx.Node) -> bool:
    return (
        node.op == "call_function"
        and node.target in [torch.ops.aten.sym_size.int, "size"]
    )


def dce_from_node(node: fx.Node):
    # DCE unused node and any unused ancestors
    graph = node.graph
    _args = [node]
    while _args:
        node = _args.pop()
        inputs = node.args
        graph.erase_node(node)
        _args.extend(
            n for n in inputs
            if (
                isinstance(n, fx.Node)
                and not n.users
                and n.op != "placeholder"
            )
        )


@compatibility(is_backward_compatible=True)
def insert_deferred_runtime_asserts(
    gm: GraphModule,
    shape_env: ShapeEnv,
    name: str,
    export: bool = False,
) -> None:

    import sympy
    from torch.fx.experimental.symbolic_shapes import (
        CallMethodKey,
        cast_symbool_to_symint_guardless,
        ConvertIntKey,
        DivideByKey,
        free_symbols,
        InnerTensorKey,
    )

    ops_on_sym_types = [
        torch.ops.aten._assert_async.msg,
        torch.ops.aten._assert_scalar.default,
        torch.ops.aten.sym_constrain_range_for_size.default,
        torch._check,
        torch._check_is_size,
        torch.ops.aten.sym_constrain_range.default,
    ]

    ras_by_symbol = shape_env.deferred_runtime_asserts.copy()
    if not any(ras for ras in ras_by_symbol.values()):
        return

<<<<<<< HEAD
    # first pass: collect all range-related assertions
    # track ranges for expressions
    sym_expr_to_ranges: Dict[sympy.Expr, SymExprRange] = defaultdict(SymExprRange)
    sym_expr_to_nodes: Dict[sympy.Expr, Dict[Any, List[fx.Node]]] = defaultdict(lambda: defaultdict(list))

    def _refine_range(sym_rel, lhs, rhs):
        if isinstance(rhs, sympy.Integer):
            rhs = int(rhs)
        # enumerate
        if sym_rel == SymRel.EQ:
            sym_expr_to_ranges[lhs].eq(rhs)
        elif sym_rel == SymRel.NE:
            sym_expr_to_ranges[lhs].ne(rhs)
        elif sym_rel == SymRel.LT:
            sym_expr_to_ranges[lhs].lt(rhs, True)
        elif sym_rel == SymRel.LE:
            sym_expr_to_ranges[lhs].lt(rhs, False)
        elif sym_rel == SymRel.GT:
            sym_expr_to_ranges[lhs].gt(rhs, True)
        elif sym_rel == SymRel.GE:
            sym_expr_to_ranges[lhs].gt(rhs, False)

    # filter out ops on sym types, prioritizing is_size calls first, to handle negative symbols
    # e.g. torch._check(u >= 0) might appear as -u <= 0.
    # because we try negating LHS exprs to see if we already track their ranges,
    # we might end up tracking -u0 instead of u0 if we see the torch._check() call first.
    # is_size calls won't negate their symbols, so we prioritize reading those first.
    is_size_calls = []
    non_is_size_calls = []
    for node in gm.graph.nodes:
        if (
            node.op == "call_function"
            and node.target in ops_on_sym_types
=======
    graph_code_log.debug(
        "%s",
        lazy_format_graph_code(
            f"pre insert_deferred_runtime_asserts {name}", gm, colored=True
        ),
    )

    # deduplicate unassociated runtime assertions
    # we could do better, some guards might be redundant,
    # e.g. Eq(s0, 4) & Eq(2*s0, 8)
    # but unclear how to handle all of that right now.
    # TODO(pianpwk): better way of doing this
    new_ras = []
    ras_exprs: Set[sympy.Expr] = set()
    for ras in ras_by_symbol.pop(None, []):  # type: ignore[call-overload]
        if ras.expr not in ras_exprs:
            new_ras.append(ras)
            ras_exprs.add(ras.expr)
    ras_by_symbol[None] = new_ras  # type: ignore[index]

    # We are going to mutate the dict
    symbol_to_proxy: Dict[sympy.Symbol, fx.Proxy] = {}
    placeholders = set()
    last_placeholder = None
    for node in graph.nodes:
        if node.op != "placeholder":
            break
        last_placeholder = node
        placeholders.add(node)
    if last_placeholder is None:  # no placeholders, just insert before first node
        last_placeholder = next(iter(graph.nodes))

    # Identify what symbols we need to reify.  This isn't strictly needed
    # but helps reduce churn on the graph
    needed_symbols: Set[sympy.Symbol] = set()
    for ras in ras_by_symbol.values():
        for ra in ras:
            needed_symbols.update(free_symbols(ra.expr))

    log.debug("needed_symbols = %s", needed_symbols)

    def add_runtime_asserts(ras):
        for ra in ras:
            log.debug("inserting runtime assert %s", ra.expr)
            # Need to process ALL free symbols, not just unbacked ones
            fvs = free_symbols(ra.expr)
            missing = fvs - symbol_to_proxy.keys()
            if missing:
                i1 = min(missing, key=str)
                # TODO: Remove relaxing assert on unbacked_symint https://github.com/pytorch/pytorch/issues/119689
                # assert shape_env.is_unbacked_symint(i1), i1
                ras_by_symbol.setdefault(i1, []).append(ra)
            else:
                # Convert the sympy expression into a sequence of FX
                # nodes
                res = sympy_interp(
                    PythonReferenceAnalysis, symbol_to_proxy, ra.expr
                ).node
                graph.call_function(
                    torch.ops.aten._assert_scalar.default,
                    # TODO: use ra.msg here, but it's pretty
                    # useless right now
                    (
                        res,
                        f"Runtime assertion failed for expression {ra.expr} on node '{res}'",
                    ),
                )

    inserted_sym_nodes = 0  # for inserting unassociated runtime asserts
    nodes = list(graph.nodes)
    for i, node in enumerate(nodes[:-1]):
        # Placeholders can match symbols, but when we destructure them
        # with size we have to make sure we insert the nodes after all
        # the placeholders
        with graph.inserting_before(
            nodes[i + 1] if node not in placeholders else last_placeholder.next
>>>>>>> afdaa7fc
        ):
            if node.target in (
                torch.ops.aten.sym_constrain_range_for_size.default,
                torch._check_is_size,
                torch.ops.aten.sym_constrain_range.default,  # technically not an is_size call, but doesn't take non-symbols
            ):
                is_size_calls.append(node)
            else:
                non_is_size_calls.append(node)

        # while we're doing this, track ranges for symbols with unbacked bindings
        if unbacked_bindings := node.meta.get("unbacked_bindings"):
            symbols = (
                _get_sym_val(node).free_symbols
                if node.meta and isinstance(_get_sym_val(node), sympy.Symbol)
                else unbacked_bindings.keys()
            )
            for symbol in symbols:
                if symbol in shape_env.size_like:
                    sym_expr_to_ranges[symbol].set_is_size()
                if symbol in shape_env.var_to_range:
                    vr = shape_env.var_to_range[symbol]
                    if not shape_env._default_unspecified_value_range().issubset(vr):
                        # The runtime range is constrained, so add a runtime
                        # assert and also explicitly refine the range
                        # (refinement should not be necessary once runtime
                        # asserts cause refinement, but that's NYI)
                        def convert(s):
                            if s in (int_oo, -int_oo):
                                return s
                            try:
                                return int(s)
                            except TypeError:
                                return None
                        _refine_range(SymRel.GE, symbol, convert(vr.lower))
                        _refine_range(SymRel.LE, symbol, convert(vr.upper))

    # now handle ops on sym types in prioritized order
    for node in is_size_calls + non_is_size_calls:
        # get expression, maybe negate
        if node.target == torch.ops.aten._assert_async.msg:
            expr_node = node.args[0].args[0]
        else:
            expr_node = node.args[0]
        # trivial (simplified by dynamo if static), skip
        if expr_node == True:
            continue

        is_size = node.target in (
            torch.ops.aten.sym_constrain_range_for_size.default,
            torch._check_is_size,
        )
        expr = _get_sym_val(expr_node)
        if not is_size:
            expr = _maybe_negate_expr(expr, sym_expr_to_ranges)

        # get signature, refine ranges
        if node.target in (
            torch.ops.aten._assert_scalar.default,
            torch._check,
            torch.ops.aten._assert_async.msg,
        ):
            if (sym_rel := _get_sym_rel(expr)) is None:
                continue
            sym_expr, val = expr.args
            signature = (node.target, sym_rel, val)
            if not isinstance(val, int):
                # expect shape_env runtime asserts to handle things like s0 < u0
                continue
            _refine_range(sym_rel, sym_expr, val)

        elif node.target in (
            torch.ops.aten.sym_constrain_range_for_size.default,
            torch.ops.aten.sym_constrain_range.default,
        ):
            _min = node.kwargs.get("min", 0 if node.target == is_size else -int_oo)
            _max = node.kwargs.get("max", int_oo)
            signature = (node.target, _min, _max)
            _refine_range(SymRel.GE, expr, _min)
            _refine_range(SymRel.LE, expr, _max)
            sym_expr = expr

        else:  # torch._check_is_size
            signature = (node.target,)
            sym_expr = expr

        if is_size:  # make size-like
            sym_expr_to_ranges[expr].set_is_size()
        sym_expr_to_nodes[sym_expr][signature].append(node)

    # look at exprs in runtime asserts, track ranges
    for ras in ras_by_symbol.values():
        ra_exprs = set(ra.expr for ra in ras)
        for ra_expr in ra_exprs:
            expr = _maybe_negate_expr(ra_expr, sym_expr_to_ranges)
            if (sym_rel := _get_sym_rel(expr)) is None:
                continue  # don't track anything for this expr
            # only refine range, no node to hash cons
            _refine_range(sym_rel, *expr.args)

    # hash consing, track created size/stride nodes, insert point, tracked symbols
    hash_cons: Dict[sympy.Expr, fx.Proxy] = {}
    created_placeholder_ops = []
    last_placeholder = _get_last_placeholder(gm.graph)
    tracked_symbols: Set[sympy.Expr] = set()

    # main pass
    graph = gm.graph
    for node in list(gm.graph.nodes)[:-1]:

        # for placeholders, create all size/stride nodes, and delete later
        if (
            node.op == "placeholder"
            and (example_value := _get_example_value(node)) is not None
        ):
            def match_symbol(symint, cb):
                if (
                    isinstance(symint, torch.SymInt)
                    and isinstance(symint.node, SymNode)
                    and isinstance(s := symint.node.expr, sympy.Symbol)
                    and not s in hash_cons
                ):
                    with gm.graph.inserting_before(
                        last_placeholder.next if last_placeholder.op == "placeholder" else last_placeholder
                    ):
                        res = fx.Proxy(cb())
                        hash_cons[s] = res
                        tracked_symbols.add(s)
                        created_placeholder_ops.append(res)
                        log.debug("symbol_to_proxy[%s] = %s", s, res)

            match_symbol(example_value, lambda: node)
            if isinstance(t := example_value, torch.Tensor):
                for i, s in enumerate(t.size()):
                    match_symbol(
                        s,
                        lambda: graph.call_function(
                            torch.ops.aten.sym_size.int, (node, i)
                        ),
                    )
                for i, s in enumerate(t.stride()):
                    match_symbol(
                        s,
                        lambda: graph.call_function(
                            torch.ops.aten.sym_stride.int, (node, i)
                        ),
                    )
                match_symbol(
                    t.storage_offset(),
                    lambda: graph.call_function(
                        torch.ops.aten.sym_storage_offset.default, (node,)
                    ),
                )

        # if call_function node produces a symbolic value, hash cons
        if (
            node.op == "call_function"
            and (sym_val := _get_sym_val(node)) is not None
        ):
            if sym_val in hash_cons:
                hash_node = hash_cons[sym_val].node
                node.replace_all_uses_with(hash_node)
                node.graph.erase_node(node)
                continue
                # I don't think we need to run DCE here...
                # this would only be needed if the graph has multiple ways
                # of constructing the same expr for some reason
                # e.g. x + y + z -> (x + y) + z, or x + (y + z)
                # -> we would DCE some inputs for the newly-hashed branch
                # but I don't think this is needed for us
            elif not _is_size_function_node(node):
                # we don't want size calls on intermediate tensors, so skip this
                '''
                maybe here be careful about data-dep sizes...
                '''
                hash_cons[sym_val] = fx.Proxy(node)

        # if size call on intermediate tensor, convert to compute on input sizes
        # e.g. y = torch.cat([x, x], dim=1), z = y.shape[0]
        # convert from: z = sym_size.int(y, 0)
        # to: x0 = sym_size.int(x, 0), z = x0 * 2
        # so we can clean up intermediate tensors from memory faster
        if (
            _is_size_function_node(node)
            and node.args[0].op != "placeholder"
            and (sym_shape := _get_sym_val(node)) is not None
        ):
            # if this sym expr doesn't exist, or it does exist and it's a size call,
            # then we create/overwrite by calling sympy_interp()
            if (
                sym_shape not in hash_cons
                or _is_size_function_node(hash_cons[sym_shape].node)
            ):
                hash_cons[sym_shape] = sympy_interp(
                    PythonReferenceAnalysis, hash_cons, sym_shape, hash_cons=hash_cons, insert_after_args=True,
                )
            hash_node = hash_cons[sym_shape].node
            node.replace_all_uses_with(hash_node)
            dce_from_node(node)  # this replace call can create dead code

        # look at unbacked bindings, hash cons ops, update tracked symbols
        if unbacked_bindings := node.meta.get("unbacked_bindings"):
            for symbol, keypath in unbacked_bindings.items():

                with graph.inserting_before(node.next):
                    def unbacked_interp(node, keypath, signature):
                        if keypath == ():
                            return node
                        if (
                            len(keypath) >= 2
                            and isinstance(keypath[0], CallMethodKey)
                            and isinstance(keypath[1], pytree.SequenceKey)
                        ):
                            signature = (("CallMethod", keypath[0].name, keypath[1].idx), signature)
                            if signature in hash_cons:
                                res = hash_cons[signature].node
                            else:
                                if keypath[0].name == "size":
                                    res = unbacked_interp(
                                        graph.call_function(
                                            torch.ops.aten.sym_size.int,
                                            (node, keypath[1].idx),
                                        ),
                                        keypath[2:],
                                        signature,
                                    )
                                elif keypath[0].name == "stride":
                                    res = unbacked_interp(
                                        graph.call_function(
                                            torch.ops.aten.stride.int,
                                            (node, keypath[1].idx),
                                        ),
                                        keypath[2:],
                                        signature,
                                    )
                                else:
                                    res = unbacked_interp(
                                        graph.call_method(
                                            keypath[0].name, (node, keypath[1].idx)
                                        ),
                                        keypath[2:],
                                        signature,
                                    )
                        elif isinstance(keypath[0], CallMethodKey):
                            signature = (("CallMethod", keypath[0].name), signature)
                            if signature in hash_cons:
                                res = hash_cons[signature].node
                            else:
                                res = unbacked_interp(
                                    graph.call_method(keypath[0].name, (node,)),
                                    keypath[1:],
                                    signature,
                                )
                        elif isinstance(keypath[0], pytree.SequenceKey):
                            signature = (("SequenceKey", keypath[0].idx), signature)
                            if signature in hash_cons:
                                res = hash_cons[signature].node
                            else:
                                res = unbacked_interp(
                                    graph.call_function(
                                        operator.getitem, (node, keypath[0].idx)
                                    ),
                                    keypath[1:],
                                    signature,
                                )
                        elif isinstance(keypath[0], ConvertIntKey):
                            signature = (("ConvertIntKey",), signature)
                            if signature in hash_cons:
                                res = hash_cons[signature].node
                            else:
                                res = unbacked_interp(
                                    graph.call_function(
                                        cast_symbool_to_symint_guardless, (node,)
                                    ),
                                    keypath[1:],
                                    signature,
                                )
                        elif isinstance(keypath[0], DivideByKey):
                            signature = (("DivideByKey", keypath[0].divisor), signature)
                            # TODO: need to assert divisibility
                            if signature in hash_cons:
                                res = hash_cons[signature].node
                            else:
                                res = unbacked_interp(
                                    graph.call_function(
                                        operator.floordiv, (node, keypath[0].divisor)
                                    ),
                                    keypath[1:],
                                    signature,
                                )
                        elif isinstance(keypath[0], InnerTensorKey):
                            signature = (("InnerTensorKey", keypath[0].inner_name), signature)
                            if signature in hash_cons:
                                res = hash_cons[signature].node
                            else:
                                res = unbacked_interp(
                                    graph.call_function(
                                        getattr, (node, keypath[0].inner_name)
                                    ),
                                    keypath[1:],
                                    signature,
                                )
                        else:
                            raise AssertionError(f"unrecognized keypath {keypath}")

                        if signature not in hash_cons:
                            hash_cons[signature] = fx.Proxy(res)
                        return res

                    res = fx.Proxy(unbacked_interp(node, keypath, _get_example_value(node)))
                    sym_expr = (
                        _get_sym_val(res.node)
                        if res.node.meta and isinstance(_get_sym_val(res.node), sympy.Symbol)
                        else symbol
                    )
                    hash_cons[sym_expr] = res
                    tracked_symbols.update(sym_expr.free_symbols)
                    log.debug("symbol_to_proxy[%s] = %s", sym_expr, hash_cons[sym_expr])

    def add_runtime_assert(node, sym_expr, op, partial_signature):
        signature = (op,) + partial_signature

        if op == torch.ops.aten._assert_scalar.default:
            if signature in sym_expr_to_nodes[sym_expr]:
                res = sym_expr_to_nodes[sym_expr][signature][0]
            elif (torch._check,) + partial_signature in sym_expr_to_nodes[sym_expr]:
                # allow torch._check in place of _assert_scalar if it exists
                res = sym_expr_to_nodes[sym_expr][(torch._check,) + partial_signature][0]
            else:
                sym_rel, rhs = partial_signature
                full_expr = _sym_rel_to_sympy(sym_rel, sym_expr, rhs)
                # be careful about insert point if node already exists,
                # insert after input if it doesn't, otherwise rely on sympy_interp's logic
                with (
                    contextlib.nullcontext()
                    if full_expr in hash_cons
                    else node.graph.inserting_before(node.next)
                ):
                    res0 = sympy_interp(
                        PythonReferenceAnalysis,
                        hash_cons,
                        full_expr,
                        hash_cons=hash_cons,
                        insert_after_args=True,
                    ).node
                with node.graph.inserting_before(res0.next):
                    msg = f"Runtime assertion failed for expression {full_expr} on node '{res0}'"
                    res = node.graph.call_function(op, (res0, msg))

        elif op in (
            torch.ops.aten.sym_constrain_range_for_size.default,
            torch.ops.aten.sym_constrain_range.default,
        ):
            is_size = (op == torch.ops.aten.sym_constrain_range_for_size.default)
            _min, _max = partial_signature
            if signature in sym_expr_to_nodes[sym_expr]:
                res = sym_expr_to_nodes[sym_expr][signature][0]
            else:
                _kwargs = {}
                if not is_size or _min != 0:
                    _kwargs["min"] = _min
                if not is_size or _max != sys.maxsize:
                    _kwargs["max"] = _max
                with node.graph.inserting_before(node.next):
                    res = node.graph.call_function(op, (node,), _kwargs)
        
        return res

    def maybe_sym_constrain_range_for_size(node, expr, _min, _max):
        if _max is None or _max > 2:  # doesn't work with max <= 2
            remaining_assert_nodes.add(
                add_runtime_assert(
                    res,
                    sym_expr,
                    torch.ops.aten.sym_constrain_range_for_size.default,
                    (_min, _max),
                )
            )
        else:  # sym_constrain_range_for_size(0, int_oo) + sym_constrain_range(min, max)
            remaining_assert_nodes.add(
                add_runtime_assert(
                    res,
                    sym_expr,
                    torch.ops.aten.sym_constrain_range_for_size.default,
                    (0, sys.maxsize),
                )
            )
            remaining_assert_nodes.add(
                add_runtime_assert(
                    res,
                    sym_expr,
                    torch.ops.aten.sym_constrain_range.default,
                    (_min, _max),
                )
            )

    # go through runtime asserts, add appropriate ops
    for sym_expr, sym_ranges in sym_expr_to_ranges.items():

        # check that all symbols exist. if so, call sympy_interp()
        free_symbols = sym_expr.free_symbols
        if len(free_symbols - tracked_symbols) == 0:
            res = sympy_interp(
                PythonReferenceAnalysis, hash_cons, sym_expr, hash_cons=hash_cons, insert_after_args=True,
            ).node

            # track nodes we keep or add
            remaining_assert_nodes: Set[fx.Node] = set()
            _min, is_gt = sym_ranges.min
            _max, is_lt = sym_ranges.max
            _max = sys.maxsize if _max is int_oo else _max  # can't put this in graph
            
            if sym_ranges.static:
                val = sym_ranges.val
                if sym_ranges.is_size:
                    maybe_sym_constrain_range_for_size(res, sym_expr, val, val)
                else:  # _assert_scalar
                    remaining_assert_nodes.add(
                        add_runtime_assert(
                            res,
                            sym_expr,
                            torch.ops.aten._assert_scalar.default,
                            (SymRel.EQ, val),
                        )
                    )
            elif _min is not None and _max is not None:
                '''
                refactor this to try to constrain range
                if max > 2 or not is size, do normal constrain + check
                if non-symbol, torch.check
                '''
                if sym_ranges.is_size:  # sym_constrain_range_for_size
                    maybe_sym_constrain_range_for_size(res, sym_expr, _min, _max)
                elif isinstance(sym_expr, sympy.Symbol):
                    remaining_assert_nodes.add(
                        add_runtime_assert(
                            res,
                            sym_expr,
                            torch.ops.aten.sym_constrain_range.default,
                            (_min, _max),
                        )
                    )
                else:
                    remaining_assert_nodes.add(
                        add_runtime_assert(
                            res,
                            sym_expr,
                            torch.ops.aten._assert_scalar.default,
                            (SymRel.GT if is_gt else SymRel.GE, _min),
                        )
                    )
                    remaining_assert_nodes.add(
                        add_runtime_assert(
                            res,
                            sym_expr,
                            torch.ops.aten._assert_scalar.default,
                            (SymRel.LT if is_lt else SymRel.LE, _max),
                        )
                    )

            elif _min is not None:
                remaining_assert_nodes.add(
                    add_runtime_assert(
                        res,
                        sym_expr,
                        torch.ops.aten._assert_scalar.default,
                        (SymRel.GT if is_gt else SymRel.GE, _min),
                    )
                )

            elif _max is not None:
                remaining_assert_nodes.add(
                    add_runtime_assert(
                        res,
                        sym_expr,
                        torch.ops.aten._assert_scalar.default,
                        (SymRel.LT if is_lt else SymRel.LE, _max),
                    )
                )

            for val in sym_ranges.not_equals:
                remaining_assert_nodes.add(
                    add_runtime_assert(
                        res,
                        sym_expr,
                        torch.ops.aten._assert_scalar.default,
                        (SymRel.NE, val),
                    )
                )

        # clean out remaining nodes
        for nodes in sym_expr_to_nodes[sym_expr].values():
            for node in nodes:
                if node not in remaining_assert_nodes:
                    dce_from_node(node)<|MERGE_RESOLUTION|>--- conflicted
+++ resolved
@@ -181,11 +181,17 @@
     if not any(ras for ras in ras_by_symbol.values()):
         return
 
-<<<<<<< HEAD
     # first pass: collect all range-related assertions
     # track ranges for expressions
     sym_expr_to_ranges: Dict[sympy.Expr, SymExprRange] = defaultdict(SymExprRange)
     sym_expr_to_nodes: Dict[sympy.Expr, Dict[Any, List[fx.Node]]] = defaultdict(lambda: defaultdict(list))
+    
+    graph_code_log.debug(
+        "%s",
+        lazy_format_graph_code(
+            f"pre insert_deferred_runtime_asserts {name}", gm, colored=True
+        ),
+    )
 
     def _refine_range(sym_rel, lhs, rhs):
         if isinstance(rhs, sympy.Integer):
@@ -215,84 +221,6 @@
         if (
             node.op == "call_function"
             and node.target in ops_on_sym_types
-=======
-    graph_code_log.debug(
-        "%s",
-        lazy_format_graph_code(
-            f"pre insert_deferred_runtime_asserts {name}", gm, colored=True
-        ),
-    )
-
-    # deduplicate unassociated runtime assertions
-    # we could do better, some guards might be redundant,
-    # e.g. Eq(s0, 4) & Eq(2*s0, 8)
-    # but unclear how to handle all of that right now.
-    # TODO(pianpwk): better way of doing this
-    new_ras = []
-    ras_exprs: Set[sympy.Expr] = set()
-    for ras in ras_by_symbol.pop(None, []):  # type: ignore[call-overload]
-        if ras.expr not in ras_exprs:
-            new_ras.append(ras)
-            ras_exprs.add(ras.expr)
-    ras_by_symbol[None] = new_ras  # type: ignore[index]
-
-    # We are going to mutate the dict
-    symbol_to_proxy: Dict[sympy.Symbol, fx.Proxy] = {}
-    placeholders = set()
-    last_placeholder = None
-    for node in graph.nodes:
-        if node.op != "placeholder":
-            break
-        last_placeholder = node
-        placeholders.add(node)
-    if last_placeholder is None:  # no placeholders, just insert before first node
-        last_placeholder = next(iter(graph.nodes))
-
-    # Identify what symbols we need to reify.  This isn't strictly needed
-    # but helps reduce churn on the graph
-    needed_symbols: Set[sympy.Symbol] = set()
-    for ras in ras_by_symbol.values():
-        for ra in ras:
-            needed_symbols.update(free_symbols(ra.expr))
-
-    log.debug("needed_symbols = %s", needed_symbols)
-
-    def add_runtime_asserts(ras):
-        for ra in ras:
-            log.debug("inserting runtime assert %s", ra.expr)
-            # Need to process ALL free symbols, not just unbacked ones
-            fvs = free_symbols(ra.expr)
-            missing = fvs - symbol_to_proxy.keys()
-            if missing:
-                i1 = min(missing, key=str)
-                # TODO: Remove relaxing assert on unbacked_symint https://github.com/pytorch/pytorch/issues/119689
-                # assert shape_env.is_unbacked_symint(i1), i1
-                ras_by_symbol.setdefault(i1, []).append(ra)
-            else:
-                # Convert the sympy expression into a sequence of FX
-                # nodes
-                res = sympy_interp(
-                    PythonReferenceAnalysis, symbol_to_proxy, ra.expr
-                ).node
-                graph.call_function(
-                    torch.ops.aten._assert_scalar.default,
-                    # TODO: use ra.msg here, but it's pretty
-                    # useless right now
-                    (
-                        res,
-                        f"Runtime assertion failed for expression {ra.expr} on node '{res}'",
-                    ),
-                )
-
-    inserted_sym_nodes = 0  # for inserting unassociated runtime asserts
-    nodes = list(graph.nodes)
-    for i, node in enumerate(nodes[:-1]):
-        # Placeholders can match symbols, but when we destructure them
-        # with size we have to make sure we insert the nodes after all
-        # the placeholders
-        with graph.inserting_before(
-            nodes[i + 1] if node not in placeholders else last_placeholder.next
->>>>>>> afdaa7fc
         ):
             if node.target in (
                 torch.ops.aten.sym_constrain_range_for_size.default,
