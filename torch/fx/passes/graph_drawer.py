--- conflicted
+++ resolved
@@ -1,26 +1,28 @@
 # mypy: allow-untyped-defs
 
 import hashlib
+from itertools import chain
+from typing import Any, Dict, Optional, TYPE_CHECKING
+
 import torch
 import torch.fx
-from typing import Any, Dict, Optional, TYPE_CHECKING
-from torch.fx.node import _get_qualified_name, _format_arg
+from torch.fx._compatibility import compatibility
 from torch.fx.graph import _parse_stack_trace
-<<<<<<< HEAD
-=======
 from torch.fx.node import _format_arg, _get_qualified_name
 from torch.fx.operator_schemas import normalize_function
->>>>>>> 6f275ae4
 from torch.fx.passes.shape_prop import TensorMetadata
-from torch.fx._compatibility import compatibility
-from itertools import chain
-
-__all__ = ['FxGraphDrawer']
+
+
 try:
     import pydot
+
     HAS_PYDOT = True
-except ImportError:
+except ModuleNotFoundError:
     HAS_PYDOT = False
+    pydot = None
+
+
+__all__ = ["FxGraphDrawer"]
 
 _COLOR_MAP = {
     "placeholder": '"AliceBlue"',
