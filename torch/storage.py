<<<<<<< HEAD
import collections
import copy
import functools
=======
# mypy: allow-untyped-defs
>>>>>>> 0b32e68b
import io
import threading
import warnings
from functools import lru_cache
from typing import Any, cast, Dict as _Dict, Optional as _Optional, Type, TypeVar, Union

import torch
from torch._utils import _to, _type
from torch.types import _bool, _int, Storage

try:
    import numpy as np

    HAS_NUMPY = True
except ModuleNotFoundError:
    HAS_NUMPY = False
    np = None  # type: ignore[assignment]


_share_memory_lock = threading.Lock()
_share_memory_map: _Dict[int, threading.RLock] = {}

T = TypeVar("T", bound="Union[_StorageBase, TypedStorage]")


class _StorageBase:
    _cdata: Any
    is_sparse: _bool = False
    is_sparse_csr: _bool = False
    device: torch.device

    def __init__(self, *args, **kwargs):
        pass

    def __len__(self) -> _int:
        raise NotImplementedError

    def __getitem__(self, idx):
        raise NotImplementedError

    def __setitem__(self, *args, **kwargs):
        raise NotImplementedError

    def copy_(self, source: T, non_blocking: _Optional[_bool] = None) -> T:
        raise NotImplementedError

    def new(self) -> T:  # type: ignore[type-var]
        raise NotImplementedError

    def nbytes(self) -> _int:
        raise NotImplementedError

    def size(self) -> _int:
        return self.nbytes()

    def type(self, dtype: _Optional[str] = None, non_blocking: _bool = False) -> T:  # type: ignore[type-var]
        return _type(self, dtype, non_blocking)

    def cuda(self, device=None, non_blocking=False) -> T:  # type: ignore[type-var, misc] # noqa: E704
        """Returns a copy of this object in CUDA memory.

        If this object is already in CUDA memory and on the correct device, then
        no copy is performed and the original object is returned.

        Args:
            device (int): The destination GPU id. Defaults to the current device.
            non_blocking (bool): If ``True`` and the source is in pinned memory,
                the copy will be asynchronous with respect to the host. Otherwise,
                the argument has no effect.
        """
        device2 = torch.device("cuda", device) if device else torch.device("cuda")
        return self.to(device=device2, non_blocking=non_blocking)

    def hpu(self, device=None, non_blocking=False) -> T:  # type: ignore[type-var, misc] # noqa: E704
        """Returns a copy of this object in HPU memory.

        If this object is already in HPU memory and on the correct device, then
        no copy is performed and the original object is returned.

        Args:
            device (int): The destination HPU id. Defaults to the current device.
            non_blocking (bool): If ``True`` and the source is in pinned memory,
                the copy will be asynchronous with respect to the host. Otherwise,
                the argument has no effect.
        """
        device2 = torch.device("hpu", device) if device else torch.device("hpu")
        return self.to(device=device2, non_blocking=non_blocking)

    def element_size(self) -> _int:
        raise NotImplementedError

    def get_device(self) -> _int:
        return self.device.index

    def data_ptr(self) -> _int:
        raise NotImplementedError

    def resizable(self) -> _bool:
        raise NotImplementedError

    # Defined in torch/csrc/generic/StorageSharing.cpp
    def _share_filename_cpu_(self, *args, **kwargs):
        raise NotImplementedError

    def _share_fd_cpu_(self, *args, **kwargs):
        raise NotImplementedError

    @classmethod
    def _new_using_filename_cpu(cls: Type[T], size: _int) -> T:
        raise NotImplementedError

    @classmethod
    def _new_using_fd_cpu(cls: Type[T], size: _int) -> T:
        raise NotImplementedError

    @classmethod
    def from_buffer(cls: Type[T], *args, **kwargs) -> T:
        raise NotImplementedError

    @classmethod
    def _new_shared_filename_cpu(
        cls: Type[T],
        manager,
        obj,
        size,
        *,
        device=None,
        dtype=None,
    ) -> T:
        raise NotImplementedError

    @classmethod
    def _release_ipc_counter_cuda(cls: Type[T], *args, **kwargs) -> T:
        raise NotImplementedError

    @classmethod
    def _new_with_weak_ptr(cls: Type[T], *args, **kwargs) -> T:
        raise NotImplementedError

    def _shared_decref(self) -> T:  # type: ignore[type-var]
        raise NotImplementedError

    def _write_file(self, *args, **kwargs):
        raise NotImplementedError

    def resize_(self, size: _int):
        raise NotImplementedError

    def _weak_ref(self, *args, **kwargs) -> T:  # type: ignore[type-var]
        raise NotImplementedError

    def _set_from_file(self, *args, **kwargs):
        raise NotImplementedError

    def _set_cdata(self, *args, **kwargs):
        raise NotImplementedError

    def _share_cuda_(self, *args, **kwargs):
        raise NotImplementedError

    def is_shared(self) -> _bool:
        raise NotImplementedError

    @classmethod
    def _new_shared_cuda(cls: Type[T], *args, **kwargs) -> T:
        raise NotImplementedError

    def _shared_incref(self, *args, **kwargs):
        raise NotImplementedError

    @classmethod
    def _free_weak_ref(cls, *args, **kwargs):
        raise NotImplementedError

    @property
    def is_cuda(self):
        raise NotImplementedError

    @property
    def is_hpu(self):
        raise NotImplementedError

    @classmethod
    def from_file(cls, filename, shared, nbytes) -> T:  # type: ignore[type-var]
        raise NotImplementedError

    @classmethod
    def _expired(cls, *args, **kwargs) -> T:  # type: ignore[type-var]
        raise NotImplementedError

    def _byteswap(self, *args, **kwargs):
        raise NotImplementedError

    def _get_filename(self, *args, **kwargs) -> _Optional[str]:
        raise NotImplementedError

    def __repr__(self):
        info_str = f"[{torch.typename(self)}(device={self.device}) of size {len(self)}]"
        if self.device.type == "meta":
            return "...\n" + info_str
        data_str = " " + "\n ".join(str(self[i]) for i in range(self.size()))
        return data_str + "\n" + info_str

    def __iter__(self):
        return iter(self[i] for i in range(self.size()))

    def __copy__(self):
        return self.clone()

    def __deepcopy__(self, memo):
        memo = memo.setdefault("torch", {})
        if self._cdata in memo:
            return memo[self._cdata]
        new_storage = self.clone()
        memo[self._cdata] = new_storage
        return new_storage

    def __reduce__(self):
        b = io.BytesIO()
        torch.save(self, b, _use_new_zipfile_serialization=False)
        return (_load_from_bytes, (b.getvalue(),))

    def __sizeof__(self):
        return super().__sizeof__() + self.size()

    def clone(self):
        """Return a copy of this storage."""
        return type(self)(self.nbytes(), device=self.device).copy_(self)

    def tolist(self):
        """Return a list containing the elements of this storage."""
        return list(self)

    def cpu(self):
        """Return a CPU copy of this storage if it's not already on the CPU."""
        if self.device.type != "cpu":
            return torch.UntypedStorage(self.size()).copy_(self, False)
        return self

    def mps(self):
        """Return a MPS copy of this storage if it's not already on the MPS."""
        if self.device.type != "mps":
            return torch.UntypedStorage(self.size(), device="mps").copy_(self, False)
        return self

    def _to(self, dtype):
        if not isinstance(dtype, torch.dtype):
            raise TypeError(f"Argument 'dtype' must be torch.dtype, not {type(dtype)}")
        storage = (
            torch.tensor([], dtype=torch.uint8, device=self.device)
            .set_(cast(Storage, self))
            .to(dtype)
            ._typed_storage()
        )
        if storage.data_ptr() == self.data_ptr():
            storage = storage.clone()
        return storage

    def to(self, *, device: torch.device, non_blocking: _bool = False) -> T:  # type: ignore[type-var, misc] # noqa: E704
        return _to(self, device, non_blocking)

    def double(self):
        """Casts this storage to double type."""
        return self._to(torch.double)

    def float(self):
        """Casts this storage to float type."""
        return self._to(torch.float)

    def half(self):
        """Casts this storage to half type."""
        return self._to(torch.half)

    def long(self):
        """Casts this storage to long type."""
        return self._to(torch.long)

    def int(self):
        """Casts this storage to int type."""
        return self._to(torch.int)

    def short(self):
        """Casts this storage to short type."""
        return self._to(torch.short)

    def char(self):
        """Casts this storage to char type."""
        return self._to(torch.int8)

    def byte(self):
        """Casts this storage to byte type."""
        return self._to(torch.uint8)

    def bool(self):
        """Casts this storage to bool type."""
        return self._to(torch.bool)

    def bfloat16(self):
        """Casts this storage to bfloat16 type."""
        return self._to(torch.bfloat16)

    def complex_double(self):
        """Casts this storage to complex double type."""
        return self._to(torch.cdouble)

    def complex_float(self):
        """Casts this storage to complex float type."""
        return self._to(torch.cfloat)

    def float8_e5m2(self):
        """Casts this storage to float8_e5m2 type"""
        return self._to(torch.float8_e5m2)

    def float8_e4m3fn(self):
        """Casts this storage to float8_e4m3fn type"""
        return self._to(torch.float8_e4m3fn)

    def float8_e5m2fnuz(self):
        """Casts this storage to float8_e5m2fnuz type"""
        return self._to(torch.float8_e5m2fnuz)

    def float8_e4m3fnuz(self):
        """Casts this storage to float8_e4m3fnuz type"""
        return self._to(torch.float8_e4m3fnuz)

    def is_pinned(self, device: Union[str, torch.device] = "cuda"):
        r"""Determine whether the CPU storage is already pinned on device.

        Args:
            device (str or torch.device): The device to pin memory on. Default: ``'cuda'``.

        Returns:
            A boolean variable.
        """
        return (
            torch.tensor([], dtype=torch.uint8, device=self.device)
            .set_(cast(Storage, self))
            .is_pinned(device)
        )

    def pin_memory(self, device: Union[str, torch.device] = "cuda"):
        r"""Copy the CPU storage to pinned memory, if it's not already pinned.

        Args:
            device (str or torch.device): The device to pin memory on. Default: ``'cuda'``.

        Returns:
            A pinned CPU storage.
        """
        if self.device.type != "cpu":
            raise TypeError(f"cannot pin '{self.type()}' only CPU memory can be pinned")

        pinned_tensor = (
            torch.tensor([], dtype=torch.uint8, device=self.device)
            .set_(cast(Storage, self))
            .pin_memory(device)
        )
        return pinned_tensor.untyped_storage()

    def share_memory_(self):
        """See :meth:`torch.UntypedStorage.share_memory_`"""
        from torch.multiprocessing import get_sharing_strategy

        if self.device.type in ["cuda", torch._C._get_privateuse1_backend_name()]:
            pass  # CUDA or PrivateUse1 doesn't use POSIX shared memory
        elif get_sharing_strategy() == "file_system":
            self._share_filename_cpu_()
        else:
            self._share_fd_cpu_()
        return self

    @classmethod
    def _new_shared(cls, size, *, device="cpu"):
        """Create a new storage in shared memory with the same data type."""
        from torch.multiprocessing import get_sharing_strategy

        device = torch.device(device)
        if device.type in ["cuda", torch._C._get_privateuse1_backend_name(), "hpu"]:
            return cls(size, device=device)
        elif get_sharing_strategy() == "file_system":
            return cls._new_using_filename_cpu(size)
        else:
            return cls._new_using_fd_cpu(size)

    def untyped(self):
        return self

    def byteswap(self, dtype):
        """Swap bytes in underlying data."""
        elem_size = torch._utils._element_size(dtype)
        # for complex types, don't swap first and second numbers
        if dtype.is_complex:
            elem_size = max(int(elem_size / 2), 1)
        self._byteswap(elem_size)


def _share_memory_lock_protected(fn):
    @functools.wraps(fn)
    def wrapper(self, *args, **kwargs):
        to_free = None
        to_wait = None
        with _share_memory_lock:
            key = self._cdata
            if key in _share_memory_map:
                to_wait = _share_memory_map[key]
            else:
                _share_memory_map[key] = threading.RLock()
                _share_memory_map[key].acquire()
                to_free = key

        # If we're already in the process of sharing the storage, wait
        # for it to be done.
        if to_wait is not None:
            with to_wait:
                pass

        try:
            return fn(self, *args, **kwargs)
        finally:
            # If we acquired the storage lock here and we're done working on it
            # we can now release it and free the entry.
            if to_free is not None:
                # Ensure that the cdata from the storage didn't change and only
                # the data_ptr did.
                assert self._cdata == to_free
                with _share_memory_lock:
                    _share_memory_map[to_free].release()
                    del _share_memory_map[to_free]

    return wrapper


class UntypedStorage(torch._C.StorageBase, _StorageBase):
    def __getitem__(self, *args, **kwargs):
        if self.device.type == "meta":
            raise NotImplementedError("Not available for 'meta' device type")
        return super().__getitem__(*args, **kwargs)

    @property
    def is_cuda(self):
        return self.device.type == "cuda"

    @property
    def is_hpu(self):
        return self.device.type == "hpu"

    @property
    def filename(self) -> _Optional[str]:
        """Returns the file name associated with this storage if the storage was memory mapped from a file.
        or ``None`` if the storage was not created by memory mapping a file."""
        return self._get_filename()

    @_share_memory_lock_protected
    def share_memory_(self, *args, **kwargs):
        """
        Moves the storage to shared memory.

        This is a no-op for storages already in shared memory and for CUDA
        storages, which do not need to be moved for sharing across processes.
        Storages in shared memory cannot be resized.

        Note that to mitigate issues like `this <https://github.com/pytorch/pytorch/issues/95606>`_
        it is thread safe to call this function from multiple threads on the same object.
        It is NOT thread safe though to call any other function on self without proper
        synchronization. Please see :doc:`/notes/multiprocessing` for more details.

        .. note::
            When all references to a storage in shared memory are deleted, the associated shared memory
            object will also be deleted. PyTorch has a special cleanup process to ensure that this happens
            even if the current process exits unexpectedly.

            It is worth noting the difference between :meth:`share_memory_` and :meth:`from_file` with ``shared = True``

            #. ``share_memory_`` uses `shm_open(3) <https://man7.org/linux/man-pages/man3/shm_open.3.html>`_ to create a
               POSIX shared memory object while :meth:`from_file` uses
               `open(2) <https://man7.org/linux/man-pages/man2/open.2.html>`_ to open the filename passed by the user.
            #. Both use an `mmap(2) call <https://man7.org/linux/man-pages/man2/mmap.2.html>`_ with ``MAP_SHARED``
               to map the file/object into the current virtual address space
            #. ``share_memory_`` will call ``shm_unlink(3)`` on the object after mapping it to make sure the shared memory
               object is freed when no process has the object open. ``torch.from_file(shared=True)`` does not unlink the
               file. This file is persistent and will remain until it is deleted by the user.

        Returns:
            ``self``
        """
        return super().share_memory_(*args, **kwargs)

    @_share_memory_lock_protected
    def _share_fd_cpu_(self, *args, **kwargs):
        return super()._share_fd_cpu_(*args, **kwargs)

    @_share_memory_lock_protected
    def _share_filename_cpu_(self, *args, **kwargs):
        return super()._share_filename_cpu_(*args, **kwargs)


def _load_from_bytes(b):
    return torch.load(io.BytesIO(b))


@lru_cache(maxsize=None)
def _new_dtypes():
    # These are dtypes serialized as UntypedStorage unlike those in
    # _dtype_to_storage_type_map
    return {
        torch.float8_e5m2,
        torch.float8_e4m3fn,
        torch.float8_e5m2fnuz,
        torch.float8_e4m3fnuz,
        torch.bits8,
        torch.bits16,
        torch.bits1x8,
        torch.bits2x4,
        torch.bits4x2,
        torch.complex32,
    }


@lru_cache(maxsize=None)
def _dtype_to_storage_type_map():
    # NOTE: We should no longer add dtypes to this map. This map
    # is only used for BC/FC with older PyTorch versions. Going forward,
    # new dtypes of TypedStorage should not translate to a legacy
    # <type>Storage class. Instead, new dtypes of TypedStorage should
    # be serialized as an UntypedStorage paired with a torch.dtype
    return {
        torch.double: "DoubleStorage",
        torch.float: "FloatStorage",
        torch.half: "HalfStorage",
        torch.long: "LongStorage",
        torch.int: "IntStorage",
        torch.int16: "ShortStorage",
        torch.int8: "CharStorage",
        torch.uint8: "ByteStorage",
        torch.bool: "BoolStorage",
        torch.bfloat16: "BFloat16Storage",
        torch.cdouble: "ComplexDoubleStorage",
        torch.cfloat: "ComplexFloatStorage",
        torch.qint8: "QInt8Storage",
        torch.qint32: "QInt32Storage",
        torch.quint8: "QUInt8Storage",
        torch.quint4x2: "QUInt4x2Storage",
        torch.quint2x4: "QUInt2x4Storage",
    }


@lru_cache(maxsize=None)
def _storage_type_to_dtype_map():
    dtype_map = {val: key for key, val in _dtype_to_storage_type_map().items()}
    return dtype_map


def _get_storage_from_sequence(sequence, dtype, device):
    if dtype in [
        torch.quint8,
        torch.quint4x2,
        torch.quint2x4,
        torch.qint32,
        torch.qint8,
    ]:
        interpret_dtypes = {
            torch.quint8: torch.uint8,
            torch.quint4x2: torch.uint8,
            torch.quint2x4: torch.uint8,
            torch.qint32: torch.int32,
            torch.qint8: torch.int8,
        }
        tmp_tensor = torch.tensor(
            sequence, dtype=interpret_dtypes[dtype], device=device
        )

    else:
        tmp_tensor = torch.tensor(sequence, dtype=dtype, device=device)

    return tmp_tensor._typed_storage()._untyped_storage


def _isint(x):
    if HAS_NUMPY:
        return isinstance(x, (int, np.integer))
    else:
        return isinstance(x, int)


_always_warn_typed_storage_removal = False


def _get_always_warn_typed_storage_removal():
    return _always_warn_typed_storage_removal


def _set_always_warn_typed_storage_removal(always_warn):
    global _always_warn_typed_storage_removal
    assert isinstance(always_warn, bool)
    _always_warn_typed_storage_removal = always_warn


def _warn_typed_storage_removal(stacklevel=2):
    global _always_warn_typed_storage_removal

    def is_first_time():
        if not hasattr(_warn_typed_storage_removal, "has_warned"):
            return True
        else:
            return not _warn_typed_storage_removal.__dict__["has_warned"]

    if _get_always_warn_typed_storage_removal() or is_first_time():
        message = (
            "TypedStorage is deprecated. It will be removed in the future and "
            "UntypedStorage will be the only storage class. This should only matter "
            "to you if you are using storages directly.  To access UntypedStorage "
            "directly, use tensor.untyped_storage() instead of tensor.storage()"
        )
        warnings.warn(message, UserWarning, stacklevel=stacklevel + 1)
        _warn_typed_storage_removal.__dict__["has_warned"] = True


def _reset_warn_typed_storage_removal():
    _warn_typed_storage_removal.__dict__["has_warned"] = False


def _get_device_from_module(module: str):
    last_part = module.rsplit(".", 1)[-1]
    if last_part in ["cuda", torch._C._get_privateuse1_backend_name(), "hpu"]:
        return last_part
    else:
        return "cpu"


class TypedStorage:
    is_sparse: _bool = False

    dtype: torch.dtype

    @property
    def _dtype(self):
        return self.dtype

    @property
    def filename(self) -> _Optional[str]:
        """Returns the file name associated with this storage if the storage was memory mapped from a file.
        or ``None`` if the storage was not created by memory mapping a file."""
        return self._untyped_storage.filename

    def fill_(self, value):
        _warn_typed_storage_removal()
        self._setitem(slice(0, self._size()), value)
        return self

    def __new__(
        cls,
        *args,
        wrap_storage=None,
        dtype=None,
        device=None,
        _internal=False,
    ):
        if not _internal:
            _warn_typed_storage_removal()

        if cls == torch.storage._LegacyStorage:
            raise RuntimeError(
                "Only child classes of _LegacyStorage can be instantiated"
            )

        if cls == TypedStorage:
            return super().__new__(cls)

        else:
            arg_error_msg = (
                f"{cls}.__new__ received an invalid combination "
                f"of arguments. Expected one of:\n"
                " * no arguments\n"
                " * (int size)\n"
                " * (Sequence data)\n"
                " * (*, UntypedStorage wrap_storage)"
            )

            if device is not None:
                raise RuntimeError(
                    arg_error_msg + "\nKeyword argument 'device' cannot be specified"
                )

            if dtype is not None:
                raise RuntimeError(
                    arg_error_msg + "\nKeyword argument 'dtype' cannot be specified"
                )

            if wrap_storage is None:
                if len(args) > 1:
                    raise RuntimeError(
                        arg_error_msg + "\nToo many positional arguments"
                    )

                if (
                    len(args) == 1
                    and not _isint(args[0])
                    and not isinstance(args[0], collections.abc.Sequence)
                ):
                    raise TypeError(
                        arg_error_msg
                        + f"\nArgument type not recognized: {type(args[0])}"
                    )

                return TypedStorage(
                    *args,
                    dtype=cls._dtype,
                    device=_get_device_from_module(cls.__module__),
                    _internal=True,
                )

            else:
                if len(args) != 0:
                    raise RuntimeError(
                        arg_error_msg
                        + "\nNo positional arguments should be given when using "
                        "'wrap_storage'"
                    )

                if not isinstance(wrap_storage, torch.UntypedStorage):
                    raise TypeError(
                        arg_error_msg
                        + f"\nArgument 'wrap_storage' must be UntypedStorage, but got {type(wrap_storage)}"
                    )

                cls_device = _get_device_from_module(cls.__module__)

                if wrap_storage.device.type != cls_device:
                    raise RuntimeError(
                        arg_error_msg
                        + f"\nDevice of 'wrap_storage' must be {cls_device}"
                        f", but got {wrap_storage.device.type}"
                    )

                return TypedStorage(
                    *args,
                    wrap_storage=wrap_storage,
                    dtype=cls.dtype,
                    _internal=True,
                )

    def __init__(
        self,
        *args,
        device=None,
        dtype=None,
        wrap_storage=None,
        _internal=False,
    ):
        if not _internal:
            _warn_typed_storage_removal()
        arg_error_msg = (
            "TypedStorage.__init__ received an invalid combination "
            "of arguments. Expected one of:\n"
            " * (*, torch.device device, torch.dtype dtype)\n"
            " * (int size, *, torch.device device, torch.dtype dtype)\n"
            " * (Sequence data, *, torch.device device, torch.dtype dtype)\n"
            " * (*, UntypedStorage wrap_storage, torch.dtype dtype)"
        )

        if wrap_storage is not None:
            if len(args) != 0:
                raise RuntimeError(
                    arg_error_msg
                    + "\nNo positional arguments should be given when using "
                    "'wrap_storage'"
                )

            if dtype is None:
                raise RuntimeError(
                    arg_error_msg + "\nArgument 'dtype' must be specified"
                )

            if not isinstance(dtype, torch.dtype):
                raise TypeError(
                    arg_error_msg
                    + f"\nArgument 'dtype' must be torch.dtype, not {type(dtype)}"
                )

            if device is not None:
                raise RuntimeError(
                    arg_error_msg
                    + "\nArgument 'device' should not be specified when 'wrap_storage' is given"
                )

            self.dtype = dtype

            if not isinstance(wrap_storage, torch.UntypedStorage):
                raise TypeError(
                    arg_error_msg
                    + f"\nArgument 'wrap_storage' must be UntypedStorage, but got {type(wrap_storage)}"
                )

            self._untyped_storage = wrap_storage

        else:
            self.dtype = torch.get_default_dtype() if dtype is None else dtype
            device = torch.device("cpu" if device is None else device)

            if self.dtype in [
                torch.quint8,
                torch.quint4x2,
                torch.quint2x4,
                torch.qint32,
                torch.qint8,
            ]:
                if device.type == "cuda":
                    raise RuntimeError(
                        "Cannot create CUDA storage with quantized dtype"
                    )

            if len(args) == 0:
                self._untyped_storage = torch.UntypedStorage(device=device)

            elif len(args) == 1:
                if _isint(args[0]):
                    self._untyped_storage = torch.UntypedStorage(
                        int(args[0]) * self._element_size(), device=device
                    )
                elif isinstance(args[0], collections.abc.Sequence):
                    self._untyped_storage = _get_storage_from_sequence(
                        args[0], self.dtype, device
                    )
                else:
                    raise TypeError(
                        arg_error_msg
                        + f"\nArgument type not recognized: {type(args[0])}"
                    )

            else:
                raise RuntimeError(arg_error_msg + "\nToo many positional arguments")

    @property
    def is_cuda(self):
        _warn_typed_storage_removal()
        return self._untyped_storage.device.type == "cuda"

    @property
    def is_hpu(self):
        _warn_typed_storage_removal()
        return self._untyped_storage.device.type == "hpu"

    def untyped(self):
        """Return the internal :class:`torch.UntypedStorage`."""
        _warn_typed_storage_removal()
        return self._untyped_storage

    def _new_wrapped_storage(self, untyped_storage):
        assert type(untyped_storage) == torch.UntypedStorage

        if type(self) == TypedStorage:
            return TypedStorage(
                wrap_storage=untyped_storage, dtype=self.dtype, _internal=True
            )
        else:
            return type(self)(wrap_storage=untyped_storage)

    def __len__(self):
        _warn_typed_storage_removal()
        return self._size()

    def _maybe_wrap_index(self, idx, is_stop=False):
        if idx is None:
            if is_stop:
                return self._size()
            else:
                return 0

        else:
            if type(idx) != int:
                raise TypeError(f"can't index a {type(self)} with {type(idx)}")
            if is_stop:
                if (idx > self._size()) or (idx < -self._size()):
                    raise IndexError(
                        f"index {idx} out of range for storage of size {self.size()}"
                    )
                if idx > 0:
                    return idx
                else:
                    return idx % self._size()
            else:
                if (idx >= self._size()) or (idx < -self._size()):
                    raise IndexError(
                        f"index {idx} out of range for storage of size {self.size()}"
                    )
                return idx % self._size()

    def __setitem__(self, idx, value):
        _warn_typed_storage_removal()
        return self._setitem(idx, value)

    def _setitem(self, idx, value):
        if not isinstance(idx, (int, slice)):
            raise RuntimeError(f"can't index a {type(self)} with {type(idx)}")
        if torch.is_storage(value):
            raise RuntimeError(f"cannot set item with value type {type(value)}")
        if self.dtype in [
            torch.quint8,
            torch.quint4x2,
            torch.quint2x4,
            torch.qint32,
            torch.qint8,
        ]:
            interpret_dtypes = {
                torch.quint8: torch.uint8,
                torch.quint4x2: torch.uint8,
                torch.quint2x4: torch.uint8,
                torch.qint32: torch.int32,
                torch.qint8: torch.int8,
            }
            tmp_dtype = interpret_dtypes[self.dtype]
            tmp_tensor = torch.tensor(
                [], dtype=tmp_dtype, device=self._untyped_storage.device
            )
            tmp_tensor.set_(
                TypedStorage(
                    wrap_storage=self._untyped_storage, dtype=tmp_dtype, _internal=True
                )
            )
        else:
            tmp_tensor = torch.tensor(
                [], dtype=self.dtype, device=self._untyped_storage.device
            ).set_(self)

        tmp_tensor[idx] = value

    def __getitem__(self, idx):
        _warn_typed_storage_removal()
        return self._getitem(idx)

    def _getitem(self, idx):
        if self._untyped_storage.device.type == "meta":
            raise NotImplementedError("Not available for 'meta' device type")

        # NOTE: Before TypedStorage existed, indexing with a slice used to be
        # possible for <type>Storage objects. However, it would return
        # a storage view, which would be a hassle to implement in TypedStorage,
        # so it was disabled
        if isinstance(idx, slice):
            raise RuntimeError(
                "slices are only supported in UntypedStorage.__getitem__"
            )
        elif not isinstance(idx, int):
            raise RuntimeError(f"can't index a {type(self)} with {type(idx)}")

        if self.dtype in [
            torch.quint8,
            torch.quint4x2,
            torch.quint2x4,
            torch.qint32,
            torch.qint8,
        ]:
            interpret_dtypes = {
                torch.quint8: torch.uint8,
                torch.quint4x2: torch.uint8,
                torch.quint2x4: torch.uint8,
                torch.qint32: torch.int32,
                torch.qint8: torch.int8,
            }
            return TypedStorage(
                wrap_storage=self._untyped_storage,
                dtype=interpret_dtypes[self.dtype],
                _internal=True,
            )._getitem(idx)

        idx_wrapped = self._maybe_wrap_index(idx)
        from torch._subclasses.fake_tensor import unset_fake_temporarily

        with unset_fake_temporarily():
            tmp_tensor = torch.tensor(
                [], dtype=self.dtype, device=self._untyped_storage.device
            ).set_(self)
            return tmp_tensor[idx_wrapped].item()

    def copy_(self, source: T, non_blocking: _Optional[bool] = None):
        _warn_typed_storage_removal()
        if isinstance(source, TypedStorage):
            self._untyped_storage.copy_(source._untyped_storage, non_blocking)  # type: ignore[arg-type]
        else:
            self._untyped_storage.copy_(source, non_blocking)  # type: ignore[arg-type]
        return self

    def nbytes(self):
        _warn_typed_storage_removal()
        return self._nbytes()

    # For internal use only, to avoid deprecation warning
    def _nbytes(self):
        return self._untyped_storage.nbytes()

    def type(
        self,
        dtype: _Optional[str] = None,
        non_blocking: bool = False,
    ) -> Union[T, str]:
        _warn_typed_storage_removal()
        if dtype is None:
            legacy_class = self._get_legacy_storage_class()

            if legacy_class is not None:
                return legacy_class.__module__ + "." + legacy_class.__name__

            return ".".join([self.__module__, type(self).__name__])

        else:
            return self._untyped_storage.type(dtype, non_blocking)

    def cuda(self, device=None, non_blocking=False) -> T:  # type: ignore[misc,type-var]
        _warn_typed_storage_removal()
        if self.dtype in [
            torch.quint8,
            torch.quint4x2,
            torch.quint2x4,
            torch.qint32,
            torch.qint8,
        ]:
            raise RuntimeError("Cannot create CUDA storage with quantized dtype")
        cuda_storage: torch.UntypedStorage = self._untyped_storage.cuda(
            device, non_blocking
        )
        return self._new_wrapped_storage(cuda_storage)

    def hpu(self, device=None, non_blocking=False) -> T:  # type: ignore[misc,type-var]
        _warn_typed_storage_removal()
        if self.dtype in [
            torch.quint8,
            torch.quint4x2,
            torch.quint2x4,
            torch.qint32,
            torch.qint8,
        ]:
            raise RuntimeError("Cannot create HPU storage with quantized dtype")
        hpu_storage: torch.UntypedStorage = self._untyped_storage.hpu(
            device, non_blocking
        )
        return self._new_wrapped_storage(hpu_storage)

    def to(self, *, device: torch.device, non_blocking: bool = False) -> T:  # type: ignore[type-var, misc]
        _warn_typed_storage_removal()
        if self.dtype in [
            torch.quint8,
            torch.quint4x2,
            torch.quint2x4,
            torch.qint32,
            torch.qint8,
        ]:
            raise RuntimeError(
                f"Cannot create {device.type.upper()} storage with quantized dtype"
            )
        to_storage: torch.UntypedStorage = self._untyped_storage.to(
            device=device, non_blocking=non_blocking
        )
        return self._new_wrapped_storage(to_storage)

    def element_size(self):
        _warn_typed_storage_removal()
        return self._element_size()

    # For internal use only, to avoid deprecation warning
    def _element_size(self):
        return torch._utils._element_size(self.dtype)

    def get_device(self) -> _int:
        _warn_typed_storage_removal()
        return self._untyped_storage.get_device()

    def __str__(self):
        _warn_typed_storage_removal()
        info_str = (
            f"[{torch.typename(self)}(dtype={self.dtype}, "
            f"device={self.device}) of size {len(self)}]"
        )
        if self.device.type == "meta":
            return "...\n" + info_str
        else:
            data_str = " " + "\n ".join(str(self[i]) for i in range(self.size()))
            return data_str + "\n" + info_str

    def __repr__(self):
        _warn_typed_storage_removal()
        return str(self)

    def __iter__(self):
        _warn_typed_storage_removal()
        return iter(self[i] for i in range(self.size()))

    def __copy__(self):
        _warn_typed_storage_removal()
        return self._new_wrapped_storage(copy.copy(self._untyped_storage))

    def __deepcopy__(self, memo):
        _warn_typed_storage_removal()
        return self._deepcopy(memo)

    # For internal use only, to avoid deprecation warning
    def _deepcopy(self, memo):
        return self._new_wrapped_storage(copy.deepcopy(self._untyped_storage, memo))

    def __sizeof__(self):
        _warn_typed_storage_removal()
        return super().__sizeof__() + self.nbytes()

    def clone(self):
        """Return a copy of this storage."""
        _warn_typed_storage_removal()
        return self._new_wrapped_storage(self._untyped_storage.clone())

    def tolist(self):
        """Return a list containing the elements of this storage."""
        _warn_typed_storage_removal()
        return list(self)

    def cpu(self):
        """Return a CPU copy of this storage if it's not already on the CPU."""
        _warn_typed_storage_removal()
        return self._new_wrapped_storage(self._untyped_storage.cpu())

    def is_pinned(self, device: Union[str, torch.device] = "cuda"):
        r"""Determine whether the CPU TypedStorage is already pinned on device.

        Args:
            device (str or torch.device): The device to pin memory on. Default: ``'cuda'``

        Returns:
            A boolean variable.
        """
        _warn_typed_storage_removal()
        return self._untyped_storage.is_pinned(device)

    def pin_memory(self, device: Union[str, torch.device] = "cuda"):
        r"""Copy the CPU TypedStorage to pinned memory, if it's not already pinned.

        Args:
            device (str or torch.device): The device to pin memory on. Default: ``'cuda'``.

        Returns:
            A pinned CPU storage.
        """
        _warn_typed_storage_removal()
        return self._new_wrapped_storage(
            self._untyped_storage.pin_memory(device=device)
        )

    def share_memory_(self):
        """See :meth:`torch.UntypedStorage.share_memory_`"""
        _warn_typed_storage_removal()
        return self._share_memory_()

    # For internal use only, to avoid deprecation warning
    def _share_memory_(self):
        self._untyped_storage.share_memory_()
        return self

    def _new_shared(self, size, *, device=None):
        """Create a new storage in shared memory with the same data type."""
        if device is None:
            device = "cpu"
        device = torch.device(device)
        untyped_storage = torch.UntypedStorage._new_shared(
            size * self._element_size(), device=device
        )
        return TypedStorage(
            wrap_storage=untyped_storage, dtype=self.dtype, _internal=True
        )

    @property
    def _cdata(self):
        return self._untyped_storage._cdata

    @property
    def device(self):
        _warn_typed_storage_removal()
        return self._untyped_storage.device

    def size(self):
        _warn_typed_storage_removal()
        return self._size()

    # For internal use only, to avoid deprecation warning
    def _size(self):
        # NB: don't indirect through __len__, as that requires
        # an int to be returned
        return self._untyped_storage.nbytes() // self._element_size()

    def pickle_storage_type(self):
        _warn_typed_storage_removal()
        return self._pickle_storage_type()

    # For internal use only, to avoid deprecation warning
    def _pickle_storage_type(self):
        try:
            return _dtype_to_storage_type_map()[self.dtype]
        except KeyError as e:
            raise KeyError(f"dtype {self.dtype} is not recognized") from e

    def __reduce__(self):
        b = io.BytesIO()
        torch.save(self, b, _use_new_zipfile_serialization=False)
        return (_load_from_bytes, (b.getvalue(),))

    def data_ptr(self):
        _warn_typed_storage_removal()
        return self._data_ptr()

    # For internal use only, to avoid deprecation warning
    def _data_ptr(self):
        return self._untyped_storage.data_ptr()

    def resizable(self):
        _warn_typed_storage_removal()
        return self._untyped_storage.resizable()

    def resize_(self, size):
        _warn_typed_storage_removal()
        self._resize_(size)

    # For internal use only, to avoid deprecation warning
    def _resize_(self, size):
        self._untyped_storage.resize_(size * self._element_size())

    @classmethod
    def _free_weak_ref(cls, *args, **kwargs):
        return UntypedStorage._free_weak_ref(*args, **kwargs)

    def _weak_ref(self, *args, **kwargs):
        return self._untyped_storage._weak_ref(*args, **kwargs)

    @classmethod
    def from_buffer(cls, *args, **kwargs):
        _warn_typed_storage_removal()
        return cls._from_buffer(*args, **kwargs)

    @classmethod
    def _from_buffer(cls, *args, dtype=None, device=None, **kwargs):
        if cls == TypedStorage:
            dtype = torch.get_default_dtype() if dtype is None else dtype
            device = torch.device("cpu" if device is None else device)
            if device.type != "cpu":
                raise RuntimeError(
                    f"TypedStorage.from_buffer: Not available for device {device.type}"
                )
            untyped_storage: torch.UntypedStorage = torch.UntypedStorage.from_buffer(
                *args, dtype=dtype, **kwargs
            )

        else:
            if dtype is not None or len(args) == 5:
                raise RuntimeError(
                    "from_buffer: 'dtype' can only be specified in "
                    "UntypedStorage.from_buffer and TypedStorage.from_buffer"
                )
            if device is not None:
                raise RuntimeError(
                    "from_buffer: 'device' can only be specified in "
                    "UntypedStorage.from_buffer and TypedStorage.from_buffer"
                )

            dtype = cls._dtype
            untyped_storage = torch.UntypedStorage.from_buffer(
                *args, dtype=dtype, **kwargs
            )

        return TypedStorage(wrap_storage=untyped_storage, dtype=dtype, _internal=True)

    def _to(self, dtype):
        if not isinstance(dtype, torch.dtype):
            raise TypeError(f"Argument 'dtype' must be torch.dtype, not {type(dtype)}")
        storage = (
            torch.tensor([], dtype=self.dtype, device=self.device)
            .set_(self)
            .to(dtype)
            ._typed_storage()
        )
        if storage.data_ptr() == self.data_ptr():
            storage = storage.clone()
        return storage

    def double(self):
        """Casts this storage to double type."""
        _warn_typed_storage_removal()
        return self._to(torch.double)

    def float(self):
        """Casts this storage to float type."""
        _warn_typed_storage_removal()
        return self._to(torch.float)

    def half(self):
        """Casts this storage to half type."""
        _warn_typed_storage_removal()
        return self._to(torch.half)

    def long(self):
        """Casts this storage to long type."""
        _warn_typed_storage_removal()
        return self._to(torch.long)

    def int(self):
        """Casts this storage to int type."""
        _warn_typed_storage_removal()
        return self._to(torch.int)

    def short(self):
        """Casts this storage to short type."""
        _warn_typed_storage_removal()
        return self._to(torch.short)

    def char(self):
        """Casts this storage to char type."""
        _warn_typed_storage_removal()
        return self._to(torch.int8)

    def byte(self):
        """Casts this storage to byte type."""
        _warn_typed_storage_removal()
        return self._to(torch.uint8)

    def bool(self):
        """Casts this storage to bool type."""
        _warn_typed_storage_removal()
        return self._to(torch.bool)

    def bfloat16(self):
        """Casts this storage to bfloat16 type."""
        _warn_typed_storage_removal()
        return self._to(torch.bfloat16)

    def complex_double(self):
        """Casts this storage to complex double type."""
        _warn_typed_storage_removal()
        return self._to(torch.cdouble)

    def complex_float(self):
        """Casts this storage to complex float type."""
        _warn_typed_storage_removal()
        return self._to(torch.cfloat)

    def float8_e5m2(self):
        """Casts this storage to float8_e5m2 type"""
        _warn_typed_storage_removal()
        return self._to(torch.float8_e5m2)

    def float8_e4m3fn(self):
        """Casts this storage to float8_e4m3fn type"""
        _warn_typed_storage_removal()
        return self._to(torch.float8_e4m3fn)

    def float8_e5m2fnuz(self):
        """Casts this storage to float8_e5m2fnuz type"""
        _warn_typed_storage_removal()
        return self._to(torch.float8_e5m2fnuz)

    def float8_e4m3fnuz(self):
        """Casts this storage to float8_e4m3fnuz type"""
        _warn_typed_storage_removal()
        return self._to(torch.float8_e4m3fnuz)

    @classmethod
    def from_file(cls, filename, shared, size):
        """from_file(filename, shared=False, size=0) -> Storage

        Creates a CPU storage backed by a memory-mapped file.

        If ``shared`` is ``True``, then memory is shared between all processes.
        All changes are written to the file. If ``shared`` is ``False``, then the changes on
        the storage do not affect the file.

        ``size`` is the number of elements in the storage. If ``shared`` is ``False``,
        then the file must contain at least ``size * sizeof(Type)`` bytes
        (``Type`` is the type of storage). If ``shared`` is ``True`` the file will be created if needed.

        Args:
            filename (str): file name to map
            shared (bool): whether to share memory (whether ``MAP_SHARED`` or ``MAP_PRIVATE`` is passed to the
                            underlying `mmap(2) call <https://man7.org/linux/man-pages/man2/mmap.2.html>`_)
            size (int): number of elements in the storage
        """
        _warn_typed_storage_removal()
        if cls == TypedStorage:
            raise RuntimeError("from_file can only be called on derived classes")
        untyped_storage: UntypedStorage = UntypedStorage.from_file(
            filename, shared, size * torch._utils._element_size(cls.dtype)
        )
        storage = cls(wrap_storage=untyped_storage)
        return storage

    @classmethod
    def _expired(cls, *args, **kwargs):
        return UntypedStorage._expired(*args, **kwargs)

    def _write_file(self, *args, **kwargs):
        return self._untyped_storage._write_file(*args, **kwargs)

    def _set_from_file(self, *args, **kwargs):
        return self._untyped_storage._set_from_file(*args, **kwargs)

    def _set_cdata(self, *args, **kwargs):
        return self._untyped_storage._set_cdata(*args, **kwargs)

    def _share_cuda_(self, *args, **kwargs):
        return self._untyped_storage._share_cuda_(*args, **kwargs)

    def is_shared(self):
        _warn_typed_storage_removal()
        return self._is_shared()

    # For internal use only, to avoid deprecation warning
    def _is_shared(self):
        return self._untyped_storage.is_shared()

    @classmethod
    def _new_shared_cuda(cls, *args, **kwargs):
        return torch.UntypedStorage._new_shared_cuda(*args, **kwargs)

    def _share_filename_cpu_(self, *args, **kwargs):
        (
            manager_handle,
            storage_handle,
            size,
        ) = self._untyped_storage._share_filename_cpu_(*args, **kwargs)
        return manager_handle, storage_handle, size // self._element_size()

    def _shared_decref(self):
        self._untyped_storage._shared_decref()
        return self

    @classmethod
    def _release_ipc_counter(cls, *args, device=None, **kwargs):
        return torch.UntypedStorage._release_ipc_counter_cuda(*args, **kwargs)

    def _shared_incref(self, *args, **kwargs):
        return self._untyped_storage._shared_incref(*args, **kwargs)

    def _share_fd_cpu_(self, *args, **kwargs):
        fd, size = self._untyped_storage._share_fd_cpu_(*args, **kwargs)
        return fd, size // self._element_size()

    def _get_legacy_storage_class(self):
        if self.dtype not in _dtype_to_storage_type_map():
            return None

        storage_name = _dtype_to_storage_type_map()[self.dtype]

        if self.device.type not in [
            "cpu",
            "cuda",
            "hpu",
            torch._C._get_privateuse1_backend_name(),
        ]:
            return None

        module = (
            torch if self.device.type == "cpu" else getattr(torch, self.device.type)
        )

        try:
            return getattr(module, storage_name)
        except AttributeError:
            return None


TypedStorage.type.__doc__ = _type.__doc__
TypedStorage.cuda.__doc__ = _StorageBase.cuda.__doc__
TypedStorage.hpu.__doc__ = _StorageBase.hpu.__doc__
TypedStorage.to.__doc__ = _to.__doc__


class _LegacyStorageMeta(type):
    dtype: torch.dtype

    def __instancecheck__(cls, instance):
        if type(instance) == TypedStorage:
            cls_device = _get_device_from_module(cls.__module__)
            return (cls_device == instance.device.type) and (
                cls.dtype == instance.dtype
            )
        return False


class _LegacyStorage(TypedStorage, metaclass=_LegacyStorageMeta):
    @classmethod
    def _new_shared(cls, size):
        """Create a new storage in shared memory with the same data type."""
        untyped_storage = torch.UntypedStorage._new_shared(size * cls()._element_size())
        return cls(wrap_storage=untyped_storage)

    @classmethod
    def _release_ipc_counter(cls, *args, **kwargs):
        return torch.UntypedStorage._release_ipc_counter_cuda(*args, **kwargs)

    @classmethod
    def _new_shared_filename(cls, manager, obj, size):
        bytes_size = size * torch._utils._element_size(cls.dtype)
        return cls(
            wrap_storage=torch.UntypedStorage._new_shared_filename_cpu(
                manager, obj, bytes_size
            )
        )


def _get_dtype_from_pickle_storage_type(pickle_storage_type: str):
    try:
        return _storage_type_to_dtype_map()[pickle_storage_type]
    except KeyError as e:
        raise KeyError(
            f'pickle storage type "{pickle_storage_type}" is not recognized'
        ) from e<|MERGE_RESOLUTION|>--- conflicted
+++ resolved
@@ -1,14 +1,10 @@
-<<<<<<< HEAD
+# mypy: allow-untyped-defs
 import collections
 import copy
 import functools
-=======
-# mypy: allow-untyped-defs
->>>>>>> 0b32e68b
 import io
 import threading
 import warnings
-from functools import lru_cache
 from typing import Any, cast, Dict as _Dict, Optional as _Optional, Type, TypeVar, Union
 
 import torch
@@ -505,7 +501,7 @@
     return torch.load(io.BytesIO(b))
 
 
-@lru_cache(maxsize=None)
+@functools.cache
 def _new_dtypes():
     # These are dtypes serialized as UntypedStorage unlike those in
     # _dtype_to_storage_type_map
@@ -523,7 +519,7 @@
     }
 
 
-@lru_cache(maxsize=None)
+@functools.cache
 def _dtype_to_storage_type_map():
     # NOTE: We should no longer add dtypes to this map. This map
     # is only used for BC/FC with older PyTorch versions. Going forward,
@@ -551,7 +547,7 @@
     }
 
 
-@lru_cache(maxsize=None)
+@functools.cache
 def _storage_type_to_dtype_map():
     dtype_map = {val: key for key, val in _dtype_to_storage_type_map().items()}
     return dtype_map
